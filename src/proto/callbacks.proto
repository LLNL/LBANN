--- conflicted
+++ resolved
@@ -74,13 +74,9 @@
     CallbackCheckInit init = 42;
     CallbackEarlyStopping early_stopping = 43;
     CallbackTimeline timeline = 44;
-<<<<<<< HEAD
+    CallbackPrintModelDescription print_model_description = 45;
 
     CallbackSummarizeImages summarize_images = 413;
-
-=======
-    CallbackPrintModelDescription print_model_description = 45;
->>>>>>> f1a34ea2
   }
 
   message CallbackLTFB {
@@ -323,7 +319,14 @@
     string directory = 1;
   }
 
-<<<<<<< HEAD
+  // Print human-readable description of model to standard output.
+  //
+  // Message is printed when the model has finished setup. The
+  // description includes information on the model's layers, weights,
+  // and callbacks.
+  message CallbackPrintModelDescription {
+  }
+
   message CallbackSummarizeImages {
 
     message SelectionStrategy {
@@ -364,14 +367,5 @@
 //    string input_layer = 3; //name of input layer
 //    uint64 interval = 4; // interval for dumping images
 //  }
-=======
-  // Print human-readable description of model to standard output.
-  //
-  // Message is printed when the model has finished setup. The
-  // description includes information on the model's layers, weights,
-  // and callbacks.
-  message CallbackPrintModelDescription {
-  }
->>>>>>> f1a34ea2
 
 }