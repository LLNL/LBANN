////////////////////////////////////////////////////////////////////////////////
// Copyright (c) 2014-2019, Lawrence Livermore National Security, LLC.
// Produced at the Lawrence Livermore National Laboratory.
// Written by the LBANN Research Team (B. Van Essen, et al.) listed in
// the CONTRIBUTORS file. <lbann-dev@llnl.gov>
//
// LLNL-CODE-697807.
// All rights reserved.
//
// This file is part of LBANN: Livermore Big Artificial Neural Network
// Toolkit. For details, see http://software.llnl.gov/LBANN or
// https://github.com/LLNL/LBANN.
//
// Licensed under the Apache License, Version 2.0 (the "Licensee"); you
// may not use this file except in compliance with the License.  You may
// obtain a copy of the License at:
//
// http://www.apache.org/licenses/LICENSE-2.0
//
// Unless required by applicable law or agreed to in writing, software
// distributed under the License is distributed on an "AS IS" BASIS,
// WITHOUT WARRANTIES OR CONDITIONS OF ANY KIND, either express or
// implied. See the License for the specific language governing
// permissions and limitations under the license.
////////////////////////////////////////////////////////////////////////////////

syntax = "proto3";

package lbann_data;

message Callback {
  // a Callback should contain exactly one of the following
  oneof callback_type {
    CallbackPrint print = 1;
    CallbackTimer timer = 2;
    CallbackSummary summary = 3;
    CallbackDumpWeights dump_weights = 4;
    CallbackDumpOutputs dump_outputs = 5;
    CallbackDumpErrorSignals dump_error_signals = 35;
    CallbackDumpGradients dump_gradients = 6;
    CallbackDumpMBIndices dump_mb_indices = 7;
    CallbackDispIOStats disp_io_stats = 8;
    CallbackImComm imcomm = 9;
    CallbackSaveImages save_images = 10;
    CallbackDebug debug = 11;
    CallbackAdaptiveLearningRate adaptive_learning_rate = 12;
    CallbackStepLearningRate step_learning_rate = 13;
    CallbackCustomLearningRate custom_learning_rate = 14;
    CallbackCheckSmall check_small = 15;
    CallbackCheckNaN check_nan = 16;
    CallbackCheckDataset check_dataset = 17;
    CallbackHang hang = 18;
    CallbackDropFixedLearningRate drop_fixed_learning_rate = 19;
    CallbackLinearGrowthLearningRate linear_growth_learning_rate = 20;
    CallbackProfiler profiler = 21;
    CallbackStepMinibatch step_minibatch = 22;
    CallbackCheckGradients check_gradients = 23;
    CallbackLTFB ltfb = 24;
    CallbackDebugIO debug_io = 25;
    CallbackMinibatchSchedule minibatch_schedule = 26;
    CallbackOptimizerwiseAdaptiveLearningRate optimizerwise_adaptive_learning_rate = 27;
    CallbackCheckpoint checkpoint = 28;
    CallbackSaveModel save_model = 29;
    CallbackPolyLearningRate poly_learning_rate = 30;
    CallbackReplaceWeights replace_weights = 31;
    CallbackGPUMemoryUsage gpu_memory_usage = 32;
    CallbackSyncLayers sync_layers = 33;
    CallbackConfusionMatrix confusion_matrix = 36;
    CallbackCheckMetric check_metric = 37;
    CallbackPerturbAdam perturb_adam = 38;
    CallbackPerturbDropout perturb_dropout = 39;
    CallbackSaveTopKModels save_topk_models = 40;
    CallbackMixup mixup = 41;
    CallbackCheckInit init = 42;
    CallbackEarlyStopping early_stopping = 43;
    CallbackTimeline timeline = 44;
    CallbackPrintModelDescription print_model_description = 45;
    CallbackLoadModel load_model = 46;
    CallbackSetWeightsValue set_weights_value = 47;
    CallbackSummarizeImages summarize_images = 48;
    CallbackDumpModelGraph dump_model_graph = 49;
    CallbackPerturbLearningRate perturb_learning_rate = 50;
<<<<<<< HEAD
    CallbackExportOnnx export_onnx = 51;
=======
    CallbackComputeModelSize compute_model_size = 51;
    CallbackPerturbWeights perturb_weights = 52;
    CallbackExportOnnx export_onnx = 53;
>>>>>>> 6b84975e
  }

  message CallbackLTFB {
    int64 batch_interval = 1;
    string metric = 2;
    string weights = 3;       // default: all weights
    bool low_score_wins = 4;
    string communication_algorithm = 5;   // default: "sendrecv_weights"
    bool exchange_hyperparameters = 6;
    string checkpoint_basedir = 7;
  }

  message CallbackStepLearningRate {
    string weights = 1; //default: all weights
    int64 step = 2;
    double amt = 3;
  }

  message CallbackCustomLearningRate {
    //don't know how to support this, since it takes an std::function as an argument
  }

  message CallbackAdaptiveLearningRate {
    string weights = 1; //default: all weights
    int64 patience = 2;
    double amt = 3;
  }

  message CallbackSaveImages {
    string layers       = 1; // Layer outputs to save as images
    string image_format = 2; // Image format (e.g. jpg, png, pgm)
    string image_prefix = 3; // Prefix for saved image files
  }

  message CallbackPrint {
    int64 interval = 1; //default in lbann_callback_print.hpp is 1
    bool  print_global_stat_only = 2; //useful in large scale multi-trainer, default is false
  }

  message CallbackProfiler {
    bool sync = 1;
    bool skip_init = 2;
  }

  message CallbackTimer {
  }

  message CallbackSummary {
    int64 batch_interval = 2; //default in lbann_callback_summary.hpp is 1
    int64 mat_interval = 3; //default in lbann_callback_summary.hpp is 25
  }

  /** @brief Dump weights to files.
   *
   *  Saves all weights to files. This is meant to export the weights
   *  for debugging and analysis that isn't easily done in LBANN. It is
   *  not meant for checkpointing.
   *
   *  The "text" and "binary" formats are written using Elemental's
   *  ASCII and BINARY formats, respectively. The "distributed_binary"
   *  format is written by using Elemental's BINARY format independently
   *  on each process' local data.
   */
  message CallbackDumpWeights {
    string directory = 1;       // Directory for weight files
    int64  epoch_interval = 2;  // Frequency for weight dumping
                                // (default: after each training epoch)
    string format = 3;          // Options: text (default), binary, distributed_binary
  }

  message CallbackDumpOutputs {
    string layers = 1;          // Default: all layers
    string execution_modes = 2; // Default: all modes
    int64 batch_interval = 3;   // Frequency for output dumping (default: all steps)
    string directory = 4;       // Directory for output files
    string format = 5;          // Options: csv, tsv, npy, npz (default: csv)
  }

  message CallbackDumpErrorSignals {
    string basename = 1;
  }

  message CallbackDumpGradients {
    string basename = 1;
    int64 interval = 2;
  }

  message CallbackDumpMBIndices {
    string basename = 1;
    int64 interval = 2;
  }

  message CallbackDispIOStats {
    string layers = 1; //e.g: "2 4 5"; use "10000" to apply to all layers
  }

  message CallbackImComm {
    string intertrainer_comm_method = 1;
    bool all_optimizers = 2;
  }

  message CallbackDebug {
    string phase = 1; //should be called "modes"
  }

  message CallbackDebugIO {
    string phase = 1;
    int32 lvl = 2;
  }

  message CallbackCheckSmall {
  }

  message CallbackCheckNaN {
  }

  message CallbackCheckDataset {
  }

  message CallbackHang {
    int64 rank = 1;
  }

  message CallbackDropFixedLearningRate {
    string weights = 1;
    repeated int64 drop_epoch = 2;
    double amt = 3;
  }

  message CallbackLinearGrowthLearningRate {
    string weights = 1;
    double target = 2;
    int64 num_epochs = 3;
    int64 delay = 4;
  }

  message CallbackPolyLearningRate {
    string weights = 1;
    double power = 2;
    uint64 num_epochs = 3;
    uint64 max_iter = 4;
    double end_lr = 5;
  }

  message CallbackStepMinibatch {
    int64 starting_mbsize = 1;
    int64 step = 2;
    int64 ramp_time = 3;
  }

  message MinibatchScheduleStep {
    int64 epoch = 1;
    int64 mbsize = 2;
    double lr = 3;
    int64 ramp_time = 4;
  }

  message CallbackOptimizerwiseAdaptiveLearningRate {
    string weights = 1;
    double scale = 2;
  }

  message CallbackMinibatchSchedule {
    int64 starting_mbsize = 1;
    repeated MinibatchScheduleStep step = 2;
  }

  message CallbackCheckGradients {
    double step_size = 1;
    bool verbose = 2;
    bool error_on_failure = 3; // Throw error if gradient check fails
    string execution_modes = 4; // Default: all modes
  }

  message CallbackCheckMetric {
    string metric = 1;
    double lower_bound = 2;
    double upper_bound = 3;
    bool error_on_failure = 4;  // Throw error if metric check fails
    string execution_modes = 5; // Default: all modes
  }

  message CallbackCheckpoint {
    string checkpoint_dir = 1;
    string restart_dir = 8;
    int64 checkpoint_epochs = 2;
    int64 checkpoint_steps = 3;
    double checkpoint_secs = 4;
    string per_rank_dir = 5;
    int64 ckpt_dist_epochs = 6;
    int64 ckpt_dist_steps = 7;
  }


  message CallbackSaveModel {
    string dir = 1;
    string extension = 2;
    bool disable_save_after_training = 3;
  }

  message CallbackLoadModel {
    string dirs = 1;  //director(ies) to load pretrained model(s)
    string extension = 2;
  }

  message CallbackReplaceWeights {
    string source_layers = 1; //set of layers to copy weights from
    string destination_layers = 2;  //set of layers to copy weights to
    int64 batch_interval = 3;
  }
  message CallbackGPUMemoryUsage {
  }

  message CallbackSyncLayers {
    bool sync_gpus = 1;
    bool sync_mpi = 2;
    bool only_input = 3;
  }

  message CallbackConfusionMatrix {
    string prediction = 1; // Prediction layer
    string label = 2;      // Label layer
    string prefix = 3;     // Prefix for output files
  }

  message CallbackPerturbAdam {
    float learning_rate_factor = 1;   // Learning rate perturbation (in log space)
    float beta1_factor = 2;           // beta1 perturbation (in log space)
    float beta2_factor = 3;           // beta2 perturbation (in log space)
    float eps_factor = 4;             // eps perturbation (in log space)
    bool perturb_during_training = 5; // Whether to periodically perturb during training
    int64 batch_interval = 6;         // Frequency of perturbation if perturb_during_training is true
    string weights = 7;               // Weights with Adam optimizer
  }

  message CallbackPerturbDropout {
    float keep_dropout_factor = 1; //Keep dropout prob perturbation (in log space)
    string layers = 2; // dropout layers to perturb keep prob, all dropout layers by default
  }

  message CallbackSaveTopKModels {
    string dir = 1;  //directory to save model
    int32  k = 2;    //number of (top) models to save
    string metric = 3; //metrics to use in evaluating models
    bool  ascending_ordering = 4; //whether to sort metrics per model in ascending order, descending order is default
  }

  message CallbackMixup {
    string layers = 1;
    float alpha = 2;
  }

  message CallbackCheckInit {
  }

  message CallbackEarlyStopping {
    int64 patience = 1;
  }

  message CallbackTimeline {
    string directory = 1;
  }

  // Print human-readable description of model to standard output.
  //
  // Message is printed when the model has finished setup. The
  // description includes information on the model's layers, weights,
  // and callbacks.
  message CallbackPrintModelDescription {
  }

  /** @brief Set values in a weights object at a given training step */
  message CallbackSetWeightsValue {
    string weights = 1;
    double value = 2;
    uint64 step = 3;
  }

  message CallbackSummarizeImages {

    message SelectionStrategy {

      oneof strategy_type {
        CategoricalAccuracyStrategy categorical_accuracy = 1;
        TrackSampleIDsStrategy track_sample_ids = 2;
      }

      message CategoricalAccuracyStrategy {
        enum MatchType{
          NOMATCH = 0;//NOMATCH = dump failed categorization
          MATCH = 1;//MATCH = dump successful categorization
          ALL = 2;//ALL = dump all
        }
        string accuracy_layer_name = 1;
        MatchType match_type = 2;
        uint64 num_images_per_epoch = 3;
      }

      message TrackSampleIDsStrategy {
        string input_layer_name = 1;
        uint64 num_tracked_images = 2;
      }

    }// message SelectionStrategy

    SelectionStrategy selection_strategy = 1;
    string image_source_layer_name = 2;
    uint64 epoch_interval = 3;
  }// message CallbackSummarizeImages

  message CallbackDumpModelGraph {
    string basename = 1; // default: "model.dot"
    bool print = 2;
  }

  message CallbackPerturbLearningRate {
    float learning_rate_factor = 1;   // Learning rate perturbation (in log space)
    bool perturb_during_training = 2; // Whether to periodically perturb during training (default: False)
    int64 batch_interval = 3;         // Frequency of perturbation if perturb_during_training is true
    string weights = 4;               // Optimizer weights with lr to perturb (default: All)

  /** @brief Export trained model in onnx format */
  message CallbackExportOnnx {

  }

<<<<<<< HEAD
    /** @brief Export trained model in onnx format */
  message CallbackExportOnnx {

=======
  message CallbackComputeModelSize {
    string output_name = 1;
    int64 batch_interval = 2;
  }

  message CallbackPerturbWeights {
    string output_name = 1;
    int64 batch_interval = 2;
>>>>>>> 6b84975e
  }
}<|MERGE_RESOLUTION|>--- conflicted
+++ resolved
@@ -80,13 +80,9 @@
     CallbackSummarizeImages summarize_images = 48;
     CallbackDumpModelGraph dump_model_graph = 49;
     CallbackPerturbLearningRate perturb_learning_rate = 50;
-<<<<<<< HEAD
-    CallbackExportOnnx export_onnx = 51;
-=======
     CallbackComputeModelSize compute_model_size = 51;
     CallbackPerturbWeights perturb_weights = 52;
     CallbackExportOnnx export_onnx = 53;
->>>>>>> 6b84975e
   }
 
   message CallbackLTFB {
@@ -408,16 +404,6 @@
     int64 batch_interval = 3;         // Frequency of perturbation if perturb_during_training is true
     string weights = 4;               // Optimizer weights with lr to perturb (default: All)
 
-  /** @brief Export trained model in onnx format */
-  message CallbackExportOnnx {
-
-  }
-
-<<<<<<< HEAD
-    /** @brief Export trained model in onnx format */
-  message CallbackExportOnnx {
-
-=======
   message CallbackComputeModelSize {
     string output_name = 1;
     int64 batch_interval = 2;
@@ -426,6 +412,9 @@
   message CallbackPerturbWeights {
     string output_name = 1;
     int64 batch_interval = 2;
->>>>>>> 6b84975e
+  }
+
+  /** @brief Export trained model in onnx format */
+  message CallbackExportOnnx {
   }
 }