////////////////////////////////////////////////////////////////////////////////
// Copyright (c) 2014-2016, Lawrence Livermore National Security, LLC.
// Produced at the Lawrence Livermore National Laboratory.
// Written by the LBANN Research Team (B. Van Essen, et al.) listed in
// the CONTRIBUTORS file. <lbann-dev@llnl.gov>
//
// LLNL-CODE-697807.
// All rights reserved.
//
// This file is part of LBANN: Livermore Big Artificial Neural Network
// Toolkit. For details, see http://software.llnl.gov/LBANN or
// https://github.com/LLNL/LBANN.
//
// Licensed under the Apache License, Version 2.0 (the "Licensee"); you
// may not use this file except in compliance with the License.  You may
// obtain a copy of the License at:
//
// http://www.apache.org/licenses/LICENSE-2.0
//
// Unless required by applicable law or agreed to in writing, software
// distributed under the License is distributed on an "AS IS" BASIS,
// WITHOUT WARRANTIES OR CONDITIONS OF ANY KIND, either express or
// implied. See the License for the specific language governing
// permissions and limitations under the license.
//
// init_image_data_readers .hpp .cpp - initialize image_data_reader by prototext
////////////////////////////////////////////////////////////////////////////////

#include "lbann/proto/init_image_data_readers.hpp"
#include <google/protobuf/io/coded_stream.h>
#include <google/protobuf/io/zero_copy_stream_impl.h>
#include <google/protobuf/text_format.h>
#include <memory> // for dynamic_pointer_cast

using namespace lbann;

/// set up a cropper
static void set_cropper(const lbann_data::ImagePreprocessor& pb_preprocessor,
                        const bool master, std::shared_ptr<cv_process>& pp,
                        int& width, int& height) {
  if (pb_preprocessor.has_cropper()) {
    const lbann_data::ImagePreprocessor::Cropper& pb_cropper = pb_preprocessor.cropper();
    if (!pb_cropper.disable()) {
      const std::string cropper_name = ((pb_cropper.name() == "")? "default_cropper" : pb_cropper.name());
      std::unique_ptr<lbann::cv_cropper> cropper(new(lbann::cv_cropper));
      cropper->set_name(cropper_name);
      cropper->set(pb_cropper.crop_width(),
                   pb_cropper.crop_height(),
                   pb_cropper.crop_randomly(),
                   std::make_pair<int,int>(pb_cropper.resized_width(),
                                           pb_cropper.resized_height()),
                   pb_cropper.adaptive_interpolation());
      pp->add_transform(std::move(cropper));
      width = pb_cropper.crop_width();
      height = pb_cropper.crop_height();
      if (master) std::cout << "image processor: " << cropper_name << " cropper is set" << std::endl;
    }
  }
}

/// set up a resizer
static void set_resizer(const lbann_data::ImagePreprocessor& pb_preprocessor,
                        const bool master, std::shared_ptr<cv_process>& pp,
                        int& width, int& height) {
  if (pb_preprocessor.has_resizer()) {
    const lbann_data::ImagePreprocessor::Resizer& pb_resizer = pb_preprocessor.resizer();
    if (!pb_resizer.disable()) {
      const std::string resizer_name = ((pb_resizer.name() == "")? "default_resizer" : pb_resizer.name());
      std::unique_ptr<lbann::cv_resizer> resizer(new(lbann::cv_resizer));
      resizer->set_name(resizer_name);
      resizer->set(pb_resizer.resized_width(),
                   pb_resizer.resized_height(),
                   pb_resizer.adaptive_interpolation());
      pp->add_transform(std::move(resizer));
      width = pb_resizer.resized_width();
      height = pb_resizer.resized_height();
      if (master) std::cout << "image processor: " << resizer_name << " resizer is set" << std::endl;
    }
  }
}

/// set up an augmenter
static void set_augmenter(const lbann_data::ImagePreprocessor& pb_preprocessor,
                          const bool master, std::shared_ptr<cv_process>& pp) {
  if (pb_preprocessor.has_augmenter()) {
    const lbann_data::ImagePreprocessor::Augmenter& pb_augmenter = pb_preprocessor.augmenter();
    if (!pb_augmenter.disable() &&
        (pb_augmenter.horizontal_flip() ||
         pb_augmenter.vertical_flip() ||
         pb_augmenter.rotation() != 0.0 ||
         pb_augmenter.horizontal_shift() != 0.0 ||
         pb_augmenter.vertical_shift() != 0.0 ||
         pb_augmenter.shear_range() != 0.0))
    {
      const std::string augmenter_name = ((pb_augmenter.name() == "")? "default_augmenter" : pb_augmenter.name());
      std::unique_ptr<lbann::cv_augmenter> augmenter(new(lbann::cv_augmenter));
      augmenter->set_name(augmenter_name);
      augmenter->set(pb_augmenter.horizontal_flip(),
                     pb_augmenter.vertical_flip(),
                     pb_augmenter.rotation(),
                     pb_augmenter.horizontal_shift(),
                     pb_augmenter.vertical_shift(),
                     pb_augmenter.shear_range());
      pp->add_transform(std::move(augmenter));
      if (master) std::cout << "image processor: " << augmenter_name << " augmenter is set" << std::endl;
    }
  }
}

/// set up a decolorizer
static void set_decolorizer(const lbann_data::ImagePreprocessor& pb_preprocessor,
                     const bool master, std::shared_ptr<cv_process>& pp, int& channels) {
  if (pb_preprocessor.has_decolorizer()) {
    const lbann_data::ImagePreprocessor::Decolorizer& pb_decolorizer = pb_preprocessor.decolorizer();
    if  (!pb_decolorizer.disable()) {
      const std::string decolorizer_name = ((pb_decolorizer.name() == "")? "default_decolorizer" : pb_decolorizer.name());
      std::unique_ptr<lbann::cv_decolorizer> decolorizer(new(lbann::cv_decolorizer));
      decolorizer->set_name(decolorizer_name);
      decolorizer->set(pb_decolorizer.pick_1ch());
      pp->add_transform(std::move(decolorizer));
      channels = 1;
      if (master) std::cout << "image processor: " << decolorizer_name << " decolorizer is set" << std::endl;
    }
  }
}

/// set up a colorizer
static void set_colorizer(const lbann_data::ImagePreprocessor& pb_preprocessor,
                          const bool master, std::shared_ptr<cv_process>& pp, int& channels) {
  if (pb_preprocessor.has_colorizer()) {
    const lbann_data::ImagePreprocessor::Colorizer& pb_colorizer = pb_preprocessor.colorizer();
    if (!pb_colorizer.disable()) {
      const std::string colorizer_name = ((pb_colorizer.name() == "")? "default_colorizer" : pb_colorizer.name());
      std::unique_ptr<lbann::cv_colorizer> colorizer(new(lbann::cv_colorizer));
      colorizer->set_name(colorizer_name);
      pp->add_transform(std::move(colorizer));
      channels = 3;
      if (master) std::cout << "image processor: " << colorizer_name << " colorizer is set" << std::endl;
    }
  }
}

static bool has_channel_wise_subtractor(const lbann_data::ImagePreprocessor& pb_preprocessor) {
  if (!pb_preprocessor.has_subtractor()) {
    return false;
  }
  const lbann_data::ImagePreprocessor::Subtractor& pb_subtractor = pb_preprocessor.subtractor();
  return ((pb_subtractor.channel_mean_size() > 0) || (pb_subtractor.channel_stddev_size() > 0))
         && pb_subtractor.image_to_sub().empty() && pb_subtractor.image_to_div().empty();
}

/// set up a subtractor
static void set_subtractor(const lbann_data::ImagePreprocessor& pb_preprocessor,
                           const bool master, std::shared_ptr<cv_process>& pp,
                           const int channels) {
  if (pb_preprocessor.has_subtractor()) {
    const lbann_data::ImagePreprocessor::Subtractor& pb_subtractor = pb_preprocessor.subtractor();
    if  (!pb_subtractor.disable()) {
      const std::string subtractor_name = ((pb_subtractor.name() == "")? "default_subtractor" : pb_subtractor.name());
      std::unique_ptr<lbann::cv_subtractor> subtractor(new(lbann::cv_subtractor));
      subtractor->set_name(subtractor_name);

      bool is_mean_set = false;

      if (!pb_subtractor.image_to_sub().empty()) {
        subtractor->set_mean(pb_subtractor.image_to_sub());
        is_mean_set = true;
      }
      else if (pb_subtractor.channel_mean_size() > 0) {
        const size_t n = pb_subtractor.channel_mean_size();
        if (n != static_cast<size_t>(channels)) {
          throw lbann_exception("Failed to setup subtractor due to inconsistent number of channels.");
        }
        std::vector<lbann::DataType> ch_mean(n);
        for(size_t i = 0u; i < n; ++i) {
          ch_mean[i] = static_cast<lbann::DataType>(pb_subtractor.channel_mean(i));
        }

        subtractor->set_mean(ch_mean);
        is_mean_set = true;
      }

      if (!is_mean_set && master) {
        std::cout << "image processor: " << subtractor_name << " assumes zero mean." << std::endl
                  << "  If this is not the case, provide mean." << std::endl;
      }

      bool is_stddev_set = false;
      if (!pb_subtractor.image_to_div().empty()) {
        subtractor->set_stddev(pb_subtractor.image_to_div());
        is_stddev_set = true;
      }
      else if (pb_subtractor.channel_stddev_size() > 0) {
        const size_t n = pb_subtractor.channel_stddev_size();
        if (n != static_cast<size_t>(channels)) {
          throw lbann_exception("Failed to setup subtractor due to inconsistent number of channels.");
        }
        std::vector<lbann::DataType> ch_stddev(n);
        for(size_t i = 0u; i < n; ++i) {
          ch_stddev[i] = static_cast<lbann::DataType>(pb_subtractor.channel_stddev(i));
        }

        subtractor->set_stddev(ch_stddev);
        is_stddev_set = true;
      }

      pp->add_normalizer(std::move(subtractor));
      if (master) {
        std::cout << "image processor: " << subtractor_name << " subtractor is set for "
                  << (has_channel_wise_subtractor(pb_preprocessor)? "channel-wise" : "pixel-wise")
                  << ' ' << (is_stddev_set? "z-score" : "mean-subtraction") << std::endl;
      }
    }
  }
}

/// set up a sample-wide normalizer
static void set_normalizer(const lbann_data::ImagePreprocessor& pb_preprocessor,
                           const bool master, std::shared_ptr<cv_process>& pp) {
  if (pb_preprocessor.has_normalizer()) {
    const lbann_data::ImagePreprocessor::Normalizer& pb_normalizer = pb_preprocessor.normalizer();
    if (!pb_normalizer.disable()) {
      const std::string normalizer_name = ((pb_normalizer.name() == "")? "default_normalizer" : pb_normalizer.name());
      std::unique_ptr<lbann::cv_normalizer> normalizer(new(lbann::cv_normalizer));
      normalizer->set_name(normalizer_name);
      normalizer->unit_scale(pb_normalizer.scale());
      normalizer->subtract_mean(pb_normalizer.subtract_mean());
      normalizer->unit_variance(pb_normalizer.unit_variance());
      normalizer->z_score(pb_normalizer.z_score());
      bool ok = pp->add_normalizer(std::move(normalizer));
      if (master && ok) std::cout << "image processor: " << normalizer_name << " normalizer is set" << std::endl;
    }
  }
}


void init_image_preprocessor(const lbann_data::Reader& pb_readme, const bool master,
                             std::shared_ptr<cv_process>& pp, int& width, int& height, int& channels) {
// Currently we set width and height for image_data_reader here considering the transform
// pipeline. image_data_reader reports the final dimension of data to the child layer based
// on these information.
// TODO: However, for composible pipeline, this needs to be automatically determined by each
// cv_process at the setup finalization stage.
  if (!pb_readme.has_image_preprocessor()) return;

  const lbann_data::ImagePreprocessor& pb_preprocessor = pb_readme.image_preprocessor();
  if (pb_preprocessor.disable()) return;

  // data reader name
  const std::string& name = pb_readme.name();
  // final size of image
  width = pb_preprocessor.raw_width();
  height = pb_preprocessor.raw_height();
  if (pb_preprocessor.raw_num_channels() > 0) {
    channels = pb_preprocessor.raw_num_channels();
  }

  if (pb_preprocessor.has_subtractor() && !has_channel_wise_subtractor(pb_preprocessor)) {
    // decolorizer and colorizer are exclusive
    set_decolorizer(pb_preprocessor, master, pp, channels);
    set_colorizer(pb_preprocessor, master, pp, channels);
    // set up a pixel-wise subtractor
    set_subtractor(pb_preprocessor, master, pp, channels);
  }

  set_cropper(pb_preprocessor, master, pp, width, height);
  set_resizer(pb_preprocessor, master, pp, width, height);
  set_augmenter(pb_preprocessor, master, pp);
  if (has_channel_wise_subtractor(pb_preprocessor)) {
    // decolorizer and colorizer are exclusive
    set_decolorizer(pb_preprocessor, master, pp, channels);
    set_colorizer(pb_preprocessor, master, pp, channels);
    // set up a channel-wise subtractor
    set_subtractor(pb_preprocessor, master, pp, channels);
  } else if (!pb_preprocessor.has_subtractor()) {
    // decolorizer/colorizer would have already been applied in the pixel-wise subtractor
    // decolorizer and colorizer are exclusive
    set_decolorizer(pb_preprocessor, master, pp, channels);
    set_colorizer(pb_preprocessor, master, pp, channels);
  }
  set_normalizer(pb_preprocessor, master, pp);

  // create a data reader
  if (name == "imagenet_patches") {
    std::shared_ptr<cv_process_patches> ppp = std::dynamic_pointer_cast<cv_process_patches>(pp);
    if (pb_preprocessor.has_patch_extractor()) {
      const lbann_data::ImagePreprocessor::PatchExtractor& pb_patch_extractor = pb_preprocessor.patch_extractor();
      if (!pb_patch_extractor.disable()) {
        const std::string patch_extractor_name = ((pb_patch_extractor.name() == "")? "default_patch_extractor" : pb_patch_extractor.name());
        lbann::patchworks::patch_descriptor pi;
        pi.set_sample_image(static_cast<unsigned int>(width),
                            static_cast<unsigned int>(height));
        pi.set_size(pb_patch_extractor.patch_width(), pb_patch_extractor.patch_height());
        pi.set_gap(pb_patch_extractor.patch_gap());
        pi.set_jitter(pb_patch_extractor.patch_jitter());
        pi.set_mode_centering(pb_patch_extractor.centering_mode());
        pi.set_mode_chromatic_aberration(pb_patch_extractor.ca_correction_mode());
        pi.set_self_label();
        pi.define_patch_set();
        width = pb_patch_extractor.patch_width();
        height = pb_patch_extractor.patch_height();
        ppp->set_name(patch_extractor_name);
        ppp->set_patch_descriptor(pi);
        if (master) std::cout << "image processor: " << patch_extractor_name << " patch_extractor is set" << std::endl;
      }
    }
  }
}


void init_image_data_reader(const lbann_data::Reader& pb_readme, const bool master, generic_data_reader* &reader) {
  // data reader name
  const std::string& name = pb_readme.name();
  // whether to shuffle data
  const bool shuffle = pb_readme.shuffle();
  // number of labels
  const int n_labels = pb_readme.num_labels();

  std::shared_ptr<cv_process> pp;
  // set up the image preprocessor
  if ((name == "imagenet") || (name == "jag_conduit") || (name == "jag_conduit_hdf5") ||
      (name == "triplet") || (name == "mnist_siamese") || (name == "multi_images") ||
      (name == "moving_mnist")) {
    pp = std::make_shared<cv_process>();
  } else if (name == "imagenet_patches") {
    pp = std::make_shared<cv_process_patches>();
  } else {
    if (master) {
      std::stringstream err;
      err << __FILE__ << " " << __LINE__ << " :: unknown name for image data reader: "
          << name;
      throw lbann_exception(err.str());
    }
  }

  // final size of image
  int width = 0, height = 0;
  int channels = 0;

  // setup preprocessor
  init_image_preprocessor(pb_readme, master, pp, width, height, channels);

  if (name == "imagenet_patches") {
    std::shared_ptr<cv_process_patches> ppp = std::dynamic_pointer_cast<cv_process_patches>(pp);
    reader = new imagenet_reader_patches(ppp, shuffle);
  } else if (name == "imagenet") {
    reader = new imagenet_reader(pp, shuffle);
  } else if (name == "triplet") {
    reader = new data_reader_triplet(pp, shuffle);
  } else if (name == "mnist_siamese") {
    reader = new data_reader_mnist_siamese(pp, shuffle);
  } else if (name == "multi_images") {
    reader = new data_reader_multi_images(pp, shuffle);
  } else if (name == "moving_mnist") {
    reader = new moving_mnist_reader(7, 40, 40, 2);
#ifdef LBANN_HAS_CONDUIT
  } else if (name =="jag_conduit_hdf5") {
    data_reader_jag_conduit_hdf5* reader_jag = new data_reader_jag_conduit_hdf5(pp, shuffle);
    if (channels == 0) {
      channels = 1;
    }
    reader_jag->set_image_dims(width, height, channels);
    reader_jag->set_use_images(pb_readme.use_images());
    reader_jag->set_use_scalars(pb_readme.use_scalars());
    reader_jag->set_use_inputs(pb_readme.use_inputs());
    reader = reader_jag;
    if (master) std::cout << reader->get_type() << " is set" << std::endl;
    return;
  } else if (name =="jag_conduit") {
    data_reader_jag_conduit* reader_jag = new data_reader_jag_conduit(pp, shuffle);

    if (channels == 0) {
      channels = 1;
    }
    reader_jag->set_image_dims(width, height, channels);

    // Whether to split channels of an image before preprocessing
    if (pb_readme.split_jag_image_channels()) {
      reader_jag->set_split_image_channels();
    } else {
      reader_jag->unset_split_image_channels();
    }

    // declare the set of images to use
    std::vector<std::string> image_keys(pb_readme.jag_image_keys_size());

    for (int i=0; i < pb_readme.jag_image_keys_size(); ++i) {
      image_keys[i] = pb_readme.jag_image_keys(i);
    }

<<<<<<< HEAD
    reader_jag->set_image_keys(image_keys);
=======
    reader_jag->set_image_choices(image_keys);
>>>>>>> 97cdc7db


    using var_t = data_reader_jag_conduit::variable_t;

    // composite independent variable
    std::vector< std::vector<var_t> > independent_type(pb_readme.independent_size());

    for (int i=0; i < pb_readme.independent_size(); ++i) {
      const lbann_data::Reader::JAGDataSlice& slice = pb_readme.independent(i);
      const int slice_size = slice.pieces_size();
      for (int j=0; j < slice_size; ++j) {
        // TODO: instead of using cast, use proper conversion function
        const auto var_type = static_cast<var_t>(slice.pieces(j));
        independent_type[i].push_back(var_type);
      }
    }

    reader_jag->set_independent_variable_type(independent_type);

    // composite dependent variable
    std::vector< std::vector<var_t> > dependent_type(pb_readme.dependent_size());

    for (int i=0; i < pb_readme.dependent_size(); ++i) {
      const lbann_data::Reader::JAGDataSlice& slice = pb_readme.dependent(i);
      const int slice_size = slice.pieces_size();
      for (int j=0; j < slice_size; ++j) {
        // TODO: instead of using cast, use proper conversion function
        const auto var_type = static_cast<var_t>(slice.pieces(j));
        dependent_type[i].push_back(var_type);
      }
    }

    reader_jag->set_dependent_variable_type(dependent_type);

    // keys of chosen scalar values in jag simulation output
    std::vector<std::string> scalar_keys(pb_readme.jag_scalar_keys_size());

    for (int i=0; i < pb_readme.jag_scalar_keys_size(); ++i) {
      scalar_keys[i] = pb_readme.jag_scalar_keys(i);
    }

    if (scalar_keys.size() > 0u) {
      reader_jag->set_scalar_choices(scalar_keys);
    }

    // keys of chosen values in jag simulation parameters
    std::vector<std::string> input_keys(pb_readme.jag_input_keys_size());

    for (int i=0; i < pb_readme.jag_input_keys_size(); ++i) {
      input_keys[i] = pb_readme.jag_input_keys(i);
    }

    if (input_keys.size() > 0u) {
      reader_jag->set_input_choices(input_keys);
    }

    // add scalar output keys to filter out
    const int num_scalar_filters = pb_readme.jag_scalar_filters_size();
    for (int i=0; i < num_scalar_filters; ++i) {
      reader_jag->add_scalar_filter(pb_readme.jag_scalar_filters(i));
    }

    // add scalar output key prefixes to filter out by
    const int num_scalar_prefix_filters = pb_readme.jag_scalar_prefix_filters_size();
    for (int i=0; i < num_scalar_prefix_filters; ++i) {
      using prefix_t = lbann::data_reader_jag_conduit::prefix_t;
      const prefix_t pf = std::make_pair(pb_readme.jag_scalar_prefix_filters(i).key_prefix(),
                                         pb_readme.jag_scalar_prefix_filters(i).min_len());
      reader_jag->add_scalar_prefix_filter(pf);
    }

    // add input parameter keys to filter out
    const int num_input_filters = pb_readme.jag_input_filters_size();
    for (int i=0; i < num_input_filters; ++i) {
      reader_jag->add_input_filter(pb_readme.jag_input_filters(i));
    }

    // add scalar output key prefixes to filter out by
    const int num_input_prefix_filters = pb_readme.jag_input_prefix_filters_size();
    for (int i=0; i < num_input_prefix_filters; ++i) {
      using prefix_t = lbann::data_reader_jag_conduit::prefix_t;
      const prefix_t pf = std::make_pair(pb_readme.jag_scalar_prefix_filters(i).key_prefix(),
                                         pb_readme.jag_scalar_prefix_filters(i).min_len());
      reader_jag->add_input_prefix_filter(pf);
    }

    // add image normalization parameters
    const int num_image_normalization_params = pb_readme.jag_image_normalization_params_size();
    for (int i=0; i <  num_image_normalization_params; ++i) {
      using linear_transform_t = lbann::data_reader_jag_conduit::linear_transform_t;
      const linear_transform_t np = std::make_pair(pb_readme.jag_image_normalization_params(i).scale(),
                                                   pb_readme.jag_image_normalization_params(i).bias());
      reader_jag->add_image_normalization_param(np);
    }

    // add scalar normalization parameters
    const int num_scalar_normalization_params = pb_readme.jag_scalar_normalization_params_size();
    for (int i=0; i <  num_scalar_normalization_params; ++i) {
      using linear_transform_t = lbann::data_reader_jag_conduit::linear_transform_t;
      const linear_transform_t np = std::make_pair(pb_readme.jag_scalar_normalization_params(i).scale(),
                                                   pb_readme.jag_scalar_normalization_params(i).bias());
      reader_jag->add_scalar_normalization_param(np);
    }

    // add input normalization parameters
    const int num_input_normalization_params = pb_readme.jag_input_normalization_params_size();
    for (int i=0; i <  num_input_normalization_params; ++i) {
      using linear_transform_t = lbann::data_reader_jag_conduit::linear_transform_t;
      const linear_transform_t np = std::make_pair(pb_readme.jag_input_normalization_params(i).scale(),
                                                   pb_readme.jag_input_normalization_params(i).bias());
      reader_jag->add_input_normalization_param(np);
    }

    reader = reader_jag;
    if (master) std::cout << reader->get_type() << " is set" << std::endl;
    return;
#endif // LBANN_HAS_CONDUIT
  }

  if (channels == 0) {
    channels = 3;
  }

  auto* image_data_reader_ptr = dynamic_cast<image_data_reader*>(reader);
  if (!image_data_reader_ptr && master) {
    std::stringstream err;
    err << __FILE__ << " " << __LINE__ << " :: invalid image data reader pointer";
    throw lbann_exception(err.str());
  }
  if (master) std::cout << reader->get_type() << " is set" << std::endl;

  // configure the data reader
  if (name == "multi_images") {
    const int n_img_srcs = pb_readme.num_image_srcs();
    data_reader_multi_images* multi_image_dr_ptr
      = dynamic_cast<data_reader_multi_images*>(image_data_reader_ptr);
    if (multi_image_dr_ptr == nullptr) {
      std::stringstream err;
      err << __FILE__ << " " << __LINE__ << " no data_reader_multi_images";
      throw lbann_exception(err.str());
    }
    multi_image_dr_ptr->set_input_params(width, height, channels, n_labels, n_img_srcs);
  } else {
    image_data_reader_ptr->set_input_params(width, height, channels, n_labels);
  }
}


void init_generic_preprocessor(const lbann_data::Reader& pb_readme, const bool master, generic_data_reader* reader) {
  if (!pb_readme.has_image_preprocessor()) return;

  const lbann_data::ImagePreprocessor& pb_preprocessor = pb_readme.image_preprocessor();
  if (pb_preprocessor.disable()) return;

  // set up augmenter if necessary
  if (pb_preprocessor.has_augmenter()) {
    const lbann_data::ImagePreprocessor::Augmenter& pb_augmenter = pb_preprocessor.augmenter();
    if (!pb_augmenter.disable() &&
        (pb_augmenter.name() == "") &&
        (pb_augmenter.horizontal_flip() ||
         pb_augmenter.vertical_flip() ||
         pb_augmenter.rotation() != 0.0 ||
         pb_augmenter.horizontal_shift() != 0.0 ||
         pb_augmenter.vertical_shift() != 0.0 ||
         pb_augmenter.shear_range() != 0.0))
    {
      reader->horizontal_flip( pb_augmenter.horizontal_flip() );
      reader->vertical_flip( pb_augmenter.vertical_flip() );
      reader->rotation( pb_augmenter.rotation() );
      reader->horizontal_shift( pb_augmenter.horizontal_shift() );
      reader->vertical_shift( pb_augmenter.vertical_shift() );
      reader->shear_range( pb_augmenter.shear_range() );
      if (master) std::cout << "image processor: augmenter is set" << std::endl;
    } else {
      reader->disable_augmentation();
    }
  }

  // set up the normalizer
  if (pb_preprocessor.has_normalizer()) {
    const lbann_data::ImagePreprocessor::Normalizer& pb_normalizer = pb_preprocessor.normalizer();
    if (!pb_normalizer.disable() &&
        (pb_normalizer.name() == "")) {
      reader->subtract_mean( pb_normalizer.subtract_mean() );
      reader->unit_variance( pb_normalizer.unit_variance() );
      reader->scale( pb_normalizer.scale() );
      reader->z_score( pb_normalizer.z_score() );
      if (master) std::cout << "image processor: normalizer is set" << std::endl;
    }
  }

  if (pb_preprocessor.has_noiser()) {
    const lbann_data::ImagePreprocessor::Noiser& pb_noiser = pb_preprocessor.noiser();
    if (!pb_noiser.disable() &&
        (pb_noiser.name() == "")) {
      reader->add_noise( pb_noiser.factor() );
      if (master) std::cout << "image processor: noiser is set" << std::endl;
    }
  }
}


void init_org_image_data_reader(const lbann_data::Reader& pb_readme, const bool master, generic_data_reader* &reader) {
  // data reader name
  const std::string& name = pb_readme.name();
  // whether to shuffle data
  const bool shuffle = pb_readme.shuffle();

  if (name == "mnist") {
    reader = new mnist_reader(shuffle);
    if (master) std::cout << "mnist_reader is set" << std::endl;
  } else if (name == "cifar10") {
    reader = new cifar10_reader(shuffle);
    if (master) std::cout << "cifar10_reader is set" << std::endl;
  } else if (name == "moving_mnist") {
    reader = new moving_mnist_reader(7, 40, 40, 2);
  } else {
    if (master) {
      std::stringstream err;
      err << __FILE__ << " " << __LINE__ << " :: unknown name for image data reader: "
          << name;
      throw lbann_exception(err.str());
    }
  }

  // setup preprocessor
  init_generic_preprocessor(pb_readme, master, reader);
}<|MERGE_RESOLUTION|>--- conflicted
+++ resolved
@@ -388,11 +388,7 @@
       image_keys[i] = pb_readme.jag_image_keys(i);
     }
 
-<<<<<<< HEAD
-    reader_jag->set_image_keys(image_keys);
-=======
     reader_jag->set_image_choices(image_keys);
->>>>>>> 97cdc7db
 
 
     using var_t = data_reader_jag_conduit::variable_t;
