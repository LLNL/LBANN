syntax = "proto3";

package lbann_data;

message LbannPB {
  DataReader data_reader = 1;
  Model model = 2;
  Optimizer optimizer = 3;
  MotifDefinitions motif_definitions = 4;
}

//========================================================================
// DataReaders
//========================================================================
message DataReader {
  int64 max_par_io_size = 1;
  repeated Reader reader = 2;
}

message Reader {
  string name = 1; //mnist, nci, nci_regression, numpy, imagenet, synthetic, merge_samples
  string role = 3; //train, test
  bool shuffle = 4;
  string data_filedir = 5;
  string data_filename = 6;
  string label_filename = 7;
  double validation_percent = 9;
  int64 absolute_sample_count = 11;
  int64 first_n = 200;
  double percent_of_data_to_use = 12;
  ImagePreprocessor image_preprocessor = 13;
  int32 num_labels = 99; //for imagenet
  int64 num_samples = 100; //only for synthetic
  int64 num_features = 101; //only for synthetic
  //csv attributes
  string separator = 102;
  int32 skip_cols = 103;
  int32 skip_rows = 104;
  bool has_header = 105;
  int32 label_col = 106;
  int32 response_col = 107;
  bool disable_labels = 108;
  bool disable_responses = 109;
  string format = 110; // numpy, csv
  string data_file_pattern = 111;
  int64 num_neighbors = 112; // pilot2_molecular_reader
  int64 max_neighborhood = 113; // pilot2_molecular_reader
}

message ImagePreprocessor {
  string name = 1;
  bool disable = 2;
  int32 raw_width = 3;
  int32 raw_height = 4;

  message Cropper {
    string name = 1;
    bool disable = 2;
    bool crop_randomly = 3;
    uint32 crop_width = 4;
    uint32 crop_height = 5;
    int32 resized_width = 6;
    int32 resized_height = 7;
    bool adaptive_interpolation = 8;
  }

  message Augmenter {
    string name = 1;
    bool disable = 2;
    bool horizontal_flip = 3;
    bool vertical_flip = 4;
    double rotation = 5;
    double horizontal_shift = 6;
    double vertical_shift = 7;
    double shear_range = 8;
  }

  message Decolorizer {
    string name = 1;
    bool disable = 2;
    bool pick_1ch = 3;
  }

  message Colorizer {
    string name = 1;
    bool disable = 2;
  }

  message Normalizer {
    string name = 1;
    bool disable = 2;
    bool scale = 3;
    bool subtract_mean = 4;
    bool unit_variance = 5;
    bool z_score = 6;
  }

  message Subtractor {
    string name = 1;
    bool disable = 2;
    string image_to_sub = 3;
  }

  message PatchExtractor {
    string name = 1;
    bool disable = 2;
    uint32 patch_width = 3;
    uint32 patch_height = 4;
    uint32 patch_gap = 5; // gap between patches
    uint32 patch_jitter = 6; // max jittering amount for patch positions
    uint32 centering_mode = 7; // center patch positioning mode
    uint32 ca_correction_mode = 8; // chromatic abberation correction mode
  }

  message Noiser {
    string name = 1;
    bool disable = 2;
    float factor = 3;
  }

  Cropper cropper = 5;
  Augmenter augmenter = 6;
  Decolorizer decolorizer = 7;
  Colorizer colorizer = 8;
  Subtractor subtractor = 9;
  Normalizer normalizer = 10;
  Noiser noiser = 11;
  PatchExtractor patch_extractor = 12;

  // For backward compatibility. TODO: will be deprecated
  bool scale = 13;
  bool subtract_mean = 14;
  bool unit_variance = 15;
  bool z_score = 16;
  bool horizontal_flip = 17;
  bool vertical_flip = 18;
  double rotation = 19;
  double horizontal_shift = 20;
  double vertical_shift = 21;
  double shear_range = 22;
  bool disable_augmentation = 23;
  float noise_factor = 24;
  bool no_colorize = 25; // not to use colorizer in cv_process
  bool crop_first = 26;
  uint32 crop_width = 27;
  uint32 crop_height = 28;
  bool crop_randomly = 29;
  int32 resized_width = 30;
  int32 resized_height = 31;
  bool adaptive_interpolation = 32;
}

// TODO: wrap El::Mat based normalization into a generic preprocessor
message GenericPreprocessor {
  string name = 1;
  bool disable = 2;

  message Normalizer {
    string name = 1;
    bool disable = 2;
    bool scale = 3;
    bool subtract_mean = 4;
    bool unit_variance = 5;
    bool z_score = 6;
  }

  Normalizer normalizer = 3;
}

//========================================================================
// Model
//========================================================================

message Model {
  string name = 1; //sequential_model, dag_model, recurrent_model, greedy_layerwise_autoencoder, siamese_model
  ObjectiveFunction objective_function = 2;
  repeated Metric metric = 5;
  string data_layout = 6;

  int64 mini_batch_size = 12;
  int64 num_epochs = 4;
  int64 block_size = 50;
  int64 procs_per_model = 51;
  int64 num_gpus = 53;
  int64 evaluation_frequency = 54;
  int64 num_parallel_readers = 100;

  //use cudnn_manager, if use_cudnn=true AND lbann was compiled with cudnn support
  bool use_cudnn = 8;
  bool use_nccl = 107;

  repeated Layer layer = 10;

  repeated Weights weights = 11;

  // checknan, debug, dump_activations, etc;
  // for complete list, see: lbann/include/lbann/callbacks
  repeated Callback callback = 20;

  int64 random_seed = 30;
  // If true, models will have their model rank mixed into their random seed.
  bool random_init_models_differently = 31;

  // Recurrent model parameters
  message Recurrent {
    uint32 unroll_depth = 1;
  }
  Recurrent recurrent = 36;

  // Siamese model parameters
  message Siamese {
    uint32 num_heads = 1;
  }
  Siamese siamese = 37;
}

//========================================================================
// Objective function
//========================================================================

message ObjectiveFunction {
  repeated MeanSquaredError mean_squared_error = 10;
  repeated MeanAbsoluteDeviation mean_absolute_deviation = 11;
  repeated CrossEntropy cross_entropy = 12;
  repeated BinaryCrossEntropy binary_cross_entropy = 13;
  repeated CrossEntropyWithUncertainty cross_entropy_with_uncertainty = 14;
  repeated GeomNegLogLike geom_negloglike = 15;
  repeated PoissonNegLogLike poisson_negloglike = 16;
  repeated PolyaNegLogLike polya_negloglike = 17;
  repeated L1WeightRegularization l1_weight_regularization = 20;
  repeated L2WeightRegularization l2_weight_regularization = 21;
  repeated GroupLassoWeightRegularization group_lasso_weight_regularization = 22;
}

message MeanSquaredError {
  double scale_factor = 1;
}

message MeanAbsoluteDeviation {
  double scale_factor = 1;
}

message CrossEntropy {
  double scale_factor = 1;
}


message BinaryCrossEntropy {
  double scale_factor = 1;
}

message CrossEntropyWithUncertainty {
  double scale_factor = 1;
}

message GeomNegLogLike {
  double scale_factor = 1;
}

message PoissonNegLogLike {
  double scale_factor = 1;
}

message PolyaNegLogLike {
  double scale_factor = 1;
}

message L1WeightRegularization {
  double scale_factor = 1;
}

message L2WeightRegularization {
  double scale_factor = 1;
}

message GroupLassoWeightRegularization {
  double scale_factor = 1;
}

//========================================================================
// Metrics
//========================================================================

message Metric {
  // a Metric should contain exactly one of the following
  CategoricalAccuracy categorical_accuracy = 1;
  TopKCategoricalAccuracy top_k_categorical_accuracy = 2;
  MeanSquaredError mean_squared_error = 3;
  MeanAbsoluteDeviation mean_absolute_deviation = 4;
  PearsonCorrelation pearson_correlation = 5;
}

message CategoricalAccuracy {
}

// Already defined as an objective function
// message MeanSquaredError {}

message TopKCategoricalAccuracy {
  int64 top_k = 2; //only applicable for top_k_categorical_accuracy
}

message PearsonCorrelation {
}

//========================================================================
// Optimizers
//========================================================================
message Optimizer {
  // An Optimizer should contain exactly one of the following
  // (this may or may not be properly checked for in proto_common.cpp)
  Adagrad adagrad = 1;
  Rmsprop rmsprop = 2;
  Adam adam = 3;
  HypergradientAdam hypergradient_adam = 4;
  Sgd sgd = 5;
}

message Adagrad {
  double learn_rate = 1;
  double eps = 2;  //default: 1e-8
}

message Adam {
  double learn_rate = 1;
  double beta1 = 6;    //default: 0.9
  double beta2 = 7;    //default: 0.99
  double eps = 8;      //default: 1e-8
}

message HypergradientAdam {
  double init_learning_rate = 1;
  double hyper_learning_rate = 2; //default: 1e-7
  double beta1 = 6;    //default: 0.9
  double beta2 = 7;    //default: 0.99
  double eps = 8;      //default: 1e-8
}

message Rmsprop {
  double learn_rate = 1;
  double decay_rate = 2;
  double eps = 3; //default: 1e-8
}

message Sgd {
  double learn_rate = 1;
  double momentum = 2;     //default: 0
  double decay_rate = 3;   //default: 0
  bool nesterov = 4;       //default: false
}


//========================================================================
// Callbacks
//========================================================================
message Callback {
   // a Callback should contain exactly one of the following
   CallbackPrint print = 1;
   CallbackTimer timer = 2;
   CallbackSummary summary = 3;
   CallbackDumpWeights dump_weights = 4;
   CallbackDumpActivations dump_activations = 5;
   CallbackDumpGradients dump_gradients = 6;
   CallbackDumpMBIndices dump_mb_indices = 7;
   CallbackDispIOStats disp_io_stats = 8;
   CallbackImComm imcomm = 9;
   CallbackSaveImages save_images = 10;
   CallbackDebug debug = 11;
   CallbackAdaptiveLearningRate adaptive_learning_rate = 12;
   CallbackStepLearningRate step_learning_rate = 13;
   CallbackCustomLearningRate custom_learning_rate = 14;
   CallbackCheckSmall check_small = 15;
   CallbackCheckNaN check_nan = 16;
   CallbackCheckDataset check_dataset = 17;
   CallbackHang hang = 18;
   CallbackDropFixedLearningRate drop_fixed_learning_rate = 19;
   CallbackLinearGrowthLearningRate linear_growth_learning_rate = 20;
   CallbackProfiler profiler = 21;
   CallbackStepMinibatch step_minibatch = 22;
   CallbackGradientCheck gradient_check = 23;
   CallbackLTFB ltfb = 24;
   CallbackDebugIO debug_io = 25;
   CallbackMinibatchSchedule minibatch_schedule = 26;
   CallbackOptimizerwiseAdaptiveLearningRate optimizerwise_adaptive_learning_rate = 27;
   CallbackCheckpoint checkpoint = 28;
   CallbackSaveModel save_model = 29;
}

message CallbackLTFB {
  int64 round_size = 1;
}

message CallbackStepLearningRate {
  string weights = 1; //default: all weights
  int64 step = 2;
  double amt = 3;
}

message CallbackCustomLearningRate {
  //don't know how to support this, since it takes an std::function as an argument
}

message CallbackAdaptiveLearningRate {
  string weights = 1; //default: all weights
  int64 patience = 2;
  double amt = 3;
}

message CallbackSaveImages {
  string image_dir = 1;
  string extension = 2;
}

message CallbackPrint {
  int64 interval = 1; //default in lbann_callback_print.hpp is 1
}

message CallbackProfiler {
}

message CallbackTimer {
}

message CallbackSummary {
  string dir = 1; //directory for the lbann_summary
  int64 batch_interval = 2; //default in lbann_callback_summary.hpp is 1
  int64 mat_interval = 3; //default in lbann_callback_summary.hpp is 25
}

message CallbackDumpWeights {
  string basename = 1;
  int64 interval = 2;
}

message CallbackDumpActivations {
  string basename = 1;
  int64 interval = 2;
}

message CallbackDumpGradients {
  string basename = 1;
  int64 interval = 2;
}

message CallbackDumpMBIndices {
  string basename = 1;
  int64 interval = 2;
}

message CallbackDispIOStats {
  string layers = 1; //e.g: "2 4 5"; use "10000" to apply to all layers
}

message CallbackImComm {
  string intermodel_comm_method = 1;
  bool all_optimizers = 2;
}

message CallbackDebug {
  string phase = 1;
}

message CallbackDebugIO {
  string phase = 1;
  int32 lvl = 2;
}

message CallbackCheckSmall {
}

message CallbackCheckNaN {
}

message CallbackCheckDataset {
}

message CallbackHang {
  int64 rank = 1;
}

message CallbackDropFixedLearningRate {
  string weights = 1;
  repeated int64 drop_epoch = 2;
  double amt = 3;
}

message CallbackLinearGrowthLearningRate {
  string weights = 1;
  double target = 2;
  int64 num_epochs = 3;
  int64 delay = 4;
}

message CallbackStepMinibatch {
  int64 starting_mbsize = 1;
  int64 step = 2;
  int64 ramp_time = 3;
}

message MinibatchScheduleStep {
  int64 epoch = 1;
  int64 mbsize = 2;
  double lr = 3;
  int64 ramp_time = 4;
}

message CallbackOptimizerwiseAdaptiveLearningRate {
  string weights = 1;
  double scale = 2;
}

message CallbackMinibatchSchedule {
  int64 starting_mbsize = 1;
  repeated MinibatchScheduleStep step = 2;
}

message CallbackGradientCheck {
  double step_size = 1;
  bool verbose = 2;
  bool fail_on_error = 3;
}


message CallbackCheckpoint {
  string checkpoint_dir = 1;
  int64 checkpoint_epochs = 2;
  int64 checkpoint_steps = 3;
  double checkpoint_secs = 4;
  bool checkpoint_per_rank = 5;
}


message CallbackSaveModel {
  string dir = 1;
  string extension = 2;
}

//========================================================================
// Weights
//========================================================================

//
// weight initialization should be one of:
//    zero, uniform, normal, glorot_normal, he_normal, he_uniform
// see: lbann/include/lbann/lbann_base.hpp
//

//note: I'd like to put this enum inside of Layer, but if I do the enum values
//      become, e.g, Layer_Imcomm_EXCLUDE, which is just ugly
enum Imcomm {
  DEFAULT = 0; //add Layer to Imcomm callback if all_learning_layers = true in
               //the CallbackImComm
  EXCLUDE = 1; //*do not* add Layer to Imcomm callback if all_learning_layers = true in
               //the CallbackImComm
  INCLUDE = 2;  //add Layer to Imcomm callback regardless of whether all_learning_layers
                //in the CallbackImComm is set to true or false
}

message Weights {
  string name = 1;
  int64 height = 2;
  int64 width = 3;
<<<<<<< HEAD
  //@todo assume float above, add other datatype
  repeated float value = 4 [packed=true];
=======
  //@todo assume float above, add other datatype 
  repeated float data = 4 [packed=true];
>>>>>>> 08a1ca1a

  Imcomm imcomm = 55;
}

//========================================================================
// MotifDefinitions
//========================================================================

message MotifDefinitions {
  repeated Motif motif = 1;
}

message Motif {
  string name = 1;
  repeated Layer layer = 2;
}

//========================================================================
// Layers
//========================================================================

message Layer {
   string name = 50;
   string parents = 151;
   string children = 152;
   string data_layout = 52;
   bool num_neurons_from_data_reader = 53;
  
 
   repeated Weights weights = 153;
   string top = 154;
   string bottom = 155;
   string type = 156;

   // a Layer should contain exactly one of the following
   // (this may or may not be properly checked for in proto_common.cpp)
   //
   // @todo: this should be done better using oneof:
   //   oneof a_layer {
   //       Reshape reshape = 306
   //       Pooling pooling = 12;
   //       ...
   //   }
   //
   //

   // motif layer
   MotifLayer motif_layer = 4;

   // input Layers
   Input input = 2;

   // transform Layers
   Reshape reshape = 306;
   Pooling pooling = 12;
   Concatenation concatenation = 300;
   Slice slice = 301;
   Split split = 302;
   Sum sum = 303;
   Noise noise = 307;
   Unpooling unpooling = 304;

   // learning Layers
   FullyConnected fully_connected = 11;
   Convolution convolution = 13;
   Deconvolution deconvolution = 305;

   // target Layers
   Target target = 18;
   TargetReconstruction reconstruction = 22;

   // regularization Layers
   BatchNormalization batch_normalization = 19;
   LocalResponseNormalization local_response_normalization = 20;
   Dropout dropout = 21;
   SeluDropout selu_dropout = 229;

   // activation Layers
   Softmax softmax = 200;
   ELU elu = 30;
   ID id = 31;
   LeakyRelu leaky_relu = 32;
   Relu relu = 33;
   Sigmoid sigmoid = 34;
   SmoothRelu smooth_relu = 35;
   Softplus softplus = 36;
   Selu selu = 37;
   Tanh tanh = 38;
   Atan atan = 39;
   BentIdentity bent_identity = 40;
   Exponential exponential = 41;
   Swish swish = 42;
}
///////////////////////
// MotifLayer //
///////////////////////
message MotifLayer {
  string motif_id = 1;
  repeated string variable = 2;
}


///////////////////////
// Activation Layers //
///////////////////////
message ELU {
  double alpha = 2; //default: 1.0; must be >= 0
}

message ID {
}

message LeakyRelu {
  double leak = 2; //default: 0.01
}

message Relu {
}

message Sigmoid {
}

message SmoothRelu {
}

message Softplus {
}

message Tanh {
}

message Atan {
}

message BentIdentity {
}

message Exponential {
}

message Swish {
}

message Selu {
  double alpha = 2; //default: 1.6732632423543772848170429916717
  double scale = 3; //default: 1.0507009873554804934193349852946
}

message Softmax {
}

///////////////////////////
// Regularization Layers //
///////////////////////////
message BatchNormalization {
  double decay = 1;          //default: 0.9
  double scale_init = 2;     //default: 1.0
  double bias_init = 3;      //default: 0.0
  double epsilon = 4;        //default: 1e-5
  bool global_stats = 5;     //default: false
}

message SeluDropout {
  double keep_prob = 2; //default: 0.95
  double alpha = 3;     //default: 1.6732632423543772848170429916717
  double scale = 4;     //default: 1.0507009873554804934193349852946
}

message LocalResponseNormalization {
  int64 window_width = 4;
  double lrn_alpha = 5;
  double lrn_beta = 6;
  double lrn_k = 7;
}

message Dropout {
  double keep_prob = 2;  //default: 0.5
}

//////////////////
// Input Layers //
//////////////////
message Input {
  bool data_set_per_model = 1;  //default: false
  string io_buffer = 2;
}

//////////////////////
// transform Layers //
//////////////////////
message Reshape {
  int64 num_dims = 1;
  string dims = 2; //should be space-separated list of ints, e.g, "2 6 7"
  bool reshape_to_flattened_conv_format = 3;
}

message Pooling {
  int64 num_dims = 1;

  bool has_vectors = 2;

  //these are used if has_vectors = true
  string pool_dims = 4; //should be space-separated list, e.g, "2 2 3"
  string pool_pads = 5; //should be space-separated list, e.g, "2 2 3"
  string pool_strides = 6; //should be space-separated list, e.g, "2 2 3"

  //these are used if has_vectors = false
  int64 pool_dims_i = 10;
  int64 pool_pads_i = 11;
  int64 pool_strides_i = 12;

  //pool_mode should be one of: max, average, average_no_pad
  //see: lbann/include/lbann/lbann_base.hpp
  string pool_mode = 7;
}

message Unpooling {
  int64 num_dims = 1;
  string pooling_layer = 13; //should be name of the pooling layer
}


message Concatenation {
  string parents = 1; //should be space-separated list of indices, e.g, "2 6 7"
  int64 concatenation_axis = 2;
}

message Slice {
  int64 slice_axis = 2;
  string slice_points = 3; //should be space-separated list of ints, e.g, "2 6 7"
}

message Split {
}

message Sum {
}

message Noise {
  double noise_factor=1;
}
/////////////////////
// learning Layers //
/////////////////////
message FullyConnected {
  int64 num_neurons = 1;
  string weight_initialization = 2;
  bool has_bias = 3;                   //default: true
  double bias_initial_value = 4;       //default: 0
  double l2_regularization_factor = 5; //default: 0
  double group_lasso_regularization_factor = 6; //default: 0
}

message Convolution {
  int64 num_dims = 1;
  int64 num_output_channels = 4;

  bool has_vectors = 2;

  // these are used if has_vector = true
  string conv_dims = 5; //should be space-separated list, e.g, "2 2 3"
  string conv_pads = 6;  //should be space-separated list, e.g, "2 2 3"
  string conv_strides = 7; //should be space-separated list, e.g, "2 2 3"

  // these are used if has_vector = false
  int64 conv_dims_i = 50;
  int64 conv_pads_i = 60;
  int64 conv_strides_i = 70;

  string weight_initialization = 9;
  bool has_bias = 10;                   //default: true
  double bias_initial_value = 11;       //default: 0
  double l2_regularization_factor = 12; //default: 0
}

message Deconvolution {
  int64 num_dims = 1;
  int64 num_output_channels = 4;

  bool has_vectors = 2;

  // these are used if has_vector = true
  string conv_dims = 5; //should be space-separated list, e.g, "2 2 3"
  string conv_pads = 6;  //should be space-separated list, e.g, "2 2 3"
  string conv_strides = 7; //should be space-separated list, e.g, "2 2 3"

  // these are used if has_vector = false
  int64 conv_dims_i = 50;
  int64 conv_pads_i = 60;
  int64 conv_strides_i = 70;

  string weight_initialization = 9;
  bool has_bias = 10;                   //default: true
  double bias_initial_value = 11;       //default: 0
  double l2_regularization_factor = 12; //default: 0
}

///////////////////
// Target Layers //
///////////////////
message Target {
  string paired_input_layer = 1;
  bool shared_data_reader = 2;
  bool for_regression = 3; //default: false
  string io_buffer = 4;
}

message TargetReconstruction {
  string original_layer = 1;
}<|MERGE_RESOLUTION|>--- conflicted
+++ resolved
@@ -560,13 +560,8 @@
   string name = 1;
   int64 height = 2;
   int64 width = 3;
-<<<<<<< HEAD
   //@todo assume float above, add other datatype
-  repeated float value = 4 [packed=true];
-=======
-  //@todo assume float above, add other datatype 
   repeated float data = 4 [packed=true];
->>>>>>> 08a1ca1a
 
   Imcomm imcomm = 55;
 }
@@ -594,8 +589,8 @@
    string children = 152;
    string data_layout = 52;
    bool num_neurons_from_data_reader = 53;
-  
- 
+
+
    repeated Weights weights = 153;
    string top = 154;
    string bottom = 155;
