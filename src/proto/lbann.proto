syntax = "proto3";

package lbann_data;

message LbannPB {
  DataReader data_reader = 1;
  Model model = 2;
  Optimizer optimizer = 3;
  MotifDefinitions motif_definitions = 4;
}

//========================================================================
// DataReaders
//========================================================================
message DataReader {
  int64 max_par_io_size = 1;
  repeated Reader reader = 2;
}

message Reader {
  string name = 1; //mnist, nci, nci_regression, numpy, imagenet, synthetic, merge_samples
  string role = 3; //train, validation, test
  bool shuffle = 4;
  string data_filedir = 5;
  string data_local_filedir = 50; //to support data_store
  string data_filename = 6;
  string label_filename = 7;
  double validation_percent = 9;
  int64 absolute_sample_count = 11;
  int64 first_n = 200;
  double percent_of_data_to_use = 12;
  //for GAN model
  bool gan_labelling = 201;
  int32 gan_label_value = 202;
  ImagePreprocessor image_preprocessor = 13;

  //------------------ start of only for jag_conduit -----------------------
  repeated string jag_scalar_keys = 91;
  repeated string jag_input_keys = 92;
  message JagKeyPrefixFilter {
    string key_prefix = 1;
    uint32 min_len = 2;
  }
  repeated string jag_scalar_filters = 93;
  repeated JagKeyPrefixFilter jag_scalar_prefix_filters = 94;
  repeated string jag_input_filters = 95;
  repeated JagKeyPrefixFilter jag_input_prefix_filters = 96;
  repeated int32 independent = 97;
  repeated int32 dependent = 98;
  int32 max_files_to_load = 1000;

  // for jag_conduit_hdf5
  bool use_scalars = 1001;
  bool use_images = 1002;
  bool use_inputs = 1003;
  //------------------  end of only for jag_conduit  -----------------------

  int32 num_labels = 99; //for imagenet and synthetic
  int64 num_samples = 100; //only for synthetic
  string synth_dimensions = 101; //only for synthetic
  string synth_response_dimensions = 115; //only for synthetic
  //csv attributes
  string separator = 102;
  int32 skip_cols = 103;
  int32 skip_rows = 104;
  bool has_header = 105;
  int32 label_col = 106;
  int32 response_col = 107;
  bool disable_labels = 108;
  bool disable_responses = 109;
  string format = 110; // numpy, csv
  string data_file_pattern = 111;
  int64 num_neighbors = 112; // pilot2_molecular_reader
  int64 max_neighborhood = 113; // pilot2_molecular_reader
  int32 num_image_srcs = 114; // data_reader_multi_images

  //------------- start of only for partitioned data sets ------------------
  bool is_partitioned = 300; 
  double partition_overlap = 301;
  int32 partition_mode = 302;  
       // 1 - share a portion of your data with two neighbors;
       // 2 - there's a set of overlap indices that are common to all models
  //------------- end of only for partitioned data sets ------------------
}

message ImagePreprocessor {
  string name = 1;
  bool disable = 2;
  int32 raw_width = 3;
  int32 raw_height = 4;

  message Cropper {
    string name = 1;
    bool disable = 2;
    bool crop_randomly = 3;
    uint32 crop_width = 4;
    uint32 crop_height = 5;
    int32 resized_width = 6;
    int32 resized_height = 7;
    bool adaptive_interpolation = 8;
  }

  message Resizer {
    string name = 1;
    bool disable = 2;
    int32 resized_width = 3;
    int32 resized_height = 4;
    bool adaptive_interpolation = 5;
  }

  message Augmenter {
    string name = 1;
    bool disable = 2;
    bool horizontal_flip = 3;
    bool vertical_flip = 4;
    double rotation = 5;
    double horizontal_shift = 6;
    double vertical_shift = 7;
    double shear_range = 8;
  }

  message Decolorizer {
    string name = 1;
    bool disable = 2;
    bool pick_1ch = 3;
  }

  message Colorizer {
    string name = 1;
    bool disable = 2;
  }

  message Normalizer {
    string name = 1;
    bool disable = 2;
    bool scale = 3;
    bool subtract_mean = 4;
    bool unit_variance = 5;
    bool z_score = 6;
  }

  message Subtractor {
    string name = 1;
    bool disable = 2;
    string image_to_sub = 3;
    string image_to_div = 4;
    repeated float channel_mean = 5 [packed = true];
    repeated float channel_stddev = 6 [packed = true];
  }

  message PatchExtractor {
    string name = 1;
    bool disable = 2;
    uint32 patch_width = 3;
    uint32 patch_height = 4;
    uint32 patch_gap = 5; // gap between patches
    uint32 patch_jitter = 6; // max jittering amount for patch positions
    uint32 centering_mode = 7; // center patch positioning mode
    uint32 ca_correction_mode = 8; // chromatic abberation correction mode
  }

  message Noiser {
    string name = 1;
    bool disable = 2;
    float factor = 3;
  }

  Cropper cropper = 5;
  Resizer resizer = 34;
  Augmenter augmenter = 6;
  Decolorizer decolorizer = 7;
  Colorizer colorizer = 8;
  Subtractor subtractor = 9;
  Normalizer normalizer = 10;
  Noiser noiser = 11;
  PatchExtractor patch_extractor = 12;

  int32 early_normalization = 33; // for data_reader_jag only
}

// TODO: wrap El::Mat based normalization into a generic preprocessor
message GenericPreprocessor {
  string name = 1;
  bool disable = 2;

  message Normalizer {
    string name = 1;
    bool disable = 2;
    bool scale = 3;
    bool subtract_mean = 4;
    bool unit_variance = 5;
    bool z_score = 6;
  }

  Normalizer normalizer = 3;
}

//========================================================================
// Model
//========================================================================

message Model {
  string name = 1; //sequential_model, dag_model, greedy_layerwise_autoencoder, siamese_model
  ObjectiveFunction objective_function = 2;
  repeated Metric metric = 5;
  string data_layout = 6;

  int64 mini_batch_size = 12;
  int64 num_epochs = 4;
  int64 super_steps = 121; //multiple steps/epochs currently use in GAN
  int64 num_batches = 122; //multiple batches/sub epoch
  int64 block_size = 50;
  int64 procs_per_model = 51;
  int64 num_gpus = 53; //has no effect
  int64 evaluation_frequency = 54;
  int64 num_parallel_readers = 100;

  bool disable_cuda = 8;

  repeated Layer layer = 10;

  repeated Weights weights = 11;

  // checknan, debug, dump_activations, etc;
  // for complete list, see: lbann/include/lbann/callbacks
  repeated Callback callback = 20;

  int64 random_seed = 30;
  // If true, models will have their model rank mixed into their random seed.
  bool random_init_models_differently = 31;

  // Siamese model parameters
  message Siamese {
    uint32 num_heads = 1;
  }
  Siamese siamese = 37;
}

//========================================================================
// Objective function
//========================================================================

message ObjectiveFunction {
  repeated MeanSquaredError mean_squared_error = 10;
  repeated MeanAbsoluteDeviation mean_absolute_deviation = 11;
  repeated MeanAbsoluteError mean_absolute_error = 24;
  repeated CrossEntropy cross_entropy = 12;
  repeated BinaryCrossEntropy binary_cross_entropy = 13;
  repeated CrossEntropyWithUncertainty cross_entropy_with_uncertainty = 14;
  repeated GeomNegLogLike geom_negloglike = 15;
  repeated PoissonNegLogLike poisson_negloglike = 16;
  repeated PolyaNegLogLike polya_negloglike = 17;
  repeated L1WeightRegularization l1_weight_regularization = 20;
  repeated L2WeightRegularization l2_weight_regularization = 21;
  repeated GroupLassoWeightRegularization group_lasso_weight_regularization = 22;
  repeated LayerTerm layer_term = 25;
}

message MeanSquaredError {
  double scale_factor = 1;
}

message MeanAbsoluteDeviation {
  double scale_factor = 1;
}

message MeanAbsoluteError {
  double scale_factor = 1;
}

message CrossEntropy {
  double scale_factor = 1;
}


message BinaryCrossEntropy {
  double scale_factor = 1;
}

message CrossEntropyWithUncertainty {
  double scale_factor = 1;
}

message GeomNegLogLike {
  double scale_factor = 1;
}

message PoissonNegLogLike {
  double scale_factor = 1;
}

message PolyaNegLogLike {
  double scale_factor = 1;
}

message L1WeightRegularization {
  double scale_factor = 1;
}

message L2WeightRegularization {
  double scale_factor = 1;
}

message GroupLassoWeightRegularization {
  double scale_factor = 1;
}

message LayerTerm {
  double scale_factor = 1;
  string layer = 2;
}

//========================================================================
// Metrics
//========================================================================

message Metric {
  // a Metric should contain exactly one of the following
  CategoricalAccuracy categorical_accuracy = 1;
  TopKCategoricalAccuracy top_k_categorical_accuracy = 2;
  MeanSquaredError mean_squared_error = 3;
  MeanAbsoluteDeviation mean_absolute_deviation = 4;
  MeanAbsoluteError mean_absolute_error = 6;
  PearsonCorrelation pearson_correlation = 5;
  R2 r2 = 7;
  BooleanAccuracy boolean_accuracy = 8;
  BooleanFalsePositives boolean_false_positives = 9;
  BooleanFalseNegatives boolean_false_negatives = 10;
  LayerMetric layer_metric = 11;
}

message CategoricalAccuracy {
}

// Already defined as an objective function
// message MeanSquaredError {}

message TopKCategoricalAccuracy {
  int64 k = 1;
  int64 top_k = 2; //deprecated
}

message PearsonCorrelation {
}

message R2 {
}

message BooleanAccuracy {
}

message BooleanFalsePositives {
}

message BooleanFalseNegatives {
}

message LayerMetric {
  string layer = 1;
  string name = 2;
  string unit = 3;
}

//========================================================================
// Optimizers
//========================================================================
message Optimizer {
  // An Optimizer should contain exactly one of the following
  // (this may or may not be properly checked for in proto_common.cpp)
  Adagrad adagrad = 1;
  Rmsprop rmsprop = 2;
  Adam adam = 3;
  HypergradientAdam hypergradient_adam = 4;
  Sgd sgd = 5;
}

message Adagrad {
  double learn_rate = 1;
  double eps = 2;  //default: 1e-8
}

message Adam {
  double learn_rate = 1;
  double beta1 = 6;    //default: 0.9
  double beta2 = 7;    //default: 0.99
  double eps = 8;      //default: 1e-8
}

message HypergradientAdam {
  double init_learning_rate = 1;
  double hyper_learning_rate = 2; //default: 1e-7
  double beta1 = 6;    //default: 0.9
  double beta2 = 7;    //default: 0.99
  double eps = 8;      //default: 1e-8
}

message Rmsprop {
  double learn_rate = 1;
  double decay_rate = 2;
  double eps = 3; //default: 1e-8
}

message Sgd {
  double learn_rate = 1;
  double momentum = 2;     //default: 0
  double decay_rate = 3;   //default: 0
  bool nesterov = 4;       //default: false
}


//========================================================================
// Callbacks
//========================================================================
message Callback {
   // a Callback should contain exactly one of the following
   CallbackPrint print = 1;
   CallbackTimer timer = 2;
   CallbackSummary summary = 3;
   CallbackDumpWeights dump_weights = 4;
   CallbackDumpActivations dump_activations = 5;
   CallbackDumpErrorSignals dump_error_signals = 35;
   CallbackDumpGradients dump_gradients = 6;
   CallbackDumpMBIndices dump_mb_indices = 7;
   CallbackDispIOStats disp_io_stats = 8;
   CallbackImComm imcomm = 9;
   CallbackSaveImages save_images = 10;
   CallbackDebug debug = 11;
   CallbackAdaptiveLearningRate adaptive_learning_rate = 12;
   CallbackStepLearningRate step_learning_rate = 13;
   CallbackCustomLearningRate custom_learning_rate = 14;
   CallbackCheckSmall check_small = 15;
   CallbackCheckNaN check_nan = 16;
   CallbackCheckDataset check_dataset = 17;
   CallbackHang hang = 18;
   CallbackDropFixedLearningRate drop_fixed_learning_rate = 19;
   CallbackLinearGrowthLearningRate linear_growth_learning_rate = 20;
   CallbackProfiler profiler = 21;
   CallbackStepMinibatch step_minibatch = 22;
   CallbackGradientCheck gradient_check = 23;
   CallbackLTFB ltfb = 24;
   CallbackDebugIO debug_io = 25;
   CallbackMinibatchSchedule minibatch_schedule = 26;
   CallbackOptimizerwiseAdaptiveLearningRate optimizerwise_adaptive_learning_rate = 27;
   CallbackCheckpoint checkpoint = 28;
   CallbackSaveModel save_model = 29;
   CallbackPolyLearningRate poly_learning_rate = 30;
   CallbackReplaceWeights replace_weights = 31;
   CallbackGPUMemoryUsage gpu_memory_usage = 32;
   CallbackSyncLayers sync_layers = 33;
   CallbackSyncSelected sync_selected = 34;
}

message CallbackLTFB {
  int64 round_size = 1; 
  bool increasing_metric_mode = 2; //Expectation for a good tournament metric: increasing (true) is default 
  string eval_metrics = 3; //eval metrics to use for tournament, at least 1 metric has to be provided
  string weights_tosend = 4; //list of weights to transfer between model, default is all weights (classic LTFB)
}

message CallbackStepLearningRate {
  string weights = 1; //default: all weights
  int64 step = 2;
  double amt = 3;
}

message CallbackCustomLearningRate {
  //don't know how to support this, since it takes an std::function as an argument
}

message CallbackAdaptiveLearningRate {
  string weights = 1; //default: all weights
  int64 patience = 2;
  double amt = 3;
}

message CallbackSaveImages {
  string layers       = 1; // Layer outputs to save as images
  string image_format = 2; // Image format (e.g. jpg, png, pgm)
  string image_prefix = 3; // Prefix for saved image files
}

message CallbackPrint {
  int64 interval = 1; //default in lbann_callback_print.hpp is 1
}

message CallbackProfiler {
  bool sync = 1;
}

message CallbackTimer {
}

message CallbackSummary {
  string dir = 1; //directory for the lbann_summary
  int64 batch_interval = 2; //default in lbann_callback_summary.hpp is 1
  int64 mat_interval = 3; //default in lbann_callback_summary.hpp is 25
}

message CallbackDumpWeights {
  string basename = 1;
}

message CallbackDumpActivations {
  string basename = 1;
  int64 interval = 2;
  string layer_names = 3; //layer(s) at which to dump activations e.g., "relu1 relu4 relu12"

}

message CallbackDumpErrorSignals {
  string basename = 1;
}

message CallbackDumpGradients {
  string basename = 1;
  int64 interval = 2;
}

message CallbackDumpMBIndices {
  string basename = 1;
  int64 interval = 2;
}

message CallbackDispIOStats {
  string layers = 1; //e.g: "2 4 5"; use "10000" to apply to all layers
}

message CallbackImComm {
  string intermodel_comm_method = 1;
  bool all_optimizers = 2;
}

message CallbackDebug {
  string phase = 1; //should be called "modes"
}

message CallbackDebugIO {
  string phase = 1;
  int32 lvl = 2;
}

message CallbackCheckSmall {
}

message CallbackCheckNaN {
}

message CallbackCheckDataset {
}

message CallbackHang {
  int64 rank = 1;
}

message CallbackDropFixedLearningRate {
  string weights = 1;
  repeated int64 drop_epoch = 2;
  double amt = 3;
}

message CallbackLinearGrowthLearningRate {
  string weights = 1;
  double target = 2;
  int64 num_epochs = 3;
  int64 delay = 4;
}

message CallbackPolyLearningRate {
  string weights = 1;
  double power = 2;
  uint64 num_epochs = 3;
  uint64 max_iter = 4;
}

message CallbackStepMinibatch {
  int64 starting_mbsize = 1;
  int64 step = 2;
  int64 ramp_time = 3;
}

message MinibatchScheduleStep {
  int64 epoch = 1;
  int64 mbsize = 2;
  double lr = 3;
  int64 ramp_time = 4;
}

message CallbackOptimizerwiseAdaptiveLearningRate {
  string weights = 1;
  double scale = 2;
}

message CallbackMinibatchSchedule {
  int64 starting_mbsize = 1;
  repeated MinibatchScheduleStep step = 2;
}

message CallbackGradientCheck {
  double step_size = 1;
  bool verbose = 2;
  bool fail_on_error = 3;
}


message CallbackCheckpoint {
  string checkpoint_dir = 1;
  int64 checkpoint_epochs = 2;
  int64 checkpoint_steps = 3;
  double checkpoint_secs = 4;
  string per_rank_dir = 5;
  int64 ckpt_dist_epochs = 6;
  int64 ckpt_dist_steps = 7;
}


message CallbackSaveModel {
  string dir = 1;
  string extension = 2;
}

message CallbackReplaceWeights {
  string source_layers = 1; //set of layers to copy weights from
  string destination_layers = 2;  //set of layers to copy weights to
  int64 batch_interval = 3;
}
message CallbackGPUMemoryUsage {
}

message CallbackSyncLayers {
  bool sync_gpus = 1;
  bool sync_mpi = 2;
  bool only_input = 3;
}

message CallbackSyncSelected {
  message LayerToSync {
    enum PropDirection {
      Both = 0;
      Forward = 1;
      Backward = 2;
    }
    string name = 1; // name of the layer to synchronize
    PropDirection prop = 2; // propagation setep to synchronize
  }

  message CudaProfilerSetup {
    enum OutputMode {
      KeyValuePair = 0;
      CSV = 1;
    }
    bool no_init = 1;
    string config_file = 2;
    string output_dir = 3;
    OutputMode output_mode = 4;
  }

  bool async_gpus = 1;
  bool async_mpi = 2;
  repeated LayerToSync layer_to_sync = 3;
  CudaProfilerSetup cuda_profiler_setup = 4;
}

//========================================================================
// Weights
//========================================================================

message Weights {

  string name = 1;
  Optimizer optimizer = 2;

  ConstantInitializer constant_initializer = 20;
  ValueInitializer value_initializer = 21;
  UniformInitializer uniform_initializer = 22;
  NormalInitializer normal_initializer = 23;
  GlorotNormalInitializer glorot_normal_initializer = 24;
  GlorotUniformInitializer glorot_uniform_initializer = 25;
  HeNormalInitializer he_normal_initializer = 26;
  HeUniformInitializer he_uniform_initializer = 27;
  LeCunNormalInitializer lecun_normal_initializer = 28;
  LeCunUniformInitializer lecun_uniform_initializer = 29;

}

// Weight initializers
message ConstantInitializer {
  double value = 1;
}
message ValueInitializer {
  string values = 1;
}
message UniformInitializer {
  double min = 1;
  double max = 2;
}
message NormalInitializer {
  double mean = 1;
  double standard_deviation = 2;
}
message GlorotNormalInitializer {}
message GlorotUniformInitializer {}
message HeNormalInitializer {}
message HeUniformInitializer {}
message LeCunNormalInitializer {}
message LeCunUniformInitializer {}

//note: I'd like to put this enum inside of Layer, but if I do the enum values
//      become, e.g, Layer_Imcomm_EXCLUDE, which is just ugly
enum Imcomm {
  DEFAULT = 0; //add Layer to Imcomm callback if all_learning_layers = true in
               //the CallbackImComm
  EXCLUDE = 1; //*do not* add Layer to Imcomm callback if all_learning_layers = true in
               //the CallbackImComm
  INCLUDE = 2;  //add Layer to Imcomm callback regardless of whether all_learning_layers
                //in the CallbackImComm is set to true or false
}

// Weight data for exporting
message WeightsShape {
  repeated int64 dim = 1 [packed = true];
}
message WeightsData {
  WeightsShape shape = 5;
  string name = 1;
  int64 height = 2;
  int64 width = 3;
  //@todo assume float above, add other datatype
  repeated float data = 4 [packed=true];

  Imcomm imcomm = 55;
}

//========================================================================
// MotifDefinitions
//========================================================================

message MotifDefinitions {
  repeated Motif motif = 1;
}

message Motif {
  string name = 1;
  repeated Layer layer = 2;
}

//========================================================================
// Layers
//========================================================================

message Layer {
   string name = 50;
   string parents = 151;
   string children = 152;
   string data_layout = 52;
   string device_allocation = 55;
   string weights = 54;
   bool num_neurons_from_data_reader = 53;
   bool freeze = 5;

   repeated WeightsData weights_data = 153;
   string top = 154;
   string bottom = 155;
   string type = 156;

   // a Layer should contain exactly one of the following
   // (this may or may not be properly checked for in proto_common.cpp)
   //
   // @todo: this should be done better using oneof:
   //   oneof a_layer {
   //       Reshape reshape = 306
   //       Pooling pooling = 12;
   //       ...
   //   }
   //
   //

   // motif layer
   MotifLayer motif_layer = 4;

   // Input layers
   Input input = 2;

   // Transform layers
   Reshape reshape = 306;
   Pooling pooling = 12;
   Concatenation concatenation = 300;
   Slice slice = 301;
   Split split = 302;
   Sum sum = 303;
   WeightedSum weighted_sum = 323;
   Unpooling unpooling = 304;
   Hadamard hadamard = 308;
   Constant constant = 309;
   Zero zero = 315;
   Reduction reduction = 310;
   Evaluation evaluation = 311;
   Gaussian gaussian = 312;
   Bernoulli bernoulli = 313;
   Uniform uniform = 314;
   Crop crop = 316;
   CategoricalRandom categorical_random = 317;
   DiscreteRandom discrete_random = 318;
   Dummy dummy = 319;
   StopGradient stop_gradient = 320;
   InTopK in_top_k = 324;
   Sort sort = 325;
   WeightsLayer weights_layer = 326;

   // Learning layers
   FullyConnected fully_connected = 11;
   Convolution convolution = 13;
   Deconvolution deconvolution = 305;

   // Loss layers
   CrossEntropy cross_entropy = 60;
   MeanSquaredError mean_squared_error = 61;
   TopKCategoricalAccuracy top_k_categorical_accuracy = 62;
   L2Norm2 l2_norm2 = 63;
   BinaryCrossEntropy binary_cross_entropy = 64;
   SigmoidBinaryCrossEntropy sigmoid_binary_cross_entropy = 65;
   BooleanAccuracy boolean_accuracy = 66;
   BooleanFalseNegative boolean_false_negative = 67;
   BooleanFalsePositive boolean_false_positive = 68;

   // Math layers
   Not not = 401;
   Abs abs = 402;
   Negative negative = 403;
   Sign sign = 404;
   Round round = 405;
   Ceil ceil = 406;
   Floor floor = 407;
   Reciprocal reciprocal = 408;
   Square square = 409;
   Sqrt sqrt = 410;
   Rsqrt rsqrt = 411;
   SafeReciprocal safe_reciprocal = 412;
   Exp exp = 413;
   Expm1 expm1 = 414;
   Log log = 415;
   Log1p log1p = 416;
   Cos cos = 417;
   Sin sin = 418;
   Tan tan = 419;
   Acos acos = 420;
   Asin asin = 421;
   Atan atan = 422;
   Cosh cosh = 423;
   Sinh sinh = 424;
   Tanh tanh = 425;
   Acosh acosh = 426;
   Asinh asinh = 427;
   Atanh atanh = 428;
   Add add = 450;
   Subtract subtract = 451;
   Multiply multiply = 452;
   Divide divide = 453;
   Mod mod = 454;
   Pow pow = 455;
   SafeDivide safe_divide = 456;
   Max max = 457;
   Min min = 458;
   Equal equal = 459;
   NotEqual not_equal = 460;
   Less less = 461;
   LessEqual less_equal = 462;
   Greater greater = 463;
   GreaterEqual greater_equal = 464;
   And and = 465;
   Or or = 466;
   Xor xor = 467;

   // Target Layers
   Target target = 18;
   TargetReconstruction reconstruction = 22;

   // Regularization Layers
   BatchNormalization batch_normalization = 19;
   LocalResponseNormalization local_response_normalization = 20;
   Dropout dropout = 21;
   SeluDropout selu_dropout = 229;

   // Activation Layers
   Softmax softmax = 200;
   LogSoftmax logsoftmax = 203;
   ELU elu = 30;
   Identity identity = 31;
   LeakyRelu leaky_relu = 32;
   Relu relu = 33;
   Sigmoid sigmoid = 34;
   SmoothRelu smooth_relu = 35;
   Softplus softplus = 36;
   Selu selu = 37;
   BentIdentity bent_identity = 40;
   Swish swish = 42;

<<<<<<< HEAD
   // Miscellaneous layers
   Covariance covariance = 600;
   Variance variance = 601;
=======
   // Image layers
   BilinearResize bilinear_resize = 500;
>>>>>>> 4ba513bd

}
///////////////////////
// MotifLayer //
///////////////////////
message MotifLayer {
  string motif_id = 1;
  repeated string variable = 2;
}

///////////////////////
// Math Layers       //
///////////////////////
message Not {}
message Abs {}
message Negative {}
message Sign {}
message Round {}
message Ceil {}
message Floor {}
message Reciprocal {}
message Square {}
message Sqrt {}
message Rsqrt {}
message SafeReciprocal {}
message Exp {}
message Expm1 {}
message Log {}
message Log1p {}
message Cos {}
message Sin {}
message Tan {}
message Acos {}
message Asin {}
message Atan {}
message Cosh {}
message Sinh {}
message Tanh {}
message Acosh {}
message Asinh {}
message Atanh {}
message Add {}
message Subtract {}
message Multiply {}
message Divide {}
message Mod {}
message Pow {}
message SafeDivide {}
message Max {}
message Min {}
message Equal {}
message NotEqual {}
message Less {}
message LessEqual {}
message Greater {}
message GreaterEqual {}
message And {}
message Or {}
message Xor {}

///////////////////////
// Activation Layers //
///////////////////////
message ELU {
  double alpha = 2; //default: 1.0; must be >= 0
}

message Identity {
}

message LeakyRelu {
  double leak = 2; //default: 0.01
}

message Relu {
}

message Sigmoid {
}

message SmoothRelu {
}

message Softplus {
}

message BentIdentity {
}

message Swish {
}

message Selu {
  double alpha = 2; //default: 1.6732632423543772848170429916717
  double scale = 3; //default: 1.0507009873554804934193349852946
}

message Softmax {
}

message LogSoftmax {
}

///////////////////////
// Loss Layers //
///////////////////////
message L2Norm2 {}
message SigmoidBinaryCrossEntropy {}
message BooleanFalseNegative {}
message BooleanFalsePositive {}

///////////////////////////
// Regularization Layers //
///////////////////////////
message BatchNormalization {
  double decay = 1;          //default: 0.9
  double scale_init = 2;     //default: 1.0
  double bias_init = 3;      //default: 0.0
  double epsilon = 4;        //default: 1e-5
  bool global_stats = 5;     //default: false
}

message SeluDropout {
  double keep_prob = 2; //default: 0.95
  double alpha = 3;     //default: 1.6732632423543772848170429916717
  double scale = 4;     //default: 1.0507009873554804934193349852946
}

message LocalResponseNormalization {
  int64 window_width = 4;
  double lrn_alpha = 5;
  double lrn_beta = 6;
  double lrn_k = 7;
}

message Dropout {
  double keep_prob = 2;  //default: 0.5
}

//////////////////
// Input Layers //
//////////////////
message Input {
  bool data_set_per_model = 1;  //default: false
  string io_buffer = 2;
  string target_mode = 3;
}

/// @todo Remove when possible
message RepeatedInput {
  bool data_set_per_model = 1;  //default: false
  int64 num_steps = 2;
  string target_mode = 3;
}

//////////////////////
// transform Layers //
//////////////////////
message Reshape {
  int64 num_dims = 1;
  string dims = 2; //should be space-separated list of ints, e.g, "2 6 7"
  bool reshape_to_flattened_conv_format = 3;
}

message Pooling {
  int64 num_dims = 1;

  bool has_vectors = 2;

  //these are used if has_vectors = true
  string pool_dims = 4; //should be space-separated list, e.g, "2 2 3"
  string pool_pads = 5; //should be space-separated list, e.g, "2 2 3"
  string pool_strides = 6; //should be space-separated list, e.g, "2 2 3"

  //these are used if has_vectors = false
  int64 pool_dims_i = 10;
  int64 pool_pads_i = 11;
  int64 pool_strides_i = 12;

  //pool_mode should be one of: max, average, average_no_pad
  //see: lbann/include/lbann/lbann_base.hpp
  string pool_mode = 7;
}

message Unpooling {
  int64 num_dims = 1;
  string pooling_layer = 13; //should be name of the pooling layer
}


message Concatenation {
  string parents = 1; //TODO: this doesn't do anything and should be removed
  int64 concatenation_axis = 2;
}

message Slice {
  int64 slice_axis = 2;
  string slice_points = 3; //should be space-separated list of ints, e.g, "2 6 7"
  //the following is for jag;
  //string should optionally include two or more of the following: 
  //  scalars images inputs
  string get_slice_points_from_reader = 4;
}

message Split {
}

message Sum {
}

message WeightedSum {
  string scaling_factors = 1; //should be a space-separated list of doubles, e.g. "1.0 2.0 -1.0"
}

message Hadamard {
}

message Constant {
  double value=1;
  string num_neurons=2;
}


message Zero {
  bool first_half=1; //default: true
  bool second_half=2; //default: true
}

message Reduction {
  string mode=1; //"sum" or "average"
}

message Evaluation {
}

message Gaussian {
  double mean = 1;
  double stdev = 2;
  string neuron_dims = 3;
}

message Bernoulli {
  double prob = 1;
  string neuron_dims = 2;
}

message Uniform {
  double min = 1;
  double max = 2;
  string neuron_dims = 3;
}


message Crop {
  string dims = 3;
}

message CategoricalRandom {
}

message DiscreteRandom {
  string values = 1;
  string dims = 2;
}

message Dummy {
}

message StopGradient {
}

message InTopK {
  int64 k = 1;
}

message Sort {
  bool descending = 1;
}

message WeightsLayer {
  string dims = 1;
}

/////////////////////
// learning Layers //
/////////////////////
message FullyConnected {
  int64 num_neurons = 1;
  string weight_initialization = 2;    //DEPRECATED
  bool has_bias = 3;                   //default: true
  double bias_initial_value = 4;       //default: 0
  double l2_regularization_factor = 5; //default: 0
  double group_lasso_regularization_factor = 6; //default: 0
  bool transpose = 7;
  bool num_neurons_is_num_labels = 8;

  bool get_input_dimension_from_reader = 9;
  bool get_image_dimension_from_reader = 10;
  bool get_scalar_dimension_from_reader = 11;
}

message Convolution {
  int64 num_dims = 1;
  int64 num_output_channels = 4;

  bool has_vectors = 2;

  // these are used if has_vector = true
  string conv_dims = 5; //should be space-separated list, e.g, "2 2 3"
  string conv_pads = 6;  //should be space-separated list, e.g, "2 2 3"
  string conv_strides = 7; //should be space-separated list, e.g, "2 2 3"

  // these are used if has_vector = false
  int64 conv_dims_i = 50;
  int64 conv_pads_i = 60;
  int64 conv_strides_i = 70;

  string weight_initialization = 9;     //DEPRECATED
  bool has_bias = 10;                   //default: true
  double bias_initial_value = 11;       //default: 0
  double l2_regularization_factor = 12; //default: 0
}

message Deconvolution {
  int64 num_dims = 1;
  int64 num_output_channels = 4;

  bool has_vectors = 2;

  // these are used if has_vector = true
  string conv_dims = 5; //should be space-separated list, e.g, "2 2 3"
  string conv_pads = 6;  //should be space-separated list, e.g, "2 2 3"
  string conv_strides = 7; //should be space-separated list, e.g, "2 2 3"

  // these are used if has_vector = false
  int64 conv_dims_i = 50;
  int64 conv_pads_i = 60;
  int64 conv_strides_i = 70;

  string weight_initialization = 9;     //DEPRECATED
  bool has_bias = 10;                   //default: true
  double bias_initial_value = 11;       //default: 0
  double l2_regularization_factor = 12; //default: 0
}

///////////////////
// Target Layers //
///////////////////
message Target {
  string paired_input_layer = 1;
  bool shared_data_reader = 2;
  bool for_regression = 3; //default: false
  string io_buffer = 4;
}

message TargetReconstruction {
}

<<<<<<< HEAD
//////////////////////////
// Miscellaneous Layers //
//////////////////////////
message Covariance {
  bool biased = 1; //Whether to use a biased covariance estimate
}
message Variance {
  bool biased = 1; //Whether to use a biased variance estimate
=======
//////////////////
// Image Layers //
//////////////////
message BilinearResize {
  int64 height = 1;
  int64 width = 2;
>>>>>>> 4ba513bd
}<|MERGE_RESOLUTION|>--- conflicted
+++ resolved
@@ -894,14 +894,12 @@
    BentIdentity bent_identity = 40;
    Swish swish = 42;
 
-<<<<<<< HEAD
+   // Image layers
+   BilinearResize bilinear_resize = 500;
+
    // Miscellaneous layers
    Covariance covariance = 600;
    Variance variance = 601;
-=======
-   // Image layers
-   BilinearResize bilinear_resize = 500;
->>>>>>> 4ba513bd
 
 }
 ///////////////////////
@@ -1259,22 +1257,21 @@
 
 message TargetReconstruction {
 }
-
-<<<<<<< HEAD
-//////////////////////////
-// Miscellaneous Layers //
-//////////////////////////
-message Covariance {
-  bool biased = 1; //Whether to use a biased covariance estimate
-}
-message Variance {
-  bool biased = 1; //Whether to use a biased variance estimate
-=======
+  
 //////////////////
 // Image Layers //
 //////////////////
 message BilinearResize {
   int64 height = 1;
   int64 width = 2;
->>>>>>> 4ba513bd
+}
+
+//////////////////////////
+// Miscellaneous Layers //
+//////////////////////////
+message Covariance {
+  bool biased = 1; //Whether to use a biased covariance estimate
+}
+message Variance {
+  bool biased = 1; //Whether to use a biased variance estimate
 }