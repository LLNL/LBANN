////////////////////////////////////////////////////////////////////////////////
// Copyright (c) 2014-2016, Lawrence Livermore National Security, LLC.
// Produced at the Lawrence Livermore National Laboratory.
// Written by the LBANN Research Team (B. Van Essen, et al.) listed in
// the CONTRIBUTORS file. <lbann-dev@llnl.gov>
//
// LLNL-CODE-697807.
// All rights reserved.
//
// This file is part of LBANN: Livermore Big Artificial Neural Network
// Toolkit. For details, see http://software.llnl.gov/LBANN or
// https://github.com/LLNL/LBANN.
//
// Licensed under the Apache License, Version 2.0 (the "Licensee"); you
// may not use this file except in compliance with the License.  You may
// obtain a copy of the License at:
//
// http://www.apache.org/licenses/LICENSE-2.0
//
// Unless required by applicable law or agreed to in writing, software
// distributed under the License is distributed on an "AS IS" BASIS,
// WITHOUT WARRANTIES OR CONDITIONS OF ANY KIND, either express or
// implied. See the License for the specific language governing
// permissions and limitations under the license.
////////////////////////////////////////////////////////////////////////////////

#include "lbann/objective_functions/loss_functions/loss_function.hpp"
#include "lbann/models/model.hpp"

namespace lbann {

loss_function::loss_function(EvalType scale_factor)
  : objective_function_term(scale_factor),
    m_gradient(nullptr) {}

loss_function::loss_function(const loss_function& other)
  : objective_function_term(other),
    m_gradient(other.m_gradient) {
  if (m_gradient != nullptr) { m_gradient = m_gradient->Copy(); }
}

loss_function& loss_function::operator=(const loss_function& other) {
  objective_function_term::operator=(other);
  if (m_gradient != nullptr && other.m_gradient != nullptr
      && m_gradient->DistData() == other.m_gradient->DistData()) {
    El::Copy(*other.m_gradient, *m_gradient);
  }
  else {
    if (m_gradient != nullptr) { delete m_gradient; }
    m_gradient = other.m_gradient;
    if (m_gradient != nullptr) { m_gradient = m_gradient->Copy(); }
  }
  return *this;
}

loss_function::~loss_function() {
  if (m_gradient != nullptr) { delete m_gradient; }
}

void loss_function::set_target_layer(generic_target_layer *layer) {
  if (m_layers.size() > 0) {
    m_layers[0] = layer;
  } else {
    m_layers.push_back(layer);
  }
}

void loss_function::setup(model& m) {
  objective_function_term::setup(m);

  // Check that loss function has one target layer and no weights
  // Note: if target layer is not specified, choose the latest target
  // layer in the model.
  if (m_layers.size() > 1) {
    std::stringstream err;
    err << __FILE__ << " " << __LINE__ << " :: "
        << "attempted to setup loss function with invalid number of target layers "
        << "(expected 1, found " << m_layers.size() << ")";
    throw lbann_exception(err.str());
  }
  if (m_layers.empty()) {
    const std::vector<Layer*> layers = m.get_layers();
    for (int i = layers.size() - 1; i >= 0; --i) {
      if (dynamic_cast<generic_target_layer*>(layers[i]) != nullptr) {
        m_layers.push_back(layers[i]);
        break;
      }
    }
  }
  if (m_layers.size() != 1
      || dynamic_cast<generic_target_layer*>(m_layers[0]) == nullptr) {
    std::stringstream err;
    err << __FILE__ << " " << __LINE__ << " :: "
        << "could not setup loss function with target layer";
    throw lbann_exception(err.str());
  }
  if (m_weights.size() != 0) {
    std::stringstream err;
    err << __FILE__ << " " << __LINE__ << " :: "
        << "attempted to setup loss function with invalid number of weights "
        << "(expected 0, found " << m_weights.size() << ")";
    throw lbann_exception(err.str());
  }

  // Initialize gradient matrix
<<<<<<< HEAD
  auto *target = (target_layer*) m_layers[0];
  const AbsDistMat& ground_truth = target->get_ground_truth();
=======
  auto *target = (generic_target_layer*) m_layers[0];
  const AbsDistMat& ground_truth = target->get_activations();
>>>>>>> 2de3566a
  m_gradient = ground_truth.Construct(ground_truth.Grid(),
                                      ground_truth.Root());
  El::Zeros(*m_gradient, ground_truth.Height(), ground_truth.Width());

}

EvalType loss_function::evaluate() {
  if (m_scale_factor == EvalType(0)) { return EvalType(0); }
  auto *target = (generic_target_layer*) m_layers[0];
  const AbsDistMat& prediction = target->get_prediction();
  const AbsDistMat& ground_truth = target->get_ground_truth();
  return m_scale_factor * evaluate_compute(prediction, ground_truth);
}

void loss_function::differentiate() {
  if (m_scale_factor == EvalType(0)) { return; }
  auto *target = (generic_target_layer*) m_layers[0];
  const AbsDistMat& prediction = target->get_prediction();
  const AbsDistMat& ground_truth = target->get_ground_truth();
  El::Zeros(*m_gradient, prediction.Height(), prediction.Width());
  differentiate_compute(prediction, ground_truth, *m_gradient);
  target->add_to_error_signal(*m_gradient, DataType(m_scale_factor));
}

  bool loss_function::save_to_checkpoint_shared(persist& p)  {
    char l_name[512];
    sprintf(l_name, "objfunc_gradient");
    p.write_distmat(persist_type::train, l_name, (DistMat *)m_gradient);
    return true;

  }

  bool loss_function::load_from_checkpoint_shared(persist& p) {
    char l_name[512];
    sprintf(l_name, "objfunc_gradient.bin");
    p.read_distmat(persist_type::train, l_name, (DistMat *)m_gradient);
    return true;
   }


}  // namespace lbann<|MERGE_RESOLUTION|>--- conflicted
+++ resolved
@@ -103,13 +103,8 @@
   }
 
   // Initialize gradient matrix
-<<<<<<< HEAD
-  auto *target = (target_layer*) m_layers[0];
+  auto *target = (generic_target_layer*) m_layers[0];
   const AbsDistMat& ground_truth = target->get_ground_truth();
-=======
-  auto *target = (generic_target_layer*) m_layers[0];
-  const AbsDistMat& ground_truth = target->get_activations();
->>>>>>> 2de3566a
   m_gradient = ground_truth.Construct(ground_truth.Grid(),
                                       ground_truth.Root());
   El::Zeros(*m_gradient, ground_truth.Height(), ground_truth.Width());
