////////////////////////////////////////////////////////////////////////////////
// Copyright (c) 2014-2016, Lawrence Livermore National Security, LLC.
// Produced at the Lawrence Livermore National Laboratory.
// Written by the LBANN Research Team (B. Van Essen, et al.) listed in
// the CONTRIBUTORS file. <lbann-dev@llnl.gov>
//
// LLNL-CODE-697807.
// All rights reserved.
//
// This file is part of LBANN: Livermore Big Artificial Neural Network
// Toolkit. For details, see http://software.llnl.gov/LBANN or
// https://github.com/LLNL/LBANN.
//
// Licensed under the Apache License, Version 2.0 (the "Licensee"); you
// may not use this file except in compliance with the License.  You may
// obtain a copy of the License at:
//
// http://www.apache.org/licenses/LICENSE-2.0
//
// Unless required by applicable law or agreed to in writing, software
// distributed under the License is distributed on an "AS IS" BASIS,
// WITHOUT WARRANTIES OR CONDITIONS OF ANY KIND, either express or
// implied. See the License for the specific language governing
// permissions and limitations under the license.
////////////////////////////////////////////////////////////////////////////////

#include "lbann/objective_functions/lbann_objective_fn_categorical_cross_entropy.hpp"
#include <sys/types.h>
#include <unistd.h>

namespace lbann {

namespace objective_functions {

categorical_cross_entropy::categorical_cross_entropy(lbann_comm *comm) {}

categorical_cross_entropy::~categorical_cross_entropy() {}

void categorical_cross_entropy::setup(int num_neurons, int mini_batch_size) {}

<<<<<<< HEAD
void categorical_cross_entropy::fp_set_std_matrix_view(int64_t cur_mini_batch_size) {}
=======
void lbann::objective_functions::categorical_cross_entropy::fp_set_std_matrix_view(int cur_mini_batch_size) {}
>>>>>>> b060aff0

/// Compute the cross-entropy cost function - comparing the activations from the previous layer and the ground truth (activations of this layer)
/// cost=-1/m*(sum(sum(groundTruth.*log(a))))
/// predictions_v - a.k.a. coding_dist - coding distribution (e.g. prev_activations)
/// groundtruth_v - a.k.a. true_dist - true distribution (e.g. activations)
<<<<<<< HEAD
double categorical_cross_entropy::compute_categorical_cross_entropy(ElMat& predictions_v,
    ElMat& groundtruth_v) {
=======
double lbann::objective_functions::categorical_cross_entropy::compute_categorical_cross_entropy(ElMat& predictions_v,
                                                                                                ElMat& groundtruth_v) {
>>>>>>> b060aff0

  // Compute categorical cross entropy on current process
  double total_error = 0;
  for(int c = 0; c < groundtruth_v.LocalWidth(); c++) {
    for(int r = 0; r < groundtruth_v.LocalHeight(); r++) {
      const DataType true_val = groundtruth_v.GetLocal(r,c);
      if(true_val != DataType(0)) {
        double pred_val = predictions_v.GetLocal(r,c);
        if(pred_val > DataType(0)) {
          total_error += - true_val * Log(pred_val);
        } else {
          total_error = INFINITY;
        }
      }
    }
  }

  // Get categorical cross entropy by summing results from all processes
  total_error = mpi::AllReduce(total_error, groundtruth_v.DistComm());
  return total_error;

}

/// Compute the average categorical cross entropy over the mini-batch
<<<<<<< HEAD
double categorical_cross_entropy::compute_obj_fn(ElMat& predictions_v, ElMat& groundtruth_v) {
  Int cur_mini_batch_size = groundtruth_v.Width();
=======
double lbann::objective_functions::categorical_cross_entropy::compute_obj_fn(ElMat& predictions_v, ElMat& groundtruth_v) {
  int cur_mini_batch_size = groundtruth_v.Width();
>>>>>>> b060aff0

  double total_error = compute_categorical_cross_entropy(predictions_v, groundtruth_v);

  double avg_error = total_error / cur_mini_batch_size;

  return avg_error;
}

<<<<<<< HEAD
void categorical_cross_entropy::compute_obj_fn_derivative(
  layer_type prev_layer_type, ElMat& predictions_v, ElMat& groundtruth_v,
  ElMat& error_signal_v) {
=======
void lbann::objective_functions::categorical_cross_entropy::compute_obj_fn_derivative(layer_type prev_layer_type,
                                                                                      ElMat& predictions_v,
                                                                                      ElMat& groundtruth_v,
                                                                                      ElMat& error_signal_v) {

>>>>>>> b060aff0
  // Compute error signal (softmax output layer case)
  // Note: error_signal = predictions - groundtruth
  if(prev_layer_type == layer_type::softmax) {
    Copy(predictions_v, error_signal_v);
    Axpy(DataType(-1), groundtruth_v, error_signal_v);
  }

  // Compute error signal (default case)
  // Note: error_signal = - groundtruth ./ predictions
  else {
    IndexDependentFill(error_signal_v.Matrix(),
                       (std::function<DataType(El::Int,El::Int)>)
    ([&predictions_v, &groundtruth_v](Int r, Int c)->DataType {
      const DataType true_val = groundtruth_v.GetLocal(r,c);
      if(true_val != DataType(0))
        return - true_val / predictions_v.GetLocal(r,c);
      else {
        return DataType(0);
      }
    }));
  }
}

}  // namespace objective_functions

}  // namespace lbann<|MERGE_RESOLUTION|>--- conflicted
+++ resolved
@@ -38,23 +38,14 @@
 
 void categorical_cross_entropy::setup(int num_neurons, int mini_batch_size) {}
 
-<<<<<<< HEAD
-void categorical_cross_entropy::fp_set_std_matrix_view(int64_t cur_mini_batch_size) {}
-=======
-void lbann::objective_functions::categorical_cross_entropy::fp_set_std_matrix_view(int cur_mini_batch_size) {}
->>>>>>> b060aff0
+void categorical_cross_entropy::fp_set_std_matrix_view(int cur_mini_batch_size) {}
 
 /// Compute the cross-entropy cost function - comparing the activations from the previous layer and the ground truth (activations of this layer)
 /// cost=-1/m*(sum(sum(groundTruth.*log(a))))
 /// predictions_v - a.k.a. coding_dist - coding distribution (e.g. prev_activations)
 /// groundtruth_v - a.k.a. true_dist - true distribution (e.g. activations)
-<<<<<<< HEAD
 double categorical_cross_entropy::compute_categorical_cross_entropy(ElMat& predictions_v,
-    ElMat& groundtruth_v) {
-=======
-double lbann::objective_functions::categorical_cross_entropy::compute_categorical_cross_entropy(ElMat& predictions_v,
-                                                                                                ElMat& groundtruth_v) {
->>>>>>> b060aff0
+                                                                    ElMat& groundtruth_v) {
 
   // Compute categorical cross entropy on current process
   double total_error = 0;
@@ -79,13 +70,8 @@
 }
 
 /// Compute the average categorical cross entropy over the mini-batch
-<<<<<<< HEAD
 double categorical_cross_entropy::compute_obj_fn(ElMat& predictions_v, ElMat& groundtruth_v) {
-  Int cur_mini_batch_size = groundtruth_v.Width();
-=======
-double lbann::objective_functions::categorical_cross_entropy::compute_obj_fn(ElMat& predictions_v, ElMat& groundtruth_v) {
   int cur_mini_batch_size = groundtruth_v.Width();
->>>>>>> b060aff0
 
   double total_error = compute_categorical_cross_entropy(predictions_v, groundtruth_v);
 
@@ -94,17 +80,11 @@
   return avg_error;
 }
 
-<<<<<<< HEAD
-void categorical_cross_entropy::compute_obj_fn_derivative(
-  layer_type prev_layer_type, ElMat& predictions_v, ElMat& groundtruth_v,
-  ElMat& error_signal_v) {
-=======
-void lbann::objective_functions::categorical_cross_entropy::compute_obj_fn_derivative(layer_type prev_layer_type,
-                                                                                      ElMat& predictions_v,
-                                                                                      ElMat& groundtruth_v,
-                                                                                      ElMat& error_signal_v) {
+void categorical_cross_entropy::compute_obj_fn_derivative(layer_type prev_layer_type,
+                                                          ElMat& predictions_v,
+                                                          ElMat& groundtruth_v,
+                                                          ElMat& error_signal_v) {
 
->>>>>>> b060aff0
   // Compute error signal (softmax output layer case)
   // Note: error_signal = predictions - groundtruth
   if(prev_layer_type == layer_type::softmax) {
