////////////////////////////////////////////////////////////////////////////////
// Copyright (c) 2014-2019, Lawrence Livermore National Security, LLC.
// Produced at the Lawrence Livermore National Laboratory.
// Written by the LBANN Research Team (B. Van Essen, et al.) listed in
// the CONTRIBUTORS file. <lbann-dev@llnl.gov>
//
// LLNL-CODE-697807.
// All rights reserved.
//
// This file is part of LBANN: Livermore Big Artificial Neural Network
// Toolkit. For details, see http://software.llnl.gov/LBANN or
// https://github.com/LLNL/LBANN.
//
// Licensed under the Apache License, Version 2.0 (the "Licensee"); you
// may not use this file except in compliance with the License.  You may
// obtain a copy of the License at:
//
// http://www.apache.org/licenses/LICENSE-2.0
//
// Unless required by applicable law or agreed to in writing, software
// distributed under the License is distributed on an "AS IS" BASIS,
// WITHOUT WARRANTIES OR CONDITIONS OF ANY KIND, either express or
// implied. See the License for the specific language governing
// permissions and limitations under the license.
////////////////////////////////////////////////////////////////////////////////

#include "lbann/utils/lbann_library.hpp"

#include "lbann/proto/factories.hpp"
#include "lbann/utils/omp_diagnostics.hpp"
#include "lbann/utils/threads/thread_utils.hpp"
#include "lbann/callbacks/callback.hpp"
#include "lbann/callbacks/checkpoint.hpp"
#include "lbann/callbacks/dump_weights.hpp"
#include "lbann/callbacks/save_model.hpp"
#include "lbann/callbacks/load_model.hpp"
#include "lbann/utils/argument_parser.hpp"

#include <lbann.pb.h>
#include <model.pb.h>

namespace lbann {

void construct_std_options() {
  auto& arg_parser = global_argument_parser();
  arg_parser.add_option(MAX_RNG_SEEDS_DISPLAY,
                        {"--rng_seeds_per_trainer_to_display"},
                        utils::ENV("LBANN_RNG_SEEDS_PER_TRAINER_TO_DISPLAY"),
                        "Limit how many random seeds LBANN should display "
                        "from each trainer",
                        2);
  arg_parser.add_option(NUM_IO_THREADS,
                        {"--num_io_threads"},
                        utils::ENV("LBANN_NUM_IO_THREADS"),
                        "Number of threads available to both I/O and "
                        "initial data transformations for each rank.",
                        64);
}

/// Construct a trainer that contains a lbann comm object and threadpool
std::unique_ptr<trainer> construct_trainer(lbann_comm *comm,
                                           lbann_data::Trainer* pb_trainer,
                                           lbann_data::LbannPB &pb,
                                           options *opts) {
  try {
    int procs_per_trainer = 0;
    if(pb_trainer->procs_per_trainer() > 0) {
      procs_per_trainer = pb_trainer->procs_per_trainer();
    }
    if (procs_per_trainer == 0) {
      procs_per_trainer = comm->get_procs_in_world();
    }

    // Set up the communicator and split the grid if necessary
    comm->split_trainers(procs_per_trainer);
    if (pb_trainer->num_parallel_readers() > procs_per_trainer) {
      pb_trainer->set_num_parallel_readers(procs_per_trainer);
    }

    // Adjust the number of parallel readers; this may be adjusted
    // after calling split_trainers()
    // set_num_parallel_readers(*comm, pb);

    // Initalize a per-trainer I/O thread pool
    std::unique_ptr<thread_pool> io_thread_pool = construct_io_thread_pool(comm, opts);

    // Setup I/O threads
    auto io_threads_per_process = io_thread_pool->get_num_threads();
    auto io_threads_offset = io_thread_pool->get_threads_offset();

    // Set algorithmic blocksize in Hydrogen
    if (pb_trainer->hydrogen_block_size() > 0) {
      El::SetBlocksize(pb_trainer->hydrogen_block_size());
    }

    // Set up the communicator and get the grid based on the trainers' spec.
    // We do not currently support splitting different trainers in different ways,
    // as this implies different grids.
    if (procs_per_trainer != comm->get_procs_per_trainer()) {
      comm->split_trainers(procs_per_trainer);
    }

    // Display how the OpenMP threads are provisioned
    // if (opts->has_string("print_affinity")) {
    //   display_omp_setup();
    // }

<<<<<<< HEAD
    // Update the sample lists to accomodate multi-trainer / multi-model specification
    customize_data_readers_sample_list(*comm, pb);

    // Initialize data readers
    //@todo: code not in place for correctly handling image preprocessing
    std::map<execution_mode, generic_data_reader *> data_readers;
    bool is_shared_training_data_reader = pb_trainer->shareable_training_data_reader();
    bool is_shared_testing_data_reader = pb_trainer->shareable_testing_data_reader();
    if (opts->has_string("share_testing_data_readers")) {
      is_shared_testing_data_reader = opts->get_bool("share_testing_data_readers");
    }
    init_data_readers(comm, pb, data_readers, is_shared_training_data_reader, is_shared_testing_data_reader);

=======
>>>>>>> 235ef9f3
    // User feedback
    //    print_parameters(comm, pb);

    // Initalize trainer
    std::unique_ptr<trainer> trainer = proto::construct_trainer(comm, *pb_trainer);

    // If the checkpoint directory has been overridden reset it before
    // setting up the trainer
    if (opts && opts->has_string("ckpt_dir")) {
      for (auto&& c : trainer->get_callbacks()) {
        {
          auto* cb = dynamic_cast<callback::checkpoint*>(c);
          if(cb != nullptr) {
            cb->set_checkpoint_dir(opts->get_string("ckpt_dir"));
            if(comm->am_trainer_master()) {
              std::cout << "Setting the checkpoint directory to " << cb->get_checkpoint_dir() << std::endl;
            }
          }
        }
      }
    }
    if (opts && opts->has_string("restart_dir")) {
      for (auto&& c : trainer->get_callbacks()) {
        {
          auto* cb = dynamic_cast<callback::checkpoint*>(c);
          if(cb != nullptr) {
            cb->set_restart_dir(opts->get_string("restart_dir"));
            if(comm->am_trainer_master()) {
              std::cout << "Setting the restart directory to " << cb->get_restart_dir() << std::endl;
            }
          }
        }
      }
    }

    // Root of the random seed tree
    int root_random_seed = lbann_default_random_seed;

    // Change random seed if requested
    if (pb_trainer->random_seed() > 0) {
      root_random_seed = pb_trainer->random_seed();
    }

    // Random seed used for the general RNGs
    int random_seed = root_random_seed;
    // Random seed used for the RNG used to fetch data
    int data_seq_random_seed = root_random_seed;

    // Initialize models differently if needed.
#ifndef LBANN_DETERMINISTIC
    if (!pb_trainer->random_init_trainers_identically()) {
      random_seed = hash_combine(random_seed, comm->get_trainer_rank());
      // Also update the data sequence random seed
      data_seq_random_seed = random_seed;
    }

    // Under normal conditions, reinitialize the random number generator so
    // that regularization techniques (e.g. dropout) generate unique patterns
    // on different ranks.
    // At this point the data sequence random seed is no longer updated
    random_seed = hash_combine(random_seed, comm->get_rank_in_world());
#else
    if(comm->am_world_master()) {
      std::cout <<
        "--------------------------------------------------------------------------------------------------------------------\n"
        "ALERT: executing with LBANN_DETERMINISTIC flag to minimize reduce numerical variance -- performance will be degraded\n"
        "--------------------------------------------------------------------------------------------------------------------\n";
    }
    if (!pb_trainer->random_init_trainers_identically()) {
      if(comm->am_trainer_master()) {
        std::cout << "WARNING: forcing 'random_init_trainers_identically' " <<
          "due to sequential consistency" << std::endl;
      }
    }
#endif

    // Initialize the general RNGs and the data sequence RNGs
    init_random(random_seed, io_threads_per_process);
    init_data_seq_random(data_seq_random_seed);
    trainer->set_random_seeds(root_random_seed, random_seed, data_seq_random_seed);

    // Collect everyone's random seeds
    std::vector<int> root_random_seeds(comm->get_procs_in_world());
    comm->world_all_gather(root_random_seed, root_random_seeds);
    std::vector<int> random_seeds(comm->get_procs_in_world());
    comm->world_all_gather(random_seed, random_seeds);
    std::vector<int> data_seq_random_seeds(comm->get_procs_in_world());
    comm->world_all_gather(data_seq_random_seed, data_seq_random_seeds);

    // Update the index lists to accomodate multi-trainer / multi-model specification
    customize_data_readers_index_list(*comm, pb);

    // Initialize data readers
    //@todo: code not in place for correctly handling image preprocessing
    std::map<execution_mode, generic_data_reader *> data_readers;
    bool is_shared_training_data_reader = pb_trainer->shareable_training_data_reader();
    bool is_shared_testing_data_reader = pb_trainer->shareable_testing_data_reader();
    if (opts->has_string("share_testing_data_readers")) {
      is_shared_testing_data_reader = opts->get_bool("share_testing_data_readers");
    }
    init_data_readers(comm, pb, data_readers, is_shared_training_data_reader, is_shared_testing_data_reader);

    trainer->setup(std::move(io_thread_pool), data_readers);

    if(opts->get_bool("disable_background_io_activity")) {
      trainer->allow_background_io_activity(false);
    }


    // Report useful information
    if (comm->am_world_master()) {
      print_lbann_configuration(comm,
                                io_threads_per_process,
                                io_threads_offset);
      std::cout << "\n"
                << trainer->get_description()
                << std::endl;

      // User feedback
      print_parameters(*comm, pb, root_random_seeds, random_seeds, data_seq_random_seeds);
    }

    return trainer;

  } catch (lbann_exception& e) {
    El::mpi::Abort(El::mpi::COMM_WORLD, 1);
  } catch (std::exception& e) {
    El::ReportException(e);  // Elemental exceptions
  }
  return nullptr;
}

/// Setup I/O thread pool that is shared across all models
std::unique_ptr<thread_pool> construct_io_thread_pool(lbann_comm *comm, options *opts) {
  int max_io_threads = num_free_cores_per_process(comm);

  auto& arg_parser = global_argument_parser();
  int req_io_threads = arg_parser.get<int>(NUM_IO_THREADS);
  int num_io_threads = std::max(std::min(max_io_threads, req_io_threads), 1);

  auto io_threads_offset = free_core_offset(comm);

  if(comm->am_world_master()) {
    std::cout << "\tNum. I/O Threads: " << num_io_threads <<
      " (Limited to # Unused Compute Cores or 1) at offset "
      << io_threads_offset << std::endl;
  }

  auto io_thread_pool = make_unique<thread_pool>();
  io_thread_pool->launch_pinned_threads(num_io_threads, io_threads_offset);

  return io_thread_pool;
}

std::unique_ptr<model> build_model_from_prototext(
  int argc, char **argv,
  const lbann_data::Trainer* pb_trainer,
  lbann_data::LbannPB &pb,
  lbann_comm *comm,
  options *opts,
  thread_pool& io_thread_pool,
  std::vector<std::shared_ptr<callback_base>>& shared_callbacks,
  int training_dr_linearized_data_size) {

  bool master = comm->am_world_master();
  if (master) {
    std::cerr << "starting build_model_from_prototext" << std::endl;
  }

  std::ostringstream err;

  lbann_data::Model *pb_model = pb.mutable_model();

  // Check to see if the model wants to reduce the I/O parallelism
  if(pb_model->serialize_io() && io_thread_pool.get_num_threads() != 1) {
    if(master) {
      std::cout << "Model " << pb_model->name() << " serialized the I/O threads" << std::endl;
    }
    io_thread_pool.relaunch_pinned_threads(1);
  }

  // Save info to file; this includes the complete prototext (with any over-rides
  // from the cmd line) and various other info
  save_session(*comm, argc, argv, pb);

  // Display how the OpenMP threads are provisioned
  if (opts->has_string("print_affinity")) {
    display_omp_setup();
  }

  // Initalize model
  std::unique_ptr<model> ret_model = proto::construct_model(comm,
                                                            training_dr_linearized_data_size,
                                                            pb.optimizer(),
                                                            pb.trainer(),
                                                            pb.model());

  // Add the trainer's callbacks to the model
  for (auto&& c : shared_callbacks) {
    ret_model->add_callback(c);
  }

  // If the checkpoint directory has been overridden reset it before
  // setting up the model
  if (opts && opts->has_string("ckpt_dir")) {
    for (auto&& c : ret_model->get_callbacks()) {
      {
        auto* cb = dynamic_cast<callback::dump_weights*>(c);
        if(cb != nullptr) {
          cb->set_target_dir(opts->get_string("ckpt_dir"));
          if(comm->am_trainer_master()) {
            std::cout << "Setting the dump weights directory to " << cb->get_target_dir() << std::endl;
          }
        }
      }
      {
        auto* cb = dynamic_cast<callback::save_model*>(c);
        if(cb != nullptr) {
          cb->set_target_dir(opts->get_string("ckpt_dir"));
          if(comm->am_trainer_master()) {
            std::cout << "Setting the dump weights directory to " << cb->get_target_dir() << std::endl;
          }
        }
      }
    }
  }

  if (opts && opts->has_string("load_model_weights_dir")) {
    callback::load_model* cb = nullptr;
    for (auto&& c : ret_model->get_callbacks()) {
      cb = dynamic_cast<callback::load_model*>(c);
      if(cb != nullptr) {
        break;
      }
    }

    std::string active_load_model_dir;
    std::string load_model_dir = opts->get_string("load_model_weights_dir");
    if(opts->get_bool("load_model_weights_dir_is_complete")) {
      active_load_model_dir = load_model_dir;
    }else {
      size_t epochLast = std::numeric_limits<size_t>::max();;
      size_t stepLast = std::numeric_limits<size_t>::max();;
      execution_mode mode = execution_mode::invalid;
      active_load_model_dir = callback::get_last_shared_checkpoint_filename("sgd", load_model_dir);

      // get last epoch and step saved.
      int success = callback::read_latest(active_load_model_dir, &mode, &epochLast, &stepLast);
      if(!success) {
        LBANN_ERROR("Unable to find the latest checkpoint ", active_load_model_dir);
        return nullptr;
      }
      active_load_model_dir = callback::get_shared_checkpoint_dirname("sgd", load_model_dir, mode, epochLast, stepLast) + ret_model->get_name() + '/';
    }

    if(cb == nullptr) {
      std::vector<std::string> dirs = {active_load_model_dir};
      std::unique_ptr<callback::load_model> load_model_cb =
        make_unique<callback::load_model>(dirs);
      cb = load_model_cb.get();
      ret_model->add_callback(std::move(load_model_cb));
#ifdef LBANN_DEBUG
      if(comm->am_trainer_master()) {
        LBANN_WARNING("command line flag --load_model_dir was provided but there was no explicit load_model callback, adding one automagically!");
      }
#endif
    }else {
      cb->add_dir(opts->get_string("load_model_weights_dir"));
    }
  }

  // restart model from checkpoint if we have one
  //@todo
  //model->restartShared();

  return ret_model;
}

void print_lbann_configuration(lbann_comm *comm, int io_threads_per_process, int io_threads_offset) {
  // Report hardware settings
  std::cout << "Hardware properties (for master process)" << std::endl
            << "  Processes on node          : " << comm->get_procs_per_node() << std::endl
            << "  Total number of processes  : " << comm->get_procs_in_world() << std::endl
            << "  OpenMP threads per process : " << omp_get_max_threads() << std::endl
            << "  I/O threads per process (+offset) : " << io_threads_per_process
            << " (+" << io_threads_offset << ")" << std::endl;
#ifdef HYDROGEN_HAVE_CUDA
  std::cout << "  GPUs on node               : " << hydrogen::gpu::DeviceCount() << std::endl;
#endif // HYDROGEN_HAVE_CUDA
  std::cout << std::endl;

  // Report build settings
  std::cout << "Running: LLNL LBANN version: "
            << LBANN_MAKE_STR(LBANN_VERSION)
            << " (" << LBANN_MAKE_STR(LBANN_GIT_VERSION) << ")"
            << std::endl;
#ifdef HYDROGEN_VERSION
  std::cout << "         LLNL Hydrogen version: "
            << HYDROGEN_VERSION
            << " (" << HYDROGEN_GIT_VERSION << ")"
            << std::endl << std::endl;
#endif
  std::cout << "Build settings" << std::endl;
  std::cout << "  Type     : ";
#ifdef LBANN_DEBUG
  std::cout << "Debug" << std::endl;
#else
  std::cout << "Release" << std::endl;
#endif // LBANN_DEBUG
  std::cout << "  Aluminum : ";
#ifdef LBANN_HAS_ALUMINUM
  std::cout << "detected" << std::endl;
#else
  std::cout << "NOT detected" << std::endl;
#endif // LBANN_HAS_ALUMINUM
  std::cout << "  CUDA     : ";
#ifdef LBANN_HAS_GPU
  std::cout << "detected" << std::endl;
#else
  std::cout << "NOT detected" << std::endl;
#endif // LBANN_HAS_GPU
  std::cout << "  cuDNN    : ";
#ifdef LBANN_HAS_CUDNN
  std::cout << "detected" << std::endl;
#else
  std::cout << "NOT detected" << std::endl;
#endif // LBANN_HAS_CUDNN
  std::cout << "  CUB      : ";
#ifdef HYDROGEN_HAVE_CUB
  std::cout << "detected" << std::endl;
#else
  std::cout << "NOT detected" << std::endl;
#endif // HYDROGEN_HAVE_CUB
  const auto* env = std::getenv("MV2_USE_CUDA");
  std::cout << "  MV2_USE_CUDA : " << (env != nullptr ? env : "") << std::endl;
  std::cout << std::endl;

#ifdef LBANN_HAS_ALUMINUM
  std::cout << "Aluminum Features:" << std::endl;
  std::cout << "  NCCL : ";
#ifdef AL_HAS_NCCL
  std::cout << "enabled" << std::endl;
#else
  std::cout << "disabled" << std::endl;
#endif // AL_HAS_NCCL
  std::cout << std::endl;
#endif // LBANN_HAS_ALUMINUM

  // Report model settings
  const auto& grid = comm->get_trainer_grid();
  std::cout << "Trainer settings" << std::endl
            << "  Trainers              : " << comm->get_num_trainers() << std::endl
            << "  Processes per trainer : " << comm->get_procs_per_trainer() << std::endl
            << "  Grid dimensions       : " << grid.Height() << " x " << grid.Width() << std::endl;
  std::cout << std::endl;
}

} // namespace lbann<|MERGE_RESOLUTION|>--- conflicted
+++ resolved
@@ -105,22 +105,6 @@
     //   display_omp_setup();
     // }
 
-<<<<<<< HEAD
-    // Update the sample lists to accomodate multi-trainer / multi-model specification
-    customize_data_readers_sample_list(*comm, pb);
-
-    // Initialize data readers
-    //@todo: code not in place for correctly handling image preprocessing
-    std::map<execution_mode, generic_data_reader *> data_readers;
-    bool is_shared_training_data_reader = pb_trainer->shareable_training_data_reader();
-    bool is_shared_testing_data_reader = pb_trainer->shareable_testing_data_reader();
-    if (opts->has_string("share_testing_data_readers")) {
-      is_shared_testing_data_reader = opts->get_bool("share_testing_data_readers");
-    }
-    init_data_readers(comm, pb, data_readers, is_shared_training_data_reader, is_shared_testing_data_reader);
-
-=======
->>>>>>> 235ef9f3
     // User feedback
     //    print_parameters(comm, pb);
 
