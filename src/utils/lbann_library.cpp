--- conflicted
+++ resolved
@@ -274,13 +274,9 @@
     }
   }
 
-<<<<<<< HEAD
+  ret_model->setup();
+
   if (opts->get_bool("use_data_store") || opts->get_bool("preload_data_store") || opts->get_bool("data_store_cache") || opts->get_bool("data_store_matrix")) {
-=======
-  ret_model->setup();
-
-  if (opts->get_bool("use_data_store") || opts->get_bool("preload_data_store") || opts->get_bool("data_store_cache")) {
->>>>>>> 0b2244e2
     if (master) {
       std::cout << "\nUSING DATA STORE!\n\n";
     }
