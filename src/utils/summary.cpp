--- conflicted
+++ resolved
@@ -49,161 +49,6 @@
   }
 }
 
-<<<<<<< HEAD
-void lbann_summary::reduce_mean(const std::string tag,
-                                const AbsDistMat& mat,
-                                int step) {
-#if 0
-// Local sum
-  DataType sum = 0.0;
-
-  // Check distributed matrix format
-  El::DistData mat_format(mat);
-  if(mat_format.colDist == El::STAR && mat_format.rowDist == El::STAR) {
-    // Compute local sum on master process if matrix is Star,Star
-    if(m_comm->am_trainer_master()) {
-      sum = local_sum(mat.LockedMatrix());
-    }
-  } else {
-    // Compute local sum on all processes if matrix is in MC,MR;
-    // Star,VC; or similar format
-    // TODO: implement for matrices in Circ,Circ; MC,Star; or similar
-    // formats
-    sum = local_sum(mat.LockedMatrix());
-  }
-
-  // Add local sum to list of pending means
-  m_pending_means.emplace_back(tag, step, sum, 0.0f, mat.Height() * mat.Width());
-  #endif
-}
-
-void lbann_summary::reduce_min(const std::string tag,
-                               const AbsDistMat& mat,
-                               int step) {
-#if 0
-  DataType mat_local_min = local_min(mat.LockedMatrix());
-  m_pending_mins.emplace_back(tag, step, mat_local_min);
-#endif
-}
-
-void lbann_summary::reduce_max(const std::string tag,
-                               const AbsDistMat& mat,
-                               int step) {
-#if 0
-  DataType mat_local_max = local_max(mat.LockedMatrix());
-  m_pending_maxes.emplace_back(tag, step, mat_local_max);
-#endif
-}
-
-void lbann_summary::reduce_stdev(const std::string tag,
-                                 const AbsDistMat& mat,
-                                 int step) {
-#if 0
-  // Local sum and squared sum
-  DataType sum = 0.0;
-  DataType sqsum = 0.0;
-
-  // Check distributed matrix format
-  El::DistData mat_format(mat);
-  if(mat_format.colDist == El::STAR && mat_format.rowDist == El::STAR) {
-    // Compute local sums on master process if matrix is Star,Star
-    if(m_comm->am_trainer_master()) {
-      local_sum_sqsum(mat.LockedMatrix(), sum, sqsum);
-    }
-  } else {
-    // Compute local sums on all processes if matrix is in MC,MR;
-    // Star,VC; or similar format
-    // TODO: implement for matrices in Circ,Circ; MC,Star; or similar
-    // formats
-    local_sum_sqsum(mat.LockedMatrix(), sum, sqsum);
-  }
-
-  // Add local sums to list of pending stdevs.
-  m_pending_stdevs.emplace_back(tag, step, sum, sqsum, mat.Height() * mat.Width());
-#endif
-}
-
-void lbann_summary::reduce_scalar(const std::string tag,
-                                  DataType s,
-                                  int step) {
-#if 0
-  if (m_comm->am_trainer_master()) {
-    m_pending_scalars.emplace_back(tag, step, s);
-  }
-#endif
-}
-
-void lbann_summary::sum_reduce_scalar(const std::string tag,
-                                      DataType s,
-                                      int step) {
-#if 0
-  m_pending_sum_scalars.emplace_back(tag, step, s);
-#endif
-}
-
-void lbann_summary::reduce_scalar_all(const std::string tag,
-                                      DataType s,
-                                      int step) {
-#if 0
-  m_pending_scalar_alls.emplace_back(tag, step, s);
-#endif
-}
-
-void lbann_summary::reduce_histogram(const std::string tag,
-                                     const AbsDistMat& mat,
-                                     int step) {
-#if 0
-  DataType mat_local_min = local_min(mat.LockedMatrix());
-  DataType mat_local_max = local_max(mat.LockedMatrix());
-  // Local sum and squared sum
-  DataType sum = 0.0f;
-  DataType sqsum = 0.0f;
-  // Check distributed matrix format
-  El::DistData mat_format(mat);
-  if(mat_format.colDist == El::STAR && mat_format.rowDist == El::STAR) {
-    // Compute local sums on master process if matrix is Star,Star
-    if(m_comm->am_trainer_master()) {
-      local_sum_sqsum(mat.LockedMatrix(), sum, sqsum);
-    }
-  } else {
-    // Compute local sums on all processes if matrix is in MC,MR;
-    // Star,VC; or similar format
-    // TODO: implement for matrices in Circ,Circ; MC,Star; or similar
-    // formats
-    local_sum_sqsum(mat.LockedMatrix(), sum, sqsum);
-  }
-  // Compute local buckets.
-  std::vector<float> buckets(m_histogram_buckets.size(), 0.0f);
-  const int height = mat.LocalHeight();
-  const int width = mat.LocalWidth();
-  const int ldim = mat.LDim();
-  const DataType *__restrict__ mat_buf = mat.LockedMatrix().LockedBuffer();
-  for (int row = 0; row < height; ++row) {
-    for (int col = 0; col < width; ++col) {
-      // Note: This could be optimized; upper_bound takes O(logn) time.
-      int bucket = std::upper_bound(
-                     m_histogram_buckets.begin(), m_histogram_buckets.end(),
-                     mat_buf[row + col * ldim]) - m_histogram_buckets.begin();
-      buckets[bucket] += 1.0f;
-    }
-  }
-  // Add to list of pending histograms.
-  m_pending_histograms.emplace_back(
-    tag, step, buckets, mat_local_min, mat_local_max, mat.Height() * mat.Width(),
-    sum, sqsum);
-  // TODO: Support histograms on multiple models.
-#endif
-}
-
-void lbann_summary::reduce_2norm(const std::string tag, const AbsDistMat& mat,
-                                 int step) {
-#if 0
-// Using a squared 2-norm so that we can just sum this.
-  DataType local_norm = local_2norm(mat.LockedMatrix());
-  sum_reduce_scalar(tag, local_norm * local_norm, step);
-#endif
-}
-
 void lbann_summary::report_image(std::string const& tag,
                                  std::string const& img_format,
                                  CPUMat const& image,
@@ -222,8 +67,6 @@
 
 }
 
-=======
->>>>>>> 4a4da5c8
 void lbann_summary::flush() {
   flush_means();
   flush_mins();
@@ -498,158 +341,13 @@
   m_pending_histograms.clear();
 }
 
-<<<<<<< HEAD
-DataType lbann_summary::local_sum(const Mat& mat) const {
-#if 0
-  // Note there are more numerically stable ways to compute a sum.
-  const El::Int height = mat.Height();
-  const El::Int width = mat.Width();
-  const El::Int ldim = mat.LDim();
-  const DataType * __restrict__ mat_buf = mat.LockedBuffer();
-  auto sum = DataType(0);
-  if (ldim == height) {
-    const El::Int size = height*width;
-    LBANN_OMP_PARALLEL_FOR_ARGS(reduction(+:sum))
-    for (El::Int i = 0; i < size; ++i) {
-      sum += mat_buf[i];
-    }
-  } else {
-    LBANN_OMP_PARALLEL_FOR_ARGS(reduction(+:sum) collapse(2))
-    for (El::Int row = 0; row < height; ++row) {
-      for (El::Int col = 0; col < width; ++col) {
-        sum += mat_buf[row + col * ldim];
-      }
-    }
-  }
-  return sum;
-#endif
-  return 0;
-}
-
-void lbann_summary::local_sum_sqsum(
-  const Mat& mat, DataType& sum, DataType& sqsum) const {
-#if 0
-// Note there are more numerically stable ways to compute a sum.
-  const El::Int height = mat.Height();
-  const El::Int width = mat.Width();
-  const El::Int ldim = mat.LDim();
-  const DataType * __restrict__ mat_buf = mat.LockedBuffer();
-  sum = DataType(0);
-  sqsum = DataType(0);
-  if (ldim == height) {
-    const El::Int size = height*width;
-    LBANN_OMP_PARALLEL_FOR_ARGS(reduction(+:sum,sqsum))
-    for (El::Int i = 0; i < size; ++i) {
-      const DataType val = mat_buf[i];
-      sum += val;
-      sqsum += val*val;
-    }
-  } else {
-    LBANN_OMP_PARALLEL_FOR_ARGS(reduction(+:sum,sqsum) collapse(2))
-    for (El::Int row = 0; row < height; ++row) {
-      for (El::Int col = 0; col < width; ++col) {
-        const DataType val = mat_buf[row + col*ldim];
-        sum += val;
-        sqsum += val * val;
-      }
-    }
-  }
-#endif
-}
-
-DataType lbann_summary::local_min(const Mat& mat) const {
-#if 0
-  const El::Int height = mat.Height();
-  const El::Int width = mat.Width();
-  const El::Int ldim = mat.LDim();
-  const DataType * __restrict__ mat_buf = mat.LockedBuffer();
-  auto min = std::numeric_limits<DataType>::max();
-  if (ldim == height) {
-    const El::Int size = height*width;
-    LBANN_OMP_PARALLEL_FOR_ARGS(reduction(min:min))
-    for (El::Int i = 0; i < size; ++i) {
-      min = std::min(min, mat_buf[i]);
-    }
-  } else {
-    LBANN_OMP_PARALLEL_FOR_ARGS(reduction(min:min) collapse(2))
-    for (El::Int row = 0; row < height; ++row) {
-      for (El::Int col = 0; col < width; ++col) {
-        min = std::min(min, mat_buf[row + col*ldim]);
-      }
-    }
-  }
-  #endif
-  auto min = 0;
-  return min;
-}
-
-DataType lbann_summary::local_max(const Mat& mat) const {
-#if 0
-  const El::Int height = mat.Height();
-  const El::Int width = mat.Width();
-  const El::Int ldim = mat.LDim();
-  const DataType * __restrict__ mat_buf = mat.LockedBuffer();
-  auto max = std::numeric_limits<DataType>::min();
-  if (ldim == height) {
-    const El::Int size = height*width;
-    LBANN_OMP_PARALLEL_FOR_ARGS(reduction(max:max))
-    for (El::Int i = 0; i < size; ++i) {
-      max = std::max(max, mat_buf[i]);
-    }
-  } else {
-    LBANN_OMP_PARALLEL_FOR_ARGS(reduction(max:max) collapse(2))
-    for (El::Int row = 0; row < height; ++row) {
-      for (El::Int col = 0; col < width; ++col) {
-        max = std::max(max, mat_buf[row + col*ldim]);
-      }
-    }
-  }
-#endif
-  auto max = 1;
-  return max;
-}
-
-DataType lbann_summary::local_2norm(const Mat& mat) const {
-#if 0
-// Note there are more numerically stable ways to compute this.
-  const El::Int height = mat.Height();
-  const El::Int width = mat.Width();
-  const El::Int ldim = mat.LDim();
-  const DataType * __restrict__ mat_buf = mat.LockedBuffer();
-  auto norm = DataType(0);
-  if (ldim == height) {
-    const El::Int size = height*width;
-    LBANN_OMP_PARALLEL_FOR_ARGS(reduction(+:norm))
-    for (El::Int i = 0; i < size; ++i) {
-      norm += mat_buf[i] * mat_buf[i];
-    }
-  } else {
-    LBANN_OMP_PARALLEL_FOR_ARGS(reduction(+:norm) collapse(2))
-    for (El::Int row = 0; row < height; ++row) {
-      for (El::Int col = 0; col < width; ++col) {
-        norm += mat_buf[row + col * ldim] * mat_buf[row + col * ldim];
-      }
-    }
-  }
-#endif
-  auto norm = DataType(0);
-  return std::sqrt(norm);
-}
-
-=======
->>>>>>> 4a4da5c8
 std::string lbann_summary::prepend_model(const std::string tag,
                                          int model) const {
   return "model" + std::to_string(model) + "/" + tag;
 }
 
 void lbann_summary::gather_scalar_summary(
-<<<<<<< HEAD
-  const std::vector<pending_op>& ops, std::vector<DataType>& scalars) {
-#if 0
-=======
   const std::vector<pending_op>& ops, std::vector<float>& scalars) {
->>>>>>> 4a4da5c8
   if (m_comm->am_world_master()) {
     std::vector<float> data(m_comm->get_num_trainers() * scalars.size());
     m_comm->intertrainer_gather(scalars.data(), scalars.size(), data.data());
@@ -663,7 +361,6 @@
     m_comm->intertrainer_gather(scalars.data(), scalars.size(),
                               m_comm->get_intertrainer_master());
   }
-#endif
 }
 
 void lbann_summary::gather_scalar_summary(const std::string tag,
