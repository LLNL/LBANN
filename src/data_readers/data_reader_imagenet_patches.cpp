--- conflicted
+++ resolved
@@ -147,12 +147,7 @@
   const std::string imagepath = get_file_dir() + m_image_list[data_id].first;
 
   int width=0, height=0, img_type=0;
-<<<<<<< HEAD
   std::vector<CPUMat> X_v = create_datum_views(X, mb_idx);
-
-  const bool ret = lbann::image_utils::load_image(imagepath, width, height, img_type, *(m_pps[tid]), X_v);
-=======
-  std::vector<::Mat> X_v = create_datum_views(X, mb_idx);
   bool ret;
   if (m_data_store != nullptr) {
     std::vector<unsigned char> *image_buf;
@@ -162,7 +157,6 @@
     ret = lbann::image_utils::load_image(imagepath, width, height, img_type, *(m_pps[tid]), X_v);
   }
     //ret = lbann::image_utils::load_image(imagepath, width, height, img_type, *(m_pps[tid]), X_v);
->>>>>>> a94b5933
 
   if (m_pps[tid]->is_self_labeling()) {
     m_image_list[data_id].second = m_pps[tid]->get_patch_label();
