////////////////////////////////////////////////////////////////////////////////
// Copyright (c) 2014-2019, Lawrence Livermore National Security, LLC.
// Produced at the Lawrence Livermore National Laboratory.
// Written by the LBANN Research Team (B. Van Essen, et al.) listed in
// the CONTRIBUTORS file. <lbann-dev@llnl.gov>
//
// LLNL-CODE-697807.
// All rights reserved.
//
// This file is part of LBANN: Livermore Big Artificial Neural Network
// Toolkit. For details, see http://software.llnl.gov/LBANN or
// https://github.com/LLNL/LBANN.
//
// Licensed under the Apache License, Version 2.0 (the "Licensee"); you
// may not use this file except in compliance with the License.  You may
// obtain a copy of the License at:
//
// http://www.apache.org/licenses/LICENSE-2.0
//
// Unless required by applicable law or agreed to in writing, software
// distributed under the License is distributed on an "AS IS" BASIS,
// WITHOUT WARRANTIES OR CONDITIONS OF ANY KIND, either express or
// implied. See the License for the specific language governing
// permissions and limitations under the license.
//
// data_reader_image .hpp .cpp - generic data reader class for image dataset
////////////////////////////////////////////////////////////////////////////////

#include "lbann/data_readers/data_reader_image.hpp"
#include "lbann/utils/image.hpp"
#include "lbann/utils/timer.hpp"
#include "lbann/data_store/data_store_conduit.hpp"
#include "lbann/utils/file_utils.hpp"
#include <fstream>

namespace lbann {

image_data_reader::image_data_reader(bool shuffle)
  : generic_data_reader(shuffle) {
  set_defaults();
}

image_data_reader::image_data_reader(const image_data_reader& rhs)
  : generic_data_reader(rhs)
{
  copy_members(rhs);
}

image_data_reader::image_data_reader(const image_data_reader& rhs,const std::vector<int>& ds_sample_move_list, std::string role)
  : generic_data_reader(rhs)
{
  set_role(role);
  copy_members(rhs, ds_sample_move_list);
}

image_data_reader::image_data_reader(const image_data_reader& rhs,const std::vector<int>& ds_sample_move_list)
  : generic_data_reader(rhs)
{
  copy_members(rhs, ds_sample_move_list);
}

image_data_reader& image_data_reader::operator=(const image_data_reader& rhs) {
  generic_data_reader::operator=(rhs);
  m_image_dir = rhs.m_image_dir;
  m_image_list = rhs.m_image_list;
  m_image_width = rhs.m_image_width;
  m_image_height = rhs.m_image_height;
  m_image_num_channels = rhs.m_image_num_channels;
  m_image_linearized_size = rhs.m_image_linearized_size;
  m_num_labels = rhs.m_num_labels;

  return (*this);
}

void image_data_reader::copy_members(const image_data_reader &rhs, const std::vector<int>& ds_sample_move_list) {

  if(rhs.m_data_store != nullptr) {
    if(ds_sample_move_list.size() == 0) {
      m_data_store = new data_store_conduit(rhs.get_data_store());
    } else {
      m_data_store = new data_store_conduit(rhs.get_data_store(), ds_sample_move_list);
    }
    m_data_store->set_data_reader_ptr(this);
  }

  m_image_dir = rhs.m_image_dir;
  m_image_list = rhs.m_image_list;
  m_image_width = rhs.m_image_width;
  m_image_height = rhs.m_image_height;
  m_image_num_channels = rhs.m_image_num_channels;
  m_image_linearized_size = rhs.m_image_linearized_size;
  m_num_labels = rhs.m_num_labels;
  //m_thread_cv_buffer = rhs.m_thread_cv_buffer
}


void image_data_reader::set_linearized_image_size() {
  m_image_linearized_size = m_image_width * m_image_height * m_image_num_channels;
}

void image_data_reader::set_defaults() {
  m_image_width = 256;
  m_image_height = 256;
  m_image_num_channels = 3;
  set_linearized_image_size();
  m_num_labels = 1000;
}

void image_data_reader::set_input_params(const int width, const int height, const int num_ch, const int num_labels) {
  if ((width > 0) && (height > 0)) { // set and valid
    m_image_width = width;
    m_image_height = height;
  } else if (!((width == 0) && (height == 0))) { // set but not valid
    std::stringstream err;
    err << __FILE__<<" "<<__LINE__<< " :: Imagenet data reader setup error: invalid input image sizes";
    throw lbann_exception(err.str());
  }
  if (num_ch > 0) {
    m_image_num_channels = num_ch;
  } else if (num_ch < 0) {
    std::stringstream err;
    err << __FILE__<<" "<<__LINE__<< " :: Imagenet data reader setup error: invalid number of channels of input images";
    throw lbann_exception(err.str());
  }
  set_linearized_image_size();
  if (num_labels > 0) {
    m_num_labels = num_labels;
  } else if (num_labels < 0) {
    std::stringstream err;
    err << __FILE__<<" "<<__LINE__<< " :: Imagenet data reader setup error: invalid number of labels";
    throw lbann_exception(err.str());
  }
}

bool image_data_reader::fetch_label(CPUMat& Y, int data_id, int mb_idx) {
  const label_t label = m_image_list[data_id].second;
  Y.Set(label, mb_idx, 1);
  return true;
}

void image_data_reader::load() {
  //const std::string imageDir = get_file_dir();
  const std::string imageListFile = get_data_filename();

  options *opts = options::get();

  m_image_list.clear();

  // load image list
  FILE *fplist = fopen(imageListFile.c_str(), "rt");
  if (!fplist) {
    throw lbann_exception(
      std::string{} + __FILE__ + " " + std::to_string(__LINE__) +
      " :: failed to open: " + imageListFile);
  }

  while (!feof(fplist)) {
    char imagepath[512];
    label_t imagelabel;
    if (fscanf(fplist, "%s%d", imagepath, &imagelabel) <= 1) {
      break;
    }
    m_image_list.emplace_back(imagepath, imagelabel);
  }
  fclose(fplist);

  // TODO: this will probably need to change after sample_list class
  //       is modified
  
  std::vector<int> local_list_sizes;
  if (opts->get_bool("preload_data_store")) {
    int np = m_comm->get_procs_per_trainer();
    int base_files_per_rank = m_image_list.size() / np;
    int extra = m_image_list.size() - (base_files_per_rank*np);
    if (extra > np) {
      LBANN_ERROR("extra > np");
    }
    local_list_sizes.resize(np, 0);
    for (int j=0; j<np; j++) {
      local_list_sizes[j] = base_files_per_rank;
      if (j < extra) {
        local_list_sizes[j] += 1;
      }
    }
  }

  // reset indices
  m_shuffled_indices.clear();
  m_shuffled_indices.resize(m_image_list.size());
  std::iota(m_shuffled_indices.begin(), m_shuffled_indices.end(), 0);

  opts->set_option("node_sizes_vary", 1);
  instantiate_data_store(local_list_sizes);

  select_subset_of_data();
}

<<<<<<< HEAD
void image_data_reader::setup(int num_io_threads, observing_ptr<thread_pool> io_thread_pool) {
  generic_data_reader::setup(num_io_threads, io_thread_pool);
=======
//void read_raw_data(const std::string &filename, std::vector<conduit::uint8> &data) {
void read_raw_data(const std::string &filename, std::vector<char> &data) {
  data.clear();
  std::ifstream in(filename.c_str());
  if (!in) {
    LBANN_ERROR("failed to open " + filename + " for reading");
  }
  in.seekg(0, in.end);
  int num_bytes = in.tellg();
  in.seekg(0, in.beg);
  data.resize(num_bytes);
  in.read((char*)data.data(), num_bytes);
  in.close();
}

void image_data_reader::preload_data_store() {
  double tm1 = get_time();
  m_data_store->set_preload();
>>>>>>> 42df729e

  conduit::Node node;
  int rank = m_comm->get_rank_in_trainer();
  for (size_t data_id=0; data_id<m_shuffled_indices.size(); data_id++) {
    if (m_data_store->get_index_owner(data_id) != rank) {
      continue;
    }
    load_conduit_node_from_file(data_id, node);
    m_data_store->set_preloaded_conduit_node(data_id, node);
  }

  if (is_master()) {
    std::cout << "image_data_reader::preload_data_store time: " << (get_time() - tm1) << "\n";
  }  
}

void image_data_reader::setup(int num_io_threads, std::shared_ptr<thread_pool> io_thread_pool) {
  generic_data_reader::setup(num_io_threads, io_thread_pool);
   m_transform_pipeline.set_expected_out_dims(
    {static_cast<size_t>(m_image_num_channels),
     static_cast<size_t>(m_image_height),
     static_cast<size_t>(m_image_width)});
}

std::vector<image_data_reader::sample_t> image_data_reader::get_image_list_of_current_mb() const {
  std::vector<sample_t> ret;
  ret.reserve(m_mini_batch_size);
  return ret;
}

void image_data_reader::load_conduit_node_from_file(int data_id, conduit::Node &node) {
  node.reset();
  const std::string filename = get_file_dir() + m_image_list[data_id].first;
  int label = m_image_list[data_id].second;
  //std::vector<conduit::uint8> data;
  std::vector<char> data;
  read_raw_data(filename, data);
  node[LBANN_DATA_ID_STR(data_id) + "/label"].set(label);
  node[LBANN_DATA_ID_STR(data_id) + "/buffer"].set(data);
  node[LBANN_DATA_ID_STR(data_id) + "/buffer"].set_char_ptr(data.data(), data.size());
  node[LBANN_DATA_ID_STR(data_id) + "/buffer_size"] = data.size();
}


}  // namespace lbann<|MERGE_RESOLUTION|>--- conflicted
+++ resolved
@@ -166,7 +166,7 @@
 
   // TODO: this will probably need to change after sample_list class
   //       is modified
-  
+
   std::vector<int> local_list_sizes;
   if (opts->get_bool("preload_data_store")) {
     int np = m_comm->get_procs_per_trainer();
@@ -195,10 +195,6 @@
   select_subset_of_data();
 }
 
-<<<<<<< HEAD
-void image_data_reader::setup(int num_io_threads, observing_ptr<thread_pool> io_thread_pool) {
-  generic_data_reader::setup(num_io_threads, io_thread_pool);
-=======
 //void read_raw_data(const std::string &filename, std::vector<conduit::uint8> &data) {
 void read_raw_data(const std::string &filename, std::vector<char> &data) {
   data.clear();
@@ -217,7 +213,6 @@
 void image_data_reader::preload_data_store() {
   double tm1 = get_time();
   m_data_store->set_preload();
->>>>>>> 42df729e
 
   conduit::Node node;
   int rank = m_comm->get_rank_in_trainer();
@@ -231,10 +226,10 @@
 
   if (is_master()) {
     std::cout << "image_data_reader::preload_data_store time: " << (get_time() - tm1) << "\n";
-  }  
-}
-
-void image_data_reader::setup(int num_io_threads, std::shared_ptr<thread_pool> io_thread_pool) {
+  }
+}
+
+void image_data_reader::setup(int num_io_threads, observing_ptr<thread_pool> io_thread_pool) {
   generic_data_reader::setup(num_io_threads, io_thread_pool);
    m_transform_pipeline.set_expected_out_dims(
     {static_cast<size_t>(m_image_num_channels),
