--- conflicted
+++ resolved
@@ -32,13 +32,8 @@
 
 namespace lbann {
 
-<<<<<<< HEAD
-  void generic_data_reader::setup(int base_offset, int batch_stride, int sample_stride, int model_offset, 
-                       lbann_comm* comm) {
-=======
 void generic_data_reader::setup(int base_offset, int batch_stride, int sample_stride, int model_offset,
                        lbann_comm *comm) {
->>>>>>> 59bc798b
   m_model_offset = model_offset;
   m_base_offset = base_offset;
   m_batch_stride = batch_stride;
@@ -65,11 +60,6 @@
                  get_data_seq_generator());
   }
 
-<<<<<<< HEAD
-  //  m_num_iterations_per_epoch = m_num_mini_batches_per_reader; //ceil((float) this->getNumData() / (float) m_batch_size);
-  std::cout << "I have just finished setup and the number of samples is " << this->getNumData() << " which will require " << m_num_iterations_per_epoch << " iterations " <<  std::endl;
-=======
->>>>>>> 59bc798b
 }
 
 void generic_data_reader::setup() {
@@ -81,11 +71,7 @@
   if(m_use_alt_last_mini_batch_size && ((m_current_mini_batch_idx+1) >= (m_num_mini_batches_per_reader-1))) {
     //    std::cout << "Data reader last update update the current position is " << m_current_pos << " and the next postion is going to be " << (m_current_pos + m_last_mini_batch_stride) << " and the number of samples total is " << m_shuffled_indices.size() << std::endl;
     m_current_pos += m_last_mini_batch_stride;
-<<<<<<< HEAD
-  }else {
-=======
-  } else {
->>>>>>> 59bc798b
+  } else {
     //    std::cout << "Data reader update the current position is " << m_current_pos << " and the next postion is going to be " << (m_current_pos + m_batch_stride) << " and the number of samples total is " << m_shuffled_indices.size() << std::endl;
     m_current_pos += m_batch_stride;
   }
@@ -107,28 +93,16 @@
   }
 }
 
-<<<<<<< HEAD
-int generic_data_reader::getm_batch_size() {
-=======
 int generic_data_reader::getm_batch_size() const {
->>>>>>> 59bc798b
   if (m_use_alt_last_mini_batch_size &&
       m_current_mini_batch_idx >= (m_num_mini_batches_per_reader-1)) {
     return m_last_mini_batch_size;
   } else {
-<<<<<<< HEAD
-    return m_batch_size; 
-  }
-}
-
-int generic_data_reader::get_next_position() {
-=======
     return m_batch_size;
   }
 }
 
 int generic_data_reader::get_next_position() const {
->>>>>>> 59bc798b
   /// Is the mini-batch that is about to finish equal to the second to last mini-batch
   if (m_use_alt_last_mini_batch_size &&
       ((m_current_mini_batch_idx+1) >= (m_num_mini_batches_per_reader-1))) {
@@ -151,11 +125,7 @@
     size_t count = get_max_sample_count();
     if(count > getNumData()) {
       stringstream err;
-<<<<<<< HEAD
-      err << __FILE__ << " " << __LINE__ 
-=======
       err << __FILE__ << " " << __LINE__
->>>>>>> 59bc798b
           << " :: generic_data_reader::select_subset_of_data() - max_sample_count=" << count
           << " is > getNumData=" << getNumData();
       throw lbann_exception(err.str());
@@ -206,34 +176,6 @@
 }
 
 /** \brief Given directory to store checkpoint files, write state to file and add to number of bytes written */
-<<<<<<< HEAD
-bool generic_data_reader::saveToCheckpointShared(persist& p, const char* name)
-{
-    // rank 0 writes the training state file
-    if (p.m_rank == 0) {
-        char fieldname[1024];
-
-        // record minibatch index
-        snprintf(fieldname, sizeof(fieldname), "%s_current_mini_batch_idx", name);
-        p.write_uint64(persist_type::train, fieldname, (uint64_t) m_current_mini_batch_idx);
-
-        // get size of list of training examples
-        int size = m_shuffled_indices.size();
-
-        // record size of ShuffleIndices
-        snprintf(fieldname, sizeof(fieldname), "%s_data_size", name);
-        p.write_uint64(persist_type::train, fieldname, (uint64_t) size);
-
-        // TODO: each model may have a different position, need to gather and write these
-        // record current position within training data
-        snprintf(fieldname, sizeof(fieldname), "%s_data_position", name);
-        p.write_uint64(persist_type::train, fieldname, (uint64_t) m_current_pos);
-
-        // write list of indices
-        snprintf(fieldname, sizeof(fieldname), "%s_data_indices", name);
-        p.write_int32_contig(persist_type::train, fieldname, &m_shuffled_indices[0], (uint64_t) size);
-    }
-=======
 bool generic_data_reader::saveToCheckpointShared(persist& p, const char *name) {
   // rank 0 writes the training state file
   if (p.get_rank() == 0) {
@@ -259,43 +201,11 @@
     snprintf(fieldname, sizeof(fieldname), "%s_data_indices", name);
     p.write_int32_contig(persist_type::train, fieldname, &m_shuffled_indices[0], (uint64_t) size);
   }
->>>>>>> 59bc798b
 
   return true;
 }
 
 /** \brief Given directory to store checkpoint files, read state from file and add to number of bytes read */
-<<<<<<< HEAD
-bool lbann::generic_data_reader::loadFromCheckpointShared(persist& p, const char* name)
-{
-    // rank 0 reads the training state file
-    if (p.m_rank == 0) {
-        char fieldname[1024];
-
-        // record minibatch index
-        uint64_t val;
-        snprintf(fieldname, sizeof(fieldname), "%s_current_mini_batch_idx", name);
-        p.read_uint64(persist_type::train, fieldname, &val);
-        m_current_mini_batch_idx = (int) val;
-
-        // get size of ShuffleIndices
-        snprintf(fieldname, sizeof(fieldname), "%s_data_size", name);
-        p.read_uint64(persist_type::train, fieldname, &val);
-        int size = (int) val;
-
-        // get current position within data
-        snprintf(fieldname, sizeof(fieldname), "%s_data_position", name);
-        p.read_uint64(persist_type::train, fieldname, &val);
-        m_current_pos = (int) val;
-
-        // resize shuffled index array to hold values
-        m_shuffled_indices.resize(size);
-
-        // read list of indices
-        snprintf(fieldname, sizeof(fieldname), "%s_data_indices", name);
-        p.read_int32_contig(persist_type::train, fieldname, &m_shuffled_indices[0], (uint64_t) size);
-    }
-=======
 bool lbann::generic_data_reader::loadFromCheckpointShared(persist& p, const char *name) {
   // rank 0 reads the training state file
   if (p.get_rank() == 0) {
@@ -316,28 +226,10 @@
     snprintf(fieldname, sizeof(fieldname), "%s_data_position", name);
     p.read_uint64(persist_type::train, fieldname, &val);
     m_current_pos = (int) val;
->>>>>>> 59bc798b
 
     // resize shuffled index array to hold values
     m_shuffled_indices.resize(size);
 
-<<<<<<< HEAD
-    // TODO: with multiple readers, make this a scatter
-    // broadcast current position
-    MPI_Bcast(&m_current_pos, 1, MPI_INT, 0, MPI_COMM_WORLD);
-
-    // broadcast values from rank 0
-    int size = m_shuffled_indices.size();
-    MPI_Bcast(&size, 1, MPI_INT, 0, MPI_COMM_WORLD);
-
-    // resize shuffled index array to hold values
-    if (p.m_rank != 0) {
-        m_shuffled_indices.resize(size);
-    }
-
-    // broadcast index array
-    MPI_Bcast(&m_shuffled_indices[0], size, MPI_INT, 0, MPI_COMM_WORLD);
-=======
     // read list of indices
     snprintf(fieldname, sizeof(fieldname), "%s_data_indices", name);
     p.read_int32_contig(persist_type::train, fieldname, &m_shuffled_indices[0], (uint64_t) size);
@@ -353,7 +245,6 @@
   // broadcast values from rank 0
   int size = m_shuffled_indices.size();
   MPI_Bcast(&size, 1, MPI_INT, 0, MPI_COMM_WORLD);
->>>>>>> 59bc798b
 
   // resize shuffled index array to hold values
   if (p.get_rank() != 0) {
@@ -366,42 +257,6 @@
   return true;
 }
 
-<<<<<<< HEAD
-void generic_data_reader::set_file_dir(std::string s) { 
-  m_file_dir = s; 
-}
-
-std::string generic_data_reader::get_file_dir() { 
-  return m_file_dir; 
-}
-
-void generic_data_reader::set_data_filename(std::string s) { 
-  m_data_fn = s; 
-}
-
-std::string generic_data_reader::get_data_filename() { 
-    if (m_data_fn == "") {
-      std::stringstream s;
-      s << __FILE__ << " " << __LINE__ << " :: you apparently did not call "
-        << "set_data_filename; this is an error!";
-      throw lbann_exception(s.str());
-    }
-    return m_data_fn; 
-}
-
-void generic_data_reader::set_label_filename(std::string s) { 
-  m_label_fn = s; 
-}
-
-string generic_data_reader::get_label_filename() { 
-    if (m_label_fn == "") {
-      std::stringstream s;
-      s << __FILE__ << " " << __LINE__ << " :: you apparently did not call "
-        << "set_label_filename; this is an error!";
-      throw lbann_exception(s.str());
-    }
-    return m_label_fn; 
-=======
 void generic_data_reader::set_file_dir(std::string s) {
   m_file_dir = s;
 }
@@ -436,7 +291,6 @@
     throw lbann_exception(s.str());
   }
   return m_label_fn;
->>>>>>> 59bc798b
 }
 
 void generic_data_reader::set_max_sample_count(size_t s) {
@@ -444,19 +298,11 @@
   m_max_sample_count_was_set = true;
 }
 
-<<<<<<< HEAD
-size_t generic_data_reader::get_max_sample_count() {
-  return m_max_sample_count;
-}
-
-bool generic_data_reader::has_max_sample_count() {
-=======
 size_t generic_data_reader::get_max_sample_count() const {
   return m_max_sample_count;
 }
 
 bool generic_data_reader::has_max_sample_count() const {
->>>>>>> 59bc798b
   return m_max_sample_count_was_set;
 }
 
@@ -464,11 +310,7 @@
   m_first_n = b;
 }
 
-<<<<<<< HEAD
-bool generic_data_reader::get_firstN() {
-=======
 bool generic_data_reader::get_firstN() const {
->>>>>>> 59bc798b
   return m_first_n;
 }
 
@@ -481,14 +323,6 @@
   m_validation_percent = s;
 }
 
-<<<<<<< HEAD
-bool generic_data_reader::has_validation_percent() {
-  if (m_validation_percent == -1) return false;
-  return true;
-}
-
-double generic_data_reader::get_validation_percent() {
-=======
 bool generic_data_reader::has_validation_percent() const {
   if (m_validation_percent == -1) {
     return false;
@@ -497,7 +331,6 @@
 }
 
 double generic_data_reader::get_validation_percent() const {
->>>>>>> 59bc798b
   return m_validation_percent;
 }
 
@@ -510,14 +343,6 @@
   m_use_percent = s;
 }
 
-<<<<<<< HEAD
-bool generic_data_reader::has_use_percent() {
-  if (m_use_percent == -1) return false;
-  return true;
-}
-
-double generic_data_reader::get_use_percent() {
-=======
 bool generic_data_reader::has_use_percent() const {
   if (m_use_percent == -1) {
     return false;
@@ -526,7 +351,6 @@
 }
 
 double generic_data_reader::get_use_percent() const {
->>>>>>> 59bc798b
   stringstream err;
   if (not has_use_percent()) {
     err << __FILE__ << " " << __LINE__ << " :: you must call set_use_percent()"
