--- conflicted
+++ resolved
@@ -27,70 +27,21 @@
 ////////////////////////////////////////////////////////////////////////////////
 
 #include "lbann/data_readers/data_reader_imagenet.hpp"
-<<<<<<< HEAD
 #include "lbann/utils/image.hpp"
-=======
-#include "lbann/data_readers/image_utils.hpp"
 #include "lbann/utils/file_utils.hpp"
-#include <omp.h>
->>>>>>> 05c956e8
 
 namespace lbann {
 
 imagenet_reader::imagenet_reader(bool shuffle)
   : image_data_reader(shuffle) {
   set_defaults();
-<<<<<<< HEAD
-=======
-
-  if (!pp) {
-    LBANN_ERROR("construction error: no image processor");
-  }
-
-  m_master_pps = lbann::make_unique<cv_process>(*pp);
 }
 
-imagenet_reader::imagenet_reader(const imagenet_reader& rhs)
-  : image_data_reader(rhs) {
-  if (!rhs.m_master_pps) {
-    LBANN_ERROR("construction error: no image processor");
-  }
-  m_master_pps = lbann::make_unique<cv_process>(*rhs.m_master_pps);
-}
-
-
 imagenet_reader::imagenet_reader(const imagenet_reader& rhs, const std::vector<int>& ds_sample_move_list, std::string role)
-  : image_data_reader(rhs, ds_sample_move_list) {
-  if (!rhs.m_master_pps) {
-    LBANN_ERROR("construction error: no image processor");
-  }
-  m_master_pps = lbann::make_unique<cv_process>(*rhs.m_master_pps);
-  set_role(role);
-}
+  : image_data_reader(rhs, ds_sample_move_list, role) {}
 
 imagenet_reader::imagenet_reader(const imagenet_reader& rhs, const std::vector<int>& ds_sample_move_list)
-  : image_data_reader(rhs, ds_sample_move_list) {
-  if (!rhs.m_master_pps) {
-    LBANN_ERROR("construction error: no image processor");
-  }
-  m_master_pps = lbann::make_unique<cv_process>(*rhs.m_master_pps);
-}
-
-imagenet_reader& imagenet_reader::operator=(const imagenet_reader& rhs) {
-  // check for self-assignment
-  if (this == &rhs) {
-    return (*this);
-  }
-
-  image_data_reader::operator=(rhs);
-
-  if (!rhs.m_master_pps) {
-    LBANN_ERROR("construction error: no image processor");
-  }
-  m_master_pps = lbann::make_unique<cv_process>(*rhs.m_master_pps);
-  return (*this);
->>>>>>> 05c956e8
-}
+  : image_data_reader(rhs, ds_sample_move_list) {}
 
 imagenet_reader::~imagenet_reader() {}
 
@@ -102,54 +53,19 @@
   m_num_labels = 1000;
 }
 
-<<<<<<< HEAD
-=======
-void imagenet_reader::setup(int num_io_threads, std::shared_ptr<thread_pool> io_thread_pool) {
-  image_data_reader::setup(num_io_threads, io_thread_pool);
-  replicate_processor(*m_master_pps, num_io_threads);
-}
-
-/// Replicate image processor for each I/O thread
-bool imagenet_reader::replicate_processor(const cv_process& pp, const int nthreads) {
-  m_pps.resize(nthreads);
-
-  // Construct thread private preprocessing objects out of a shared pointer
-  for (int i = 0; i < nthreads; ++i) {
-    m_pps[i] = lbann::make_unique<cv_process>(pp);
-  }
-
-  bool ok = true;
-  for (int i = 0; ok && (i < nthreads); ++i) {
-    if (!m_pps[i]) ok = false;
-  }
-
-  if (!ok || (nthreads <= 0)) {
-    LBANN_ERROR("cannot replicate image processor");
-  }
-
-  const std::vector<unsigned int> dims = pp.get_data_dims();
-  if ((dims.size() == 2u) && (dims[0] != 0u) && (dims[1] != 0u)) {
-    m_image_width = static_cast<int>(dims[0]);
-    m_image_height = static_cast<int>(dims[1]);
-    set_linearized_image_size();
-  }
-
-  return true;
-}
-
->>>>>>> 05c956e8
 CPUMat imagenet_reader::create_datum_view(CPUMat& X, const int mb_idx) const {
   return El::View(X, El::IR(0, X.Height()), El::IR(mb_idx, mb_idx + 1));
 }
 
 bool imagenet_reader::fetch_datum(CPUMat& X, int data_id, int mb_idx) {
-<<<<<<< HEAD
   El::Matrix<uint8_t> image;
   std::vector<size_t> dims;
   load_image(get_file_dir() + m_image_list[data_id].first, image, dims);
   auto X_v = create_datum_view(X, mb_idx);
   m_transform_pipeline.apply(image, X_v, dims);
-=======
+
+  // TODO: Restore data store functionality.
+  /*
   int width=0, height=0, img_type=0;
   int tid = m_io_thread_pool->get_local_thread_id();
   CPUMat X_v = create_datum_view(X, mb_idx);
@@ -209,9 +125,9 @@
   }
   if((width * height * CV_MAT_CN(img_type)) != m_image_linearized_size) {
     LBANN_ERROR( get_type() + ": mismatch data size -- either width, height or channel - " + imagepath + "[w,h,c]=[" + std::to_string(width) + "x" + std::to_string(height) + "x" + std::to_string(CV_MAT_CN(img_type)) + "]");
-  } 
+  }
+  */
 
->>>>>>> 05c956e8
   return true;
 }
 
