--- conflicted
+++ resolved
@@ -46,21 +46,6 @@
   m_summarizer(summarizer),
   m_mat_interval(mat_interval) {}
 
-<<<<<<< HEAD
-namespace
-{
-template <typename... Ts>
-std::string BuildErrorMessage(Ts... args)
-{
-  std::ostringstream oss;
-  int dummy[] = { (oss << args, 0)... };
-  (void) dummy;
-  LBANN_ERROR(oss.str());
-}
-}
-
-=======
->>>>>>> ff65ff46
 void summary::on_train_begin(model *m) {
   save_histograms(m);
 }
@@ -68,11 +53,7 @@
 void summary::on_batch_end(model *m) {
 
   if(!m_summarizer){
-<<<<<<< HEAD
-    LBANN_ERROR(BuildErrorMessage("Summary callback failed: m_summarizer does not exist."));
-=======
     LBANN_ERROR("Summary callback failed: m_summarizer does not exist.");
->>>>>>> ff65ff46
   }
 
   prof_region_begin("summary-batch", prof_colors[0], false);
@@ -101,11 +82,7 @@
 
 void summary::on_epoch_end(model *m) {
   if(!m_summarizer){
-<<<<<<< HEAD
-    LBANN_ERROR(BuildErrorMessage("Summary callback failed: m_summarizer does not exist."));
-=======
     LBANN_ERROR("Summary callback failed: m_summarizer does not exist.");
->>>>>>> ff65ff46
   }
 
   prof_region_begin("summary-epoch", prof_colors[0], false);
@@ -126,11 +103,7 @@
 void summary::on_test_end(model *m) {
 
   if(!m_summarizer){
-<<<<<<< HEAD
-    LBANN_ERROR(BuildErrorMessage("Summary callback failed: m_summarizer does not exist."));
-=======
     LBANN_ERROR("Summary callback failed: m_summarizer does not exist.");
->>>>>>> ff65ff46
   }
   prof_region_begin("summary-test", prof_colors[0], false);
   lbann_comm *comm = m->get_comm();
@@ -153,11 +126,7 @@
 
 void summary::save_histograms(model *m) {
   if(!m_summarizer){
-<<<<<<< HEAD
-    LBANN_ERROR(BuildErrorMessage("Summary callback failed: m_summarizer does not exist."));
-=======
     LBANN_ERROR("Summary callback failed: m_summarizer does not exist.");
->>>>>>> ff65ff46
   }
   for (const auto& layer : m->get_layers()) {
     const std::string prefix = layer->get_name() + "/";
