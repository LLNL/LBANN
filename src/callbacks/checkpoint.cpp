////////////////////////////////////////////////////////////////////////////
// Copyright (c) 2014-2019, Lawrence Livermore National Security, LLC.
// Produced at the Lawrence Livermore National Laboratory.
// Written by the LBANN Research Team (B. Van Essen, et al.) listed in
// the CONTRIBUTORS file. <lbann-dev@llnl.gov>
//
// LLNL-CODE-697807.
// All rights reserved.
//
// This file is part of LBANN: Livermore Big Artificial Neural Network
// Toolkit. For details, see http://software.llnl.gov/LBANN or
// https://github.com/LLNL/LBANN.
//
// Licensed under the Apache License, Version 2.0 (the "Licensee"); you
// may not use this file except in compliance with the License.  You may
// obtain a copy of the License at:
//
// http://www.apache.org/licenses/LICENSE-2.0
//
// Unless required by applicable law or agreed to in writing, software
// distributed under the License is distributed on an "AS IS" BASIS,
// WITHOUT WARRANTIES OR CONDITIONS OF ANY KIND, either express or
// implied. See the License for the specific language governing
// permissions and limitations under the license.
//
// checkpoint .hpp .cpp - Callback hooks to checkpoint model
////////////////////////////////////////////////////////////////////////////////


#include "lbann/callbacks/checkpoint.hpp"

#include "lbann/models/model.hpp"

#include <callbacks.pb.h>

#include <memory>
#include <string>

namespace lbann {
namespace callback {
// Load from checkpoint occurs during setup callbacks
void checkpoint::setup(model *m) {
  reload_model(m);
}

void checkpoint::setup(trainer *t) {
  set_active_trainer(t);
  auto& p = get_active_trainer().get_persist_obj();
  p.set_cb_type(callback_type::invalid);
  reload_trainer(t);
}

// Restoring the execution context from checkpoint occurs during just
// before execution phase
void checkpoint::on_train_begin(model *m) {
  auto& p = get_active_trainer().get_persist_obj();
  p.set_cb_type(callback_type::full_checkpoint);
  restart(m);
}

// Interval defined with checkpoint_epochs or ckpt_dist_epochs
void checkpoint::on_epoch_end(model *m) {
  auto& p = get_active_trainer().get_persist_obj();
  p.set_cb_type(callback_type::full_checkpoint);
  if(need_checkpoint(m, callback_phase::epoch)){
    do_checkpoint(m);
  }
  p.set_cb_type(callback_type::invalid);
}
// Interval defined with checkpoint_epochs or ckpt_dist_epochs
void checkpoint::on_validation_end(model *m) {
  auto& p = get_active_trainer().get_persist_obj();
  p.set_cb_type(callback_type::full_checkpoint);
  if(need_checkpoint(m, callback_phase::validation)){
    do_checkpoint(m);
  }
  p.set_cb_type(callback_type::invalid);
}
 // Interval defined with checkpoint_steps or ckpt_dist_steps
void checkpoint::on_batch_end(model *m) {
  auto& p = get_active_trainer().get_persist_obj();
  p.set_cb_type(callback_type::full_checkpoint);
  if(need_checkpoint(m, callback_phase::batch)){
    do_checkpoint(m);
  }
  p.set_cb_type(callback_type::invalid);
}

// Decide if we need to trigger a checkpoint for either mode, based on prototext defined intervals
bool checkpoint::need_checkpoint(model *m, callback_phase phase) {
  const auto& c = static_cast<sgd_execution_context&>(m->get_execution_context());
  /* TODO: since we're using clocks, this requires a bcast for each call,
   * we could use number of samples processed to make a local decision */
  // if none of our checkpoint conditions are set, assume we're not checkpointing
  if (m_checkpoint_epochs == 0 &&
      m_checkpoint_steps  == 0 &&
      m_checkpoint_secs   == 0.0 &&
      m_ckpt_dist_epochs == 0 &&
      m_ckpt_dist_steps== 0) {
    return false;
  }
  // assume that we won't checkpoint
  m_checkpoint_shared = false;
  m_checkpoint_dist = false;
  lbann_comm *comm = m->get_comm();
  int cur_epoch = c.get_epoch();
  // If we are at the end of a training epoch and the training epoch lands on defined interval, ckpt
  if (!m_checkpoint_shared && m_checkpoint_epochs > 0 && (phase == callback_phase::epoch || phase == callback_phase::validation)){
      m_checkpoint_shared = (cur_epoch > 0) && (cur_epoch % m_checkpoint_epochs == 0);
    }

  if(!m_checkpoint_dist && m_ckpt_dist_epochs > 0 && (phase == callback_phase::epoch || phase == callback_phase::validation)){
      m_checkpoint_dist = (cur_epoch > 0) && (cur_epoch % m_ckpt_dist_epochs == 0);
  }

  // If we are at the end of a training mb step and the training mb step lands on defined interval, trigger checkpoint
  if (!m_checkpoint_shared && m_checkpoint_steps > 0) {
    m_checkpoint_shared = (c.get_step() > 0) && (c.get_step() % m_checkpoint_steps == 0);
  }

  if(!m_checkpoint_dist && m_ckpt_dist_steps > 0){
      m_checkpoint_dist = (c.get_step() > 0) && (c.get_step() % m_ckpt_dist_steps == 0);
  }

  // check the clock if time-based checkpoint is enabled
  if (!m_checkpoint_shared && m_checkpoint_secs != 0.0) {
    // have rank 0 determine whether we should checkpoint
    // to avoid issues with clock skew, we rely on rank 0 to make decision
    if (comm->am_trainer_master()) {
      // get the current time
      EvalType current = MPI_Wtime();
      // compute time next checkpoint is due
      EvalType next = m_checkpoint_last + m_checkpoint_secs;
      // determine whether it's time for a checkpoint
      m_checkpoint_shared = (current >= next);
    }
    comm->trainer_broadcast(0, m_checkpoint_shared);
  }
  // If either checkpoint version is triggered, return true, otherwise false.
  return (m_checkpoint_shared || m_checkpoint_dist);
}

// Checkpoint Shared/Distributed
bool checkpoint::do_checkpoint(model *m) {
  auto& p = get_active_trainer().get_persist_obj();
  auto& c = static_cast<sgd_execution_context&>(m->get_execution_context());
  auto& t = get_active_trainer();
  if(&t != &c.get_trainer()) { LBANN_ERROR("Mismatched trainers"); }
  // if the checkpoint directory is not defined, bail
  if (get_checkpoint_dir().length() == 0 && m_per_rank_dir.length() == 0) {
    return false;
  }
  // time how long this takes
  // read current epoch and step counters from model
  El::Timer timer;
  char dir[1024];
  std::string epochdir;
  std::string latest_file;
  size_t epoch = std::numeric_limits<size_t>::max();
  size_t step = std::numeric_limits<size_t>::max();
  lbann_comm *comm = m->get_comm();
  // TODO: we would want to prepend dir with the model name and model rank:
  // m->get_name() + '.' + std::to_string(comm->get_trainer_rank()) + '.'
  // However, rng state is not part of model state but that of the world.
  // So, it needs to be in the root folder.
  comm->trainer_barrier();
  // let user know we're saving a checkpoint
  if (comm->am_trainer_master()) {
    epoch = c.get_epoch();
    step = c.get_step();
    timer.Start();
    std::cout << "[" << m->get_name()
              << "." << comm->get_trainer_rank()
              << "] Checkpoint [" << to_string(c.get_execution_mode())
              << "] to " << get_checkpoint_dir()
              << " : epoch " << epoch << " step " << step << " ..." << std::endl;
    fflush(stdout);
  }
  comm->trainer_broadcast(0, epoch);
  comm->trainer_broadcast(0, step);

  // Distributed ckpt
  if(m_checkpoint_dist){
    // prepend per rank directory with shared checkpoint dir name
    // Per rank directory typically a cache location like node local SSDs
    if(m_per_rank_dir.length() != 0){
      /// @todo BVE FIXME this looks wrong  I think that the order
      /// should be reversed
      snprintf(dir, sizeof(dir), "%s/%s", m_per_rank_dir.c_str(), get_checkpoint_dir().c_str());
    } else {
      strcpy(dir, get_checkpoint_dir().c_str());
    }
    makedir(dir);
    // create directories per ranks
    epochdir = get_distributed_checkpoint_dirname(t.get_name(),
                                                  get_active_training_algorithm().get_name(),
                                                  m->get_comm()->get_rank_in_trainer(),
                                                  dir, c.get_execution_mode(), epoch, step);
    /** @todo BVE FIXME this should be refactored to only open the
        checkpoints files that we care about */
    p.open_checkpoint(epochdir.c_str(), true);
    // Make sure that the master has had a chance to create the directories
    comm->trainer_barrier();
    // Call top level save to checkpoint function in model, in turn calls save to checkpoint functions for other model classes (weights, layers)
    if(p.get_cb_type() == callback_type::model_only || p.get_cb_type() == callback_type::full_checkpoint) {
      m->save_to_checkpoint_distributed(p);
    }
    if(p.get_cb_type() == callback_type::execution_context_only
       || p.get_cb_type() == callback_type::full_checkpoint) {
      t.save_to_checkpoint_distributed();
    }
    p.close_checkpoint();
    // Print latest checkpoint to file
    if (comm->am_trainer_master()) {
      latest_file = get_last_distributed_checkpoint_filename(t.get_name(),
                                                             get_active_training_algorithm().get_name(),
                                                             dir);
      write_latest(latest_file, c.get_execution_mode(), epoch, step);
    }
  }
  // Shared checkpoint, logic identical to Distributed.
  if(m_checkpoint_shared){
    strcpy(dir, get_checkpoint_dir().c_str());
    makedir(dir);
    epochdir = get_shared_checkpoint_dirname(t.get_name(),
                                             get_active_training_algorithm().get_name(),
                                             dir, c.get_execution_mode(), epoch, step);
    p.open_checkpoint(epochdir.c_str(), comm->am_trainer_master());
    // Make sure that the master has had a chance to create the directories
    comm->trainer_barrier();
    if(p.get_cb_type() == callback_type::model_only || p.get_cb_type() == callback_type::full_checkpoint) {
      m->save_to_checkpoint_shared(p);
    }
    if(p.get_cb_type() == callback_type::execution_context_only
       || p.get_cb_type() == callback_type::full_checkpoint) {
      t.save_to_checkpoint_shared();
    }
    // close our checkpoint
    p.close_checkpoint();
    if (comm->am_trainer_master()) {
      latest_file = get_last_shared_checkpoint_filename(t.get_name(),
                                                        get_active_training_algorithm().get_name(),
                                                        dir);
      write_latest(latest_file, c.get_execution_mode(), epoch, step);
    }
  }

  uint64_t bytes_count = p.get_bytes();

  if (comm->am_trainer_master()) {
    EvalType secs = timer.Stop();
    EvalType bw = 0;
    if (secs > 0.0) {
      bw = EvalType(bytes_count) / (secs * 1024.0 * 1024.0);
    }
    std::cout << "[" << m->get_name()
              << "." << comm->get_trainer_rank()
              << "] Checkpoint [" << to_string(c.get_execution_mode())
              << "] to " << get_checkpoint_dir()
              << " complete: Epoch=" << epoch
              << " Step=" << step
              << " (" << secs << " secs, " << bytes_count << " bytes, "
              << bw << " MB/sec)" << std::endl;
    fflush(stdout);
  }
  // record last checkpoint time in case checkpoint_secs interval defined.
  m_checkpoint_last = MPI_Wtime();
  p.reset_bytes();
  return true;
}

std::string checkpoint::find_latest_checkpoint(lbann_comm& comm,
                                               const std::string& trainer_name,
                                               const std::string& alg_name,
                                               execution_mode& mode,
                                               size_t &epoch,
                                               size_t& step,
                                               bool& shared) {
  constexpr unsigned int max_len_dirname = 1024;
  std::string dir;
  size_t epoch_dist = 0;
  size_t step_dist = 0;

  // Grab latest checkpoint information, checks for latest in dist and shared, restarts from most recent between the two.
  if (comm.am_trainer_master()) {
    std::string latest_file;
    if(m_per_rank_dir.length()){
      dir = get_distributed_checkpoint_rootdir();
      latest_file = get_last_distributed_checkpoint_filename(trainer_name, alg_name, dir);
      read_latest(latest_file, &mode, &epoch_dist, &step_dist);
    }
    if(get_restart_dir().length()){
      dir = get_shared_checkpoint_rootdir();
      latest_file = get_last_shared_checkpoint_filename(trainer_name, alg_name, dir);
      read_latest(latest_file, &mode, &epoch, &step);
    }

    if(epoch > epoch_dist){
      dir = get_shared_checkpoint_rootdir();
      shared = 1;
    }
    else if(epoch == epoch_dist && step > step_dist){
      dir = get_shared_checkpoint_rootdir();
      shared = 1;
    }
    else {
      dir = get_distributed_checkpoint_rootdir();
      step = step_dist;
      epoch = epoch_dist;
      shared = 0;
    }
  }
  // Update other ranks on where we are loading from.
  // TODO: we would want to prepend dir with the model name and model rank:
  // m->get_name() + '.' + std::to_string(comm->get_trainer_rank()) + '.'
  header_t<max_len_dirname> header;
  std::memset(&header, 0x0, sizeof(header_t<max_len_dirname>));

  if (comm.am_trainer_master()) {
    header.mode = mode;
    header.epoch = epoch;
    header.step = step;
    header.shared = shared;
    dir.copy(header.dirname, dir.length(), 0);
  }

  comm.trainer_broadcast(0, header);

  if (!comm.am_trainer_master()) {
    mode = header.mode;
    epoch = header.epoch;
    step = header.step;
    shared = header.shared;
    dir = header.dirname;
  }
  return dir;
}

// Open latest Shared/Distributed checkpoint
bool checkpoint::open_latest_checkpoint(
  lbann_comm& comm,
  const std::string& task_label,
  const std::string& trainer_name,
  const std::string& alg_name,
  std::function<bool(persist&)> reload_shared_ckpt,
  std::function<bool(persist&)> reload_distributed_ckpt) {
  // if the checkpoint directory is not defined, bail
  if (get_restart_dir().length() == 0 &&  m_per_rank_dir.length() == 0) {
    return false;
  }
  auto& p = get_active_trainer().get_persist_obj();

  // constexpr unsigned int max_len_dirname = 1024;
  // get top level directory
  // char dir[max_len_dirname];
  size_t epoch = std::numeric_limits<size_t>::max();
  size_t step = std::numeric_limits<size_t>::max();
  bool shared = true;
  execution_mode mode;

  std::string dir = find_latest_checkpoint(comm,
                                           trainer_name,
                                           alg_name,
                                           mode, epoch, step, shared);

  // if we couldn't find the latest epoch, just return
  if (epoch == std::numeric_limits<size_t>::max()) {
    return false;
  }
  // time how long this takes
  El::Timer timer;
  // let user know we're restarting from a checkpoint
  if (comm.am_trainer_master()) {
    timer.Start();
    std::cout << task_label << " from " << get_restart_dir() << " : mode " << to_string(mode) << " epoch " << epoch << " step " << step << " ..." << std::endl;
  }

  std::string epochdir;
  // Create dir to restart from based off last recorded checkpoint (or overriden values in last.shared[distributed].checkpoint
  if(!shared){
    epochdir = get_distributed_checkpoint_dirname(trainer_name,
                                                  alg_name,
                                                  comm.get_rank_in_trainer(),
                                                  dir, mode, epoch, step);
    if(!file::directory_exists(epochdir)) {
      LBANN_WARNING(epochdir + " does not exist");
      return false;
    }
    p.open_restart(epochdir.c_str());
    auto flag = reload_distributed_ckpt(p);
    if(!flag) { LBANN_WARNING("Unable to reload distributed checkpoint ", epochdir); }
    p.close_restart();
  }
  else {
    epochdir = get_shared_checkpoint_dirname(trainer_name,
                                             alg_name,
                                             dir, mode, epoch, step);

    if(!file::directory_exists(epochdir)) {
      LBANN_WARNING(epochdir + " does not exist");
      return false;
    }
    // if (comm->am_trainer_master()) {
    /// @todo For the moment let all ranks open the checkpoint files
    p.open_restart(epochdir.c_str());
    // } else {
    // // Ensure all ranks have access to checkpoint dir, needed for loading rank specific rng state
    //   p.m_checkpoint_dir = epochdir;
    // }
    auto flag = reload_shared_ckpt(p);
    if(!flag) { LBANN_WARNING("Unable to reload shared checkpoint ", epochdir); }
    // if(comm->am_trainer_master()) {
    /// @todo For the moment let all ranks open the checkpoint files
    p.close_restart();
    // }
  }

  // close our checkpoint
  uint64_t bytes_count = p.get_bytes();
  // let user know we've completed reading our restart
  if (comm.am_trainer_master()) {
    EvalType secs = timer.Stop();
    EvalType bw = 0.0;
    if (secs > 0.0) {
      bw = EvalType(bytes_count) / (secs * 1024.0 * 1024.0);
    }
    std::cout << "[" << trainer_name
              << "] " << task_label
              << " from " << get_restart_dir()
              << " complete: Epoch=" << epoch
              << " Step=" << step
              << " (" << secs << " secs, " << bytes_count << " bytes, "
              << bw << " MB/sec)" << std::endl;
    fflush(stdout);
  }
  p.reset_bytes();
  return true;
}

// Reload a model from a Shared/Distributed checkpoint
bool checkpoint::reload_model(model *m) {
  auto reload_shared_model = std::function<bool(/*const */persist&)>
    ([m](/*const */persist& p_ref)
     ->bool {
      auto flag = m->load_from_checkpoint_shared(p_ref);
      return flag;
    });

  auto reload_distributed_model = std::function<bool(/*const */persist&)>
    ([m](/*const */persist& p_ref)
     ->bool {
      auto flag = m->load_from_checkpoint_distributed(p_ref);
      return flag;
    });


  auto flag = open_latest_checkpoint(*(m->get_comm()),
                                     "Reloading Model " + m->get_name(),
                                     get_active_trainer().get_name(),
                                     get_active_training_algorithm().get_name(),
                                     reload_shared_model,
                                     reload_distributed_model);
  return flag;
}

// Reload a model from a Shared/Distributed checkpoint
bool checkpoint::reload_trainer(trainer *t) {
  auto reload_shared_trainer = [t](persist& p_ref) {
      return t->load_from_checkpoint_shared(p_ref);
    };

  auto reload_distributed_trainer = [t](persist& p_ref) {
      return t->load_from_checkpoint_distributed(p_ref);
    };

  auto flag = open_latest_checkpoint(*(t->get_comm()),
                                     "Reloading Trainer",
                                     t->get_name(),
                                     "sgd",
                                     reload_shared_trainer,
                                     reload_distributed_trainer);
  return flag;
}

// Restart previously saved Shared/Distributed execution contexts
bool checkpoint::restart(model *m) {
  // This function needs to read the checkpoint to see what execution
  // contexts exists and create a valid execution context for each
  // one.
  // Then setup the model with the proper one
  auto& c = static_cast<sgd_execution_context&>(m->get_execution_context());

  auto restart_shared_model = [&m, &c](/*const */persist& p_ref)
    ->bool {
    auto flag = c.get_trainer().load_from_checkpoint_shared(*m, c);
    return flag;
  };

  auto restart_distributed_model = [&m, &c](/*const */persist& p_ref)
    ->bool {
    auto flag = c.get_trainer().load_from_checkpoint_distributed(*m, c);
    return flag;
  };


  auto flag = open_latest_checkpoint(*(m->get_comm()),
                                     "Restarting",
                                     get_active_trainer().get_name(),
                                     get_active_training_algorithm().get_name(),
                                     restart_shared_model,
                                     restart_distributed_model);

  return flag;
}

std::unique_ptr<callback_base>
build_checkpoint_callback_from_pbuf(
  const google::protobuf::Message& proto_msg) {
  const auto& params =
    dynamic_cast<const lbann_data::Callback::CallbackCheckpoint&>(proto_msg);
  return make_unique<checkpoint>(params.checkpoint_dir(),
<<<<<<< HEAD
=======
                                 params.restart_dir(),
>>>>>>> ec654fa9
                                 params.checkpoint_epochs(),
                                 params.checkpoint_steps(),
                                 params.checkpoint_secs(),
                                 params.per_rank_dir(),
                                 params.ckpt_dist_epochs(),
                                 params.ckpt_dist_steps());
}

} // namespace callback
} // namespace lbann<|MERGE_RESOLUTION|>--- conflicted
+++ resolved
@@ -519,10 +519,7 @@
   const auto& params =
     dynamic_cast<const lbann_data::Callback::CallbackCheckpoint&>(proto_msg);
   return make_unique<checkpoint>(params.checkpoint_dir(),
-<<<<<<< HEAD
-=======
                                  params.restart_dir(),
->>>>>>> ec654fa9
                                  params.checkpoint_epochs(),
                                  params.checkpoint_steps(),
                                  params.checkpoint_secs(),
