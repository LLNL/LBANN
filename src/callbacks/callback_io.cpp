--- conflicted
+++ resolved
@@ -50,16 +50,6 @@
                   << input->get_total_num_training_samples() << " ("
                   << input->get_num_samples_trained() / m->get_cur_epoch() << " per epoch)" << std::endl;
       }
-<<<<<<< HEAD
-=======
-      // auto *target = (generic_target_layer *) dynamic_cast<generic_target_layer *> (layer);
-      // if(target != nullptr) {
-      //   std::cout << "Rank " << comm->get_trainer_rank() << "." << comm->get_rank_in_trainer() << " processed "
-      //             << target->get_num_samples_trained() << " training labels of "
-      //             << target->get_total_num_training_samples() << " ("
-      //             << target->get_num_samples_trained() / m->get_cur_epoch() << " per epoch)" << std::endl;
-      // }
->>>>>>> fc6c722e
     }
   }
 }
@@ -76,16 +66,6 @@
                   << input->get_total_num_testing_samples() << " ("
                   << input->get_num_samples_tested() / m->get_cur_epoch() << " per epoch)" << std::endl;
       }
-<<<<<<< HEAD
-=======
-      // auto *target = (generic_target_layer *) dynamic_cast<generic_target_layer *> (layer);
-      // if(target != nullptr) {
-      //   std::cout << "Rank " << comm->get_trainer_rank() << "." << comm->get_rank_in_trainer() << " processed "
-      //             << target->get_num_samples_tested() << " test labels of "
-      //             << target->get_total_num_testing_samples() << " ("
-      //             << target->get_num_samples_tested() / m->get_cur_epoch() << " per epoch)" << std::endl;
-      // }
->>>>>>> fc6c722e
     }
   }
 }
