--- conflicted
+++ resolved
@@ -278,7 +278,7 @@
  * Keep the record of the learning rate at the end of the current epoch.
  */
 float poly_learning_rate::global_schedule(model *m) {
-  const auto& c = static_cast<const sgd_execution_context&>(m->get_execution_context());
+  const auto& c = static_cast<const SGDExecutionContext&>(m->get_execution_context());
   const size_t iter = std::min(c.get_step(), m_max_iter);
   const float scale = static_cast<float>(
     std::pow(static_cast<double>(m_max_iter-iter)/m_max_iter, m_p));
@@ -289,21 +289,11 @@
  * Compute the learning rate for the next iteration.
  */
 float poly_learning_rate::optimizer_schedule(model *m, optimizer &opt) {
-<<<<<<< HEAD
-  const auto& c = static_cast<const sgd_execution_context&>(m->get_execution_context());
+  const auto& c = static_cast<const SGDExecutionContext&>(m->get_execution_context());
   const size_t iter = std::min(c.get_step(), m_max_iter);
   const float scale = static_cast<float>(
     std::pow(static_cast<double>(m_max_iter-iter)/m_max_iter, m_p));
   return (m_start_lr - m_end_lr) * scale + m_end_lr;
-=======
-  const auto& c = static_cast<const SGDExecutionContext&>(m->get_execution_context());
-  const size_t cur_iter = c.get_step();
-  if (m_max_iter > cur_iter) {
-    m_lr = static_cast<float>(std::pow(static_cast<double>(m_max_iter - cur_iter)/m_max_iter, m_p));
-  }
-  const float scale = m_lr / m_last_epoch_lr;
-  return (poly_learning_rate::get_current_global_learning_rate() - m_end_lr) * scale + m_end_lr;
->>>>>>> fda4fd00
 }
 
 optimizerwise_adaptive_learning_rate::
