--- conflicted
+++ resolved
@@ -52,59 +52,35 @@
 void lbann_callback_save_images::save_image(model& m,
                                             std::string tag) {
 
-<<<<<<< HEAD
-  // Save input image
-  AbsDistMat* input_col = input.Construct(input.Grid(),
-                                          input.Root());
-  El::View(*input_col, input, El::ALL, El::IR(0));
-  CircMat<El::Device::CPU> input_circ = *input_col;
-  delete input_col;
-  if(m.get_comm()->am_world_master()) {
-    m_reader->save_image(input_circ.Matrix(), m_image_dir+"input_"+tag+"."+m_extension);
-  }
-
-  // Save output image if it is a reconstruction
-  if(output.Height() == input.Height()) {
-    AbsDistMat* output_col = output.Construct(output.Grid(),
-                                              output.Root());
-    El::View(*output_col, output, El::ALL, El::IR(0));
-    CircMat<El::Device::CPU> output_circ = *output_col;
-    delete output_col;
-    if(m.get_comm()->am_world_master()) {
-      m_reader->save_image(output_circ.Matrix(), m_image_dir+"output_"+tag+"."+m_extension);
-    }
-  }
-=======
   // Save image
   if(m_layer_names.empty()) {
-    if(m.get_comm()->am_world_master()) 
+    if(m.get_comm()->am_world_master())
       std::cout << "Layer list empty, images not saved " << std::endl;
     return;
   }
- //@todo: check that number of neurons (linearized) equal mat heigth? 
- if(m.get_comm()->am_world_master()) 
+ //@todo: check that number of neurons (linearized) equal mat heigth?
+ if(m.get_comm()->am_world_master())
       std::cout << "Saving images to " << m_image_dir << std::endl;
-  
+
   const auto layers = m.get_layers();
   for(auto& l: layers) {
     auto layer_name = l->get_name();
     if(std::find(std::begin(m_layer_names), std::end(m_layer_names),
                   layer_name) != std::end(m_layer_names)) {
->>>>>>> b34663e5
 
       AbsDistMat* input_col = l->get_activations().Construct(
                                           l->get_activations().Grid(),
                                           l->get_activations().Root());
       El::View(*input_col, l->get_activations(), El::ALL, El::IR(0));
-      CircMat input_circ = *input_col;
+      CircMat<El::Device::CPU> input_circ = *input_col;
       delete input_col;
 
-      if(m.get_comm()->am_world_master()) 
-        m_reader->save_image(input_circ.Matrix(), 
+      if(m.get_comm()->am_world_master())
+        m_reader->save_image(input_circ.Matrix(),
                              m_image_dir+tag+"-"+layer_name+"."+m_extension);
     }
-  }  
+  }
 }
-  
+
 
 }  // namespace lbann