--- conflicted
+++ resolved
@@ -390,14 +390,9 @@
   #else  
   char l_name[512];
   sprintf(l_name, "weights_%s_%lldx%lld", m_name.c_str(), m_values->Height(), m_values->Width());
-<<<<<<< HEAD
-  p.write_distmat(persist_type::model, l_name, m_values);
+  p.write_distmat(persist_type::model, l_name, m_values.get());
   #endif
-  
-=======
-  // write weights using persist call -- uses Elemental's write function.
-  p.write_distmat(persist_type::model, l_name, m_values.get());
->>>>>>> f8afcae5
+
   // if saving training state, also write out state of optimizer
   if (m_optimizer != nullptr) {
     m_optimizer->save_to_checkpoint_shared(p, m_name);
@@ -451,13 +446,9 @@
   char l_name[512], f_name[512]; 
   sprintf(l_name, "weights_%s_%lldx%lld", m_name.c_str(), m_values->Height(), m_values->Width());
   sprintf(f_name, "%s.bin", l_name);
-<<<<<<< HEAD
-  p.read_distmat(persist_type::model, f_name, m_values);
+  p.read_distmat(persist_type::model, f_name, m_values.get());
   #endif
-  
-=======
-  p.read_distmat(persist_type::model, f_name, m_values.get());
->>>>>>> f8afcae5
+
   if (m_optimizer != nullptr) {
     m_optimizer->load_from_checkpoint_shared(p, m_name);
   }
