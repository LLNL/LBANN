////////////////////////////////////////////////////////////////////////////////
// Copyright (c) 2014-2019, Lawrence Livermore National Security, LLC.
// Produced at the Lawrence Livermore National Laboratory.
// Written by the LBANN Research Team (B. Van Essen, et al.) listed in
// the CONTRIBUTORS file. <lbann-dev@llnl.gov>
//
// LLNL-CODE-697807.
// All rights reserved.
//
// This file is part of LBANN: Livermore Big Artificial Neural Network
// Toolkit. For details, see http://software.llnl.gov/LBANN or
// https://github.com/LLNL/LBANN.
//
// Licensed under the Apache License, Version 2.0 (the "Licensee"); you
// may not use this file except in compliance with the License.  You may
// obtain a copy of the License at:
//
// http://www.apache.org/licenses/LICENSE-2.0
//
// Unless required by applicable law or agreed to in writing, software
// distributed under the License is distributed on an "AS IS" BASIS,
// WITHOUT WARRANTIES OR CONDITIONS OF ANY KIND, either express or
// implied. See the License for the specific language governing
// permissions and limitations under the license.
////////////////////////////////////////////////////////////////////////////////

#define LBANN_DATA_TYPE_LAYER_INSTANTIATE


#include "matrix_builder.hpp"

#include "lbann/execution_contexts/sgd_execution_context.hpp"
#include "lbann/layers/data_type_layer.hpp"
#include "lbann/models/model.hpp"
#include "lbann/trainers/trainer.hpp"
#include "lbann/utils/summary_impl.hpp"
#include "lbann/utils/tensor_impl.hpp"

namespace lbann {

template <typename InputTensorDataType, typename OutputTensorDataType>
data_type_layer<InputTensorDataType, OutputTensorDataType>::
data_type_layer(const data_type_layer<InputTensorDataType, OutputTensorDataType>& other) :
  Layer(other),
  m_persistent_error_signals(other.m_persistent_error_signals) {

  // Deep matrix copies
  m_inputs.reserve(other.m_inputs.size());
  m_outputs.reserve(other.m_outputs.size());
  m_gradient_wrt_outputs.reserve(other.m_gradient_wrt_outputs.size());
  m_gradient_wrt_inputs.reserve(other.m_gradient_wrt_inputs.size());
  for (const auto& ptr : other.m_inputs) {
    m_inputs.emplace_back(ptr ? ptr->Copy() : nullptr);
  }
  for (const auto& ptr : other.m_outputs) {
    m_outputs.emplace_back(ptr ? ptr->Copy() : nullptr);
  }
  for (const auto& ptr : other.m_gradient_wrt_outputs) {
    m_gradient_wrt_outputs.emplace_back(ptr ? ptr->Copy() : nullptr);
  }
  for (const auto& ptr : other.m_gradient_wrt_inputs) {
    m_gradient_wrt_inputs.emplace_back(ptr ? ptr->Copy() : nullptr);
  }
}

template <typename InputTensorDataType, typename OutputTensorDataType>
data_type_layer<InputTensorDataType, OutputTensorDataType>&
data_type_layer<InputTensorDataType, OutputTensorDataType>::
operator=(const data_type_layer<InputTensorDataType, OutputTensorDataType>& other) {
  Layer::operator=(other);

  // Deep matrix copies
  m_inputs.clear();
  m_outputs.clear();
  m_gradient_wrt_outputs.clear();
  m_gradient_wrt_inputs.clear();
  m_inputs.reserve(other.m_inputs.size());
  m_outputs.reserve(other.m_outputs.size());
  m_gradient_wrt_outputs.reserve(other.m_gradient_wrt_outputs.size());
  m_gradient_wrt_inputs.reserve(other.m_gradient_wrt_inputs.size());
  for (const auto& ptr : other.m_inputs) {
    m_inputs.emplace_back(ptr ? ptr->Copy() : nullptr);
  }
  for (const auto& ptr : other.m_outputs) {
    m_outputs.emplace_back(ptr ? ptr->Copy() : nullptr);
  }
  for (const auto& ptr : other.m_gradient_wrt_outputs) {
    m_gradient_wrt_outputs.emplace_back(ptr ? ptr->Copy() : nullptr);
  }
  for (const auto& ptr : other.m_gradient_wrt_inputs) {
    m_gradient_wrt_inputs.emplace_back(ptr ? ptr->Copy() : nullptr);
  }
  m_persistent_error_signals = other.m_persistent_error_signals;
  return *this;
}

template <typename InputTensorDataType, typename OutputTensorDataType>
void data_type_layer<InputTensorDataType, OutputTensorDataType>::forward_prop() {
  const auto fp_start = get_time();

  // Setup weights proxies
  if (this->has_weights()) {
    if ((m_weights_proxy.size() == 0) || m_weights_proxy[0].empty()) {
      auto const num_weights = this->num_weights();
      m_weights_proxy.resize(num_weights);
      const auto ptrs = this->get_weights_pointers();
      for (size_t ii = 0; ii < num_weights; ++ii) {
        m_weights_proxy[ii].setup(ptrs[ii]);
      }
    }
    for (auto& wp : m_weights_proxy)
      wp.synchronize_with_master();
  }

  // Setup tensors
  const auto& c = static_cast<sgd_execution_context&>(m_model->get_execution_context());
  const auto& mini_batch_size = c.get_current_mini_batch_size();
  fp_setup_inputs(mini_batch_size);
  fp_setup_outputs(mini_batch_size);

#if defined(LBANN_HAS_GPU) && defined(LBANN_DEBUG)
  // Synchronize GPUs and check for errors
  if (using_gpus()) { hydrogen::gpu::SynchronizeDevice(); }
#endif // defined(LBANN_HAS_GPU) && defined(LBANN_DEBUG)

#ifdef LBANN_HAS_DISTCONV
  if (distconv_enabled()) get_distconv_adapter().fp_setup(mini_batch_size);
#endif // LBANN_HAS_DISTCONV

  // Apply layer's compute function
  const auto fp_compute_start = get_time();
  fp_compute();
  m_fp_compute_time += get_time() - fp_compute_start;

#ifdef LBANN_HAS_DISTCONV
  if (distconv_enabled()) get_distconv_adapter().fp_postprocess();
#endif // LBANN_HAS_DISTCONV

  // Add this layer as a gradient source for weight optimizers
  this->add_as_gradient_source();

#if defined(LBANN_HAS_GPU) && defined(LBANN_DEBUG)
  // Synchronize GPUs and check for errors
  if (using_gpus()) { hydrogen::gpu::SynchronizeDevice(); }
#endif // defined(LBANN_HAS_GPU) && defined(LBANN_DEBUG)

  m_fp_time += get_time() - fp_start;
}

template <typename InputTensorDataType, typename OutputTensorDataType>
void data_type_layer<InputTensorDataType, OutputTensorDataType>::back_prop_impl_() {
  const auto bp_start = get_time();

  // Setup tensors
  const auto& c = static_cast<sgd_execution_context&>(
    m_model->get_execution_context());
  const auto& mini_batch_size = c.get_current_mini_batch_size();
  bp_setup_gradient_wrt_inputs(mini_batch_size);

#if defined(LBANN_HAS_GPU) && defined(LBANN_DEBUG)
  // Synchronize GPUs and check for errors
  if (using_gpus()) { hydrogen::gpu::SynchronizeDevice(); }
#endif // defined(LBANN_HAS_GPU) && defined(LBANN_DEBUG)

#ifdef LBANN_HAS_DISTCONV
  if (distconv_enabled()) get_distconv_adapter().bp_setup(mini_batch_size);
#endif // LBANN_HAS_DISTCONV

  // Backprop the compute function.
  const auto bp_compute_start = get_time();
  bp_compute();
  m_bp_compute_time += get_time() - bp_compute_start;

#ifdef LBANN_HAS_DISTCONV
  if (distconv_enabled()) get_distconv_adapter().bp_postprocess();
#endif // LBANN_HAS_DISTCONV

  // Remove this layer as a gradient source for weight optimizers
  this->remove_as_gradient_source();

#if defined(LBANN_HAS_GPU) && defined(LBANN_DEBUG)
  // Synchronize GPUs and check for errors
  if (using_gpus()) { hydrogen::gpu::SynchronizeDevice(); }
#endif // defined(LBANN_HAS_GPU) && defined(LBANN_DEBUG)

  m_bp_time += get_time() - bp_start;
}

template <typename InputTensorDataType, typename OutputTensorDataType>
void data_type_layer<InputTensorDataType, OutputTensorDataType>::
summarize_matrices(lbann_summary& summarizer, int step) {

  // Summarize activation matrices
  const int num_children = get_num_children();
  for (int i = 0; i < num_children; ++i) {
    OutputAbsDistMatReadProxyType<El::Device::CPU> acts(*m_outputs[i]);
    std::string prefix = m_name + "/activations";
    if (num_children > 1) { prefix += std::to_string(i); }
    summarizer.reduce_mean(prefix + "/mean", acts.GetLocked(), step);
    summarizer.reduce_min(prefix + "/min", acts.GetLocked(), step);
    summarizer.reduce_max(prefix + "/max", acts.GetLocked(), step);
    summarizer.reduce_stdev(prefix + "/stdev", acts.GetLocked(), step);
    summarizer.reduce_2norm(prefix + "/2norm2", acts.GetLocked(), step);
  }

  // Summarize error signal matrices
  const int num_parents = get_num_parents();
  for (int i = 0; i < num_parents; ++i) {
    if (!m_gradient_wrt_inputs[i]) continue;

    InputAbsDistMatReadProxyType<El::Device::CPU> error_signals(*m_gradient_wrt_inputs[i]);
    std::string prefix = m_name + "/error_signals";
    if (num_parents > 1) { prefix += std::to_string(i); }
    summarizer.reduce_mean(prefix + "/mean", error_signals.GetLocked(), step);
    summarizer.reduce_min(prefix + "/min", error_signals.GetLocked(), step);
    summarizer.reduce_max(prefix + "/max", error_signals.GetLocked(), step);
    summarizer.reduce_stdev(prefix + "/stdev", error_signals.GetLocked(), step);
    summarizer.reduce_2norm(prefix + "/2norm2", error_signals.GetLocked(), step);
  }

}

// ===================================================================
// Tensor access functions
// ===================================================================

// Accessing distributed matrices
template <typename InputTensorDataType, typename OutputTensorDataType>
auto data_type_layer<InputTensorDataType, OutputTensorDataType>::
get_prev_activations(int parent_index) const -> const InputAbsDistMatrixType& {
  if (parent_index < 0 || parent_index >= (int) m_inputs.size()) {
    std::stringstream err;
    err << "attempted to access invalid previous activation matrix "
        << "from " << m_name << " "
        << "(requested index " << parent_index << ", but there are "
        << m_inputs.size() << " previous activation matrices)";
    LBANN_ERROR(err.str());
  }
  return *m_inputs[parent_index];
}

template <typename InputTensorDataType, typename OutputTensorDataType>
auto data_type_layer<InputTensorDataType, OutputTensorDataType>::
get_activations(int child_index) const -> const OutputAbsDistMatrixType& {
  if (child_index < 0 || child_index >= (int) m_outputs.size()) {
    std::stringstream err;
    err << "attempted to access invalid activation matrix "
        << "from " << m_name << " "
        << "(requested index " << child_index << ", but there are "
        << m_outputs.size() << " activation matrices)";
    LBANN_ERROR(err.str());
  }
  return *m_outputs[child_index];
}

template <typename InputTensorDataType, typename OutputTensorDataType>
auto data_type_layer<InputTensorDataType, OutputTensorDataType>::
get_prev_error_signals(int child_index) const -> const OutputAbsDistMatrixType& {
  if (child_index < 0 || child_index >= (int) m_gradient_wrt_outputs.size()) {
    LBANN_ERROR(
      "Attempted to access invalid previous error signal matrix "
      "from ", m_name, ".\n\nRequested index ", child_index, ", "
      "but there are ", m_gradient_wrt_outputs.size(),
      " previous error signal matrices)");
  }
  if (!m_gradient_wrt_outputs[child_index]) {
    LBANN_ERROR("Previous error signal from", m_name,
                "(index=", child_index, ") is not currently allocated.");
  }
  return *m_gradient_wrt_outputs[child_index];
}

template <typename InputTensorDataType, typename OutputTensorDataType>
auto data_type_layer<InputTensorDataType, OutputTensorDataType>::
get_error_signals(int parent_index) const
  -> const InputAbsDistMatrixType& {
  if (parent_index < 0 || parent_index >= (int) m_gradient_wrt_inputs.size()) {
    LBANN_ERROR("Attempted to access invalid error signal matrix "
                "from ", m_name, ". Requested index ", parent_index, ", "
                "but there are ", m_gradient_wrt_inputs.size(),
                " error signal matrices)");
  }
  if (!m_gradient_wrt_inputs[parent_index]) {
    LBANN_ERROR("Error signal ", parent_index,
                " is currently not available.\n",
                "num parents = ", get_num_parents(), "\n",
                "num children = ", get_num_children(), "\n");
  }
  return *m_gradient_wrt_inputs[parent_index];
}

template <typename TensorDataType>
auto data_type_layer<TensorDataType>::get_temp_grad() 
  ->  AbsDistMatrixType& {
  
  return *m_temp_grad[0];
}

template <typename TensorDataType>
auto data_type_layer<TensorDataType>::get_branch_tag_input(int tag)
  ->  AbsDistMatrixType& {
  
  return *m_subgrid_tensors_split[tag];
}

template <typename TensorDataType>
auto data_type_layer<TensorDataType>::get_branch_tag_input_vector()
  ->    std::vector<std::unique_ptr<AbsDistMatrixType>>& {
  
  return m_subgrid_tensors_split;
}

template <typename TensorDataType>
auto data_type_layer<TensorDataType>::get_all_activations()
  ->    std::vector<std::unique_ptr<AbsDistMatrixType>>& {
  
  return m_outputs;
  
}

template <typename TensorDataType>
auto data_type_layer<TensorDataType>::get_all_prev_activations()
  ->    std::vector<std::unique_ptr<AbsDistMatrixType>>& {
  
  return m_inputs;
}

template <typename TensorDataType>
auto data_type_layer<TensorDataType>::get_all_prev_error_signals()
  ->    std::vector<std::unique_ptr<AbsDistMatrixType>>& {
  
  return m_gradient_wrt_outputs;
}

template <typename TensorDataType>
auto data_type_layer<TensorDataType>::get_all_error_signals()
  ->    std::vector<std::unique_ptr<AbsDistMatrixType>>& {
  
  return m_gradient_wrt_inputs;
}

// Accessing non-const distributed matrices
// Note: Using idiom from Item 3, p. 23 in "Effective C++", 3rd ed.,
// by Scott Meyers.
template <typename InputTensorDataType, typename OutputTensorDataType>
auto data_type_layer<InputTensorDataType, OutputTensorDataType>::
get_activations(int child_index) -> OutputAbsDistMatrixType& {
  return const_cast<OutputAbsDistMatrixType&>(static_cast<const data_type_layer<
                                        InputTensorDataType, OutputTensorDataType>&>
                                        (*this).get_activations(child_index));
}

template <typename InputTensorDataType, typename OutputTensorDataType>
auto data_type_layer<InputTensorDataType, OutputTensorDataType>::
get_error_signals(int parent_index) -> InputAbsDistMatrixType& {
  return const_cast<InputAbsDistMatrixType&>(static_cast<const data_type_layer<InputTensorDataType,
                                        OutputTensorDataType>&>(*this).get_error_signals(parent_index));
}

// Accessing local matrices
template <typename InputTensorDataType, typename OutputTensorDataType>
auto data_type_layer<InputTensorDataType, OutputTensorDataType>::
get_local_activations(int child_index) -> OutputAbsMatrixType& {
  return get_activations(child_index).Matrix();
}
template <typename InputTensorDataType, typename OutputTensorDataType>
auto data_type_layer<InputTensorDataType, OutputTensorDataType>::
get_local_error_signals(int parent_index) -> InputAbsMatrixType& {
  return get_error_signals(parent_index).Matrix();
}
template <typename InputTensorDataType, typename OutputTensorDataType>
auto data_type_layer<InputTensorDataType, OutputTensorDataType>::
get_local_prev_activations(int parent_index) const -> const InputAbsMatrixType&{
  return get_prev_activations(parent_index).LockedMatrix();
}
template <typename InputTensorDataType, typename OutputTensorDataType>
auto data_type_layer<InputTensorDataType, OutputTensorDataType>::
get_local_activations(int child_index) const -> const OutputAbsMatrixType& {
  return get_activations(child_index).LockedMatrix();
}
template <typename InputTensorDataType, typename OutputTensorDataType>
auto data_type_layer<InputTensorDataType, OutputTensorDataType>::
get_local_prev_error_signals(int child_index) const -> const OutputAbsMatrixType& {
  return get_prev_error_signals(child_index).LockedMatrix();
}
template <typename InputTensorDataType, typename OutputTensorDataType>
auto data_type_layer<InputTensorDataType, OutputTensorDataType>::
get_local_error_signals(int parent_index) const -> const InputAbsMatrixType& {
  return get_error_signals(parent_index).LockedMatrix();
}

// Accessing matrices corresponding to parent/child layer
template <typename InputTensorDataType, typename OutputTensorDataType>
auto data_type_layer<InputTensorDataType, OutputTensorDataType>::
get_activations(const Layer& child) const -> const OutputAbsDistMatrixType& {
  if (this->get_num_children() <= 0) {
    LBANN_ERROR("This layer has no children");
  }
  const int child_index = find_child_layer_index(child);
  if (child_index >= get_num_children()) {
    std::stringstream err;
    err << "attempted to get activation tensor of "
        << "layer \"" << get_name() << "\" "
        << "corresponding to layer\"" << child.get_name() << "\", "
        << "which is not a child layer";
    LBANN_ERROR(err.str());
  }
  return get_activations(child_index);
}
template <typename InputTensorDataType, typename OutputTensorDataType>
auto data_type_layer<InputTensorDataType, OutputTensorDataType>::
get_error_signals(const Layer& parent) const -> const InputAbsDistMatrixType& {
  const int parent_index = find_parent_layer_index(parent);
  if (parent_index >= get_num_parents()) {
    LBANN_ERROR("attempted to get error signal tensor of "
                "layer \"", get_name(), "\" "
                "corresponding to layer\"", parent.get_name(), "\", "
                "which is not a parent layer");
  }
  return get_error_signals(parent_index);
}

template <typename InputTensorDataType, typename OutputTensorDataType>
void data_type_layer<InputTensorDataType, OutputTensorDataType>::
set_keep_error_signals(bool flag)
{
  m_persistent_error_signals = flag;
}

namespace {

// Some indirection around building matrices to keep things tidy in
// the real code. This is just to hide multiple switches without
// building a full-blown dispatch engine... This also keeps bad
// type/device combinations from being instantiated (eg, cpu_fp16 on
// Device::GPU).
using namespace h2::meta;

#ifdef LBANN_HAS_GPU
template <typename T, data_layout Layout,
          typename=EnableWhenV<El::IsStorageType<T, El::Device::GPU>>>
auto MakeMatBuilderGPU()
  -> std::unique_ptr<details::MatrixBuilder<T>>
{
  return make_unique<
      details::DefaultMemoryMatrixBuilder<T,Layout,El::Device::GPU>>();
}

template <typename T, data_layout Layout,
          typename=EnableUnlessV<El::IsComputeType<T, El::Device::GPU>>,
          typename=void>
auto MakeMatBuilderGPU()
  -> std::unique_ptr<details::MatrixBuilder<T>>
{
  LBANN_ERROR("Bad type/device combination.");
  return nullptr;
}
#endif // LBANN_HAS_GPU

template <typename T, data_layout Layout>
auto MakeMatBuilderDev(El::Device const device)
  -> std::unique_ptr<details::MatrixBuilder<T>>
{
  switch (device) {
  case El::Device::CPU:
    return make_unique<
      details::DefaultMemoryMatrixBuilder<T,Layout,El::Device::CPU>>();
#ifdef LBANN_HAS_GPU
  case El::Device::GPU:
    return MakeMatBuilderGPU<T, Layout>();
#endif // LBANN_HAS_GPU
  default:
    LBANN_ERROR("Invalid device type");
  }
}
template <typename T>
auto MakeMatBuilder(data_layout const layout, El::Device const device)
  -> std::unique_ptr<details::MatrixBuilder<T>>
{
  switch (layout) {
  case data_layout::DATA_PARALLEL:
    return MakeMatBuilderDev<T, data_layout::DATA_PARALLEL>(device);
  case data_layout::MODEL_PARALLEL:
    return MakeMatBuilderDev<T, data_layout::MODEL_PARALLEL>(device);
  default:
    LBANN_ERROR("Invalid data layout");
  }
  return nullptr;
}

}// namespace <anon>

template <typename InputTensorDataType, typename OutputTensorDataType>
void data_type_layer<InputTensorDataType, OutputTensorDataType>::
setup_matrices(const El::Grid& grid) {

  using InputMatrixBuilderType = details::MatrixBuilder<InputTensorDataType>;
  using OutputMatrixBuilderType = details::MatrixBuilder<OutputTensorDataType>;

  // DEBUG
  {
    char* keep_error_signals = getenv("LBANN_KEEP_ERROR_SIGNALS");
    if (!keep_error_signals || (std::stoi(keep_error_signals) == 0))
      m_persistent_error_signals = false;
    else
      m_persistent_error_signals = true;
  }

  // If no CUB, force persistent error signals:
#if defined(HYDROGEN_HAVE_GPU) && !defined(HYDROGEN_HAVE_CUB)
  if (this->get_device_allocation() == El::Device::GPU)
    m_persistent_error_signals = true;
#endif

  // Figure out how to make new matrices
  std::unique_ptr<InputMatrixBuilderType> input_mat_builder =
    MakeMatBuilder<InputTensorDataType>(
      this->get_data_layout(), this->get_device_allocation());
  std::unique_ptr<OutputMatrixBuilderType> output_mat_builder =
    MakeMatBuilder<OutputTensorDataType>(
      this->get_data_layout(), this->get_device_allocation());

  // Destroy previously setup matrices
  m_inputs.clear();
  m_outputs.clear();
  m_gradient_wrt_outputs.clear();
  m_gradient_wrt_inputs.clear();
  m_temp_grad.clear();
  m_subgrid_tensors_split.clear();

  // Construct matrices
  m_inputs.resize(get_num_parents());
  m_outputs.resize(get_num_children());
  m_gradient_wrt_outputs.resize(get_num_children());
  m_gradient_wrt_inputs.resize(get_num_parents());
<<<<<<< HEAD
  m_temp_grad.resize(1);
  m_subgrid_tensors_split.resize(1);

  auto childs = get_child_layers(); 
  auto parents = get_parent_layers();

  
  if((get_name().find("split")!= std::string::npos || this->get_type()=="slice")  && this->get_model()->is_subgraph_parallelism_enabled()  && this->get_parallel_strategy().enable_subgraph==1)
  {

    //split layer 
    m_subgrid_tensors_split.clear();
    m_subgrid_tensors_split.resize(childs[0]->get_num_spliting_groups());

    
    for (auto& input : m_inputs) {
    input = mat_builder->MakeEmpty(grid, 0);
    } 

    int count = 0;

    for (auto& output : m_outputs) {
      output = mat_builder->MakeEmpty(*(childs[count]->get_mygrid()), 0);
      count++;
    }
    count = 0;
    for (auto& grad_wrt_output : m_gradient_wrt_outputs) {
      grad_wrt_output = mat_builder->MakeEmpty(*(childs[count]->get_mygrid()), 0);
      count++;
    }

    for (auto& grad_wrt_input : m_gradient_wrt_inputs) {
    grad_wrt_input = mat_builder->MakeEmpty(grid, 0);
    }

    for (auto& temp_grad : m_temp_grad) {
    temp_grad = mat_builder->MakeEmpty(grid, 0);
    }
    count = 0;
    for (auto& subgrid_tensor : m_subgrid_tensors_split) {
      for (int child_index = 0; child_index< int(childs.size());++child_index)
      {
        if(childs[child_index]->get_parallel_strategy().sub_branch_tag == count+1)
        {
          subgrid_tensor = mat_builder->MakeEmpty(*(childs[child_index]->get_mygrid()), 0);
          count++;
          break;
        }
      }
    
    }

    //create interprocess subgrid communicator
    
  }
  else if( (get_type()=="cross_grid_sum"  || get_type()=="cross_grid_sum_slice") && this->get_model()->is_subgraph_parallelism_enabled())
  {
    m_subgrid_tensors_split.clear();
    m_subgrid_tensors_split.resize(childs[0]->get_num_spliting_groups());

    int count = 0;
    for (auto& input : m_inputs) {
    input = mat_builder->MakeEmpty(*(parents[count]->get_mygrid()), 0);
    count++;
    } 

    count = 0;

    for (auto& output : m_outputs) {
      output = mat_builder->MakeEmpty(*(childs[count]->get_mygrid()), 0);
      count++;
    }
    count = 0;
    for (auto& grad_wrt_output : m_gradient_wrt_outputs) {
      grad_wrt_output = mat_builder->MakeEmpty(*(childs[count]->get_mygrid()), 0);
      count++;
    }

    count = 0;
    for (auto& grad_wrt_input : m_gradient_wrt_inputs) {
    grad_wrt_input = mat_builder->MakeEmpty(*(parents[count]->get_mygrid()), 0);
    count++;
    }

    for (auto& temp_grad : m_temp_grad) {
    temp_grad = mat_builder->MakeEmpty(grid, 0);
    }
    

  }
  else if( (get_type()=="sum" || this->get_type()=="concatenate" ) && this->get_model()->is_subgraph_parallelism_enabled() && this->get_parallel_strategy().enable_subgraph==1)
  {
    //sum layer 
    m_subgrid_tensors_split.clear();
    m_subgrid_tensors_split.resize(this->get_num_spliting_groups());


    int count = 0;
    for (auto& input : m_inputs) {
    input = mat_builder->MakeEmpty(*(parents[count]->get_mygrid()), 0);
    count++;
    } 

    for (auto& output : m_outputs) {
      output = mat_builder->MakeEmpty(grid, 0);
    }
    
    for (auto& grad_wrt_output : m_gradient_wrt_outputs) {
      grad_wrt_output = mat_builder->MakeEmpty(grid, 0);
    }

    count = 0;
    for (auto& grad_wrt_input : m_gradient_wrt_inputs) {
    grad_wrt_input = mat_builder->MakeEmpty(*(parents[count]->get_mygrid()), 0);
    count++;
    }

    for (auto& temp_grad : m_temp_grad) {
    temp_grad = mat_builder->MakeEmpty(grid, 0);
    }
    
    auto subgrid_tags = *(this->m_parent_tags);

    count = 0;
    for (auto& subgrid_tensor : m_subgrid_tensors_split) {
      for (int parent_index = 0; parent_index< int(parents.size());++parent_index)
      {
        if(subgrid_tags[parent_index] == count)
        {
          subgrid_tensor = mat_builder->MakeEmpty(*(parents[parent_index]->get_mygrid()), 0);
          count++;
          break;
        }
      }
    
    }

  }
  else
  {

    for (auto& input : m_inputs) {
    input = mat_builder->MakeEmpty(grid, 0);
    }

    for (auto& output : m_outputs) {
      output = mat_builder->MakeEmpty(grid, 0);
    }

    for (auto& grad_wrt_output : m_gradient_wrt_outputs) {
      grad_wrt_output = mat_builder->MakeEmpty(grid, 0);
      
    }

    for (auto& grad_wrt_input : m_gradient_wrt_inputs) {
    grad_wrt_input = mat_builder->MakeEmpty(grid, 0);
    }

    for (auto& temp_grad : m_temp_grad) {
    temp_grad = mat_builder->MakeEmpty(grid, 0);
    }
    for (auto& subgrid_tensor : m_subgrid_tensors_split) {
    subgrid_tensor = mat_builder->MakeEmpty(grid, 0);
    }
=======
  for (auto& input : m_inputs) {
    input = input_mat_builder->MakeEmpty(grid, 0);
  }
  for (auto& output : m_outputs) {
    output = output_mat_builder->MakeEmpty(grid, 0);
  }
  for (auto& grad_wrt_input : m_gradient_wrt_inputs) {
    grad_wrt_input = input_mat_builder->MakeEmpty(grid, 0);
  }
  for (auto& grad_wrt_output : m_gradient_wrt_outputs) {
    grad_wrt_output = output_mat_builder->MakeEmpty(grid, 0);
>>>>>>> 7878534a
  }
  

}

template <typename InputTensorDataType, typename OutputTensorDataType>
void data_type_layer<InputTensorDataType, OutputTensorDataType>::
setup_data(size_t max_mini_batch_size) {
  Layer::setup_data(max_mini_batch_size);

  // Initialize input and output tensors
  fp_setup_inputs(max_mini_batch_size);
  fp_setup_outputs(max_mini_batch_size);
}

template <typename InputTensorDataType, typename OutputTensorDataType>
void data_type_layer<InputTensorDataType, OutputTensorDataType>::bp_compute() {
  for (int i = 0; i < get_num_parents(); ++i) {
    El::Zero(get_error_signals(i));
  }
}

template <typename InputTensorDataType, typename OutputTensorDataType>
void data_type_layer<InputTensorDataType, OutputTensorDataType>::check_setup() {
  Layer::check_setup();
  std::stringstream err;

  // Check number of tensors
  const int num_parents = get_num_parents();
  const int num_children = get_num_children();
  if ((int) m_inputs.size() != num_parents
      || (int) m_outputs.size() != num_children
      || (int) m_gradient_wrt_outputs.size() != num_children
      || (int) m_gradient_wrt_inputs.size() != num_parents) {
    err << "layer \"" << get_name() << "\" has an "
        << "invalid number of input and output tensors "
        << "(found " << num_parents << " parent layers, "
        << num_children << " child layers, "
        << m_inputs.size() << " input tensors, "
        << m_outputs.size() << " output tensors, "
        << m_gradient_wrt_outputs.size() << " gradient w.r.t. output tensors, "
        << m_gradient_wrt_inputs.size() << " gradient w.r.t. input tensors)";
    LBANN_ERROR(err.str());
  }

  // Check that tensors are initialized
  for (int i = 0; i < get_num_parents(); ++i) {
    if (m_inputs[i] == nullptr) {
      err << "layer \"" << get_name() << "\" has an "
          << "uninitialized input tensor (index " << i << ")";
      LBANN_ERROR(err.str());
    }
  }
  for (int i = 0; i < get_num_children(); ++i) {
    if (m_outputs[i] == nullptr) {
      err << "layer \"" << get_name() << "\" has an "
          << "uninitialized output tensor (index " << i << ")";
      LBANN_ERROR(err.str());
    }
  }
  for (int i = 0; i < get_num_children(); ++i) {
    if (!m_gradient_wrt_outputs[i]) {
      err << "layer \"" << get_name() << "\" has an "
          << "uninitialized gradient w.r.t. output tensor "
          << "(index " << i << ")";
      LBANN_ERROR(err.str());
    }
  }
  for (int i = 0; i < get_num_parents(); ++i) {
    if (!m_gradient_wrt_inputs[i]) {
      err << "layer \"" << get_name() << "\" has an "
          << "uninitialized gradient w.r.t. input tensor "
          << "(index " << i << ")";
      LBANN_ERROR(err.str());
    }
  }
}

template <typename InputTensorDataType, typename OutputTensorDataType>
void data_type_layer<InputTensorDataType, OutputTensorDataType>::
fp_setup_inputs(El::Int mini_batch_size) {
  if (get_num_parents() < 1) { return; }


  // Iterate through input tensors
  for (int i = 0; i < get_num_parents(); ++i) {
    // Determine distributed matrix alignment
    //Moved aligmnment_dist inside the loop as parents can have different alignments in sub-graph parallelism
    const auto& alignment_dist = get_parent_layer(i).get_activations(*this).DistData();
#ifdef LBANN_HAS_DISTCONV
    if (!keep_original_inputs(i)) continue;
#endif // LBANN_HAS_DISTCONV
    // Initialize input tensor
    const auto& parent = get_parent_layer(i);
    const auto& parent_output = parent.get_activations(*this);
    auto& input = *m_inputs[i];
    input.Empty(false);
<<<<<<< HEAD
    if(this->is_subgraph_parallelism_enabled()==false){
      input.AlignWith(alignment_dist);
    }
    if (parent_output.DistData() == input.DistData()) {

      El::LockedView(input, dynamic_cast<const AbsDistMatrixType&>(parent_output));
    } else {
      bool async_copy = false;
#if defined(LBANN_HAS_GPU) && defined(ASYNC_INPUT_MEMORY_TRANSFER)
      // Asynchronously copy CPU data to GPU data if they are otherwise aligned
      if (parent_output.GetLocalDevice() == El::Device::CPU
          && input.GetLocalDevice() == El::Device::GPU) {
        auto parent_dist_data = parent_output.DistData();
        parent_dist_data.device = El::Device::GPU;
        async_copy = parent_dist_data == input.DistData();
      }
#endif // defined(LBANN_HAS_GPU) && defined(ASYNC_INPUT_MEMORY_TRANSFER)

      if (async_copy) {
        El::CopyAsync(parent_output, input);
      } else {
        El::Copy(parent_output, input);	

      }

    }
=======
    input.AlignWith(alignment_dist);
    view_or_copy_tensor(parent_output, input);
>>>>>>> 7878534a

    // Check input matrix dimensions
    const auto& height = get_input_size(i);
    const auto& width = mini_batch_size;

    if ((input.Height() != height || input.Width() != width) ) {
      std::stringstream err;
      err << "layer \"" << get_name() << "\" "
          << "expected an input tensor stored in a "
          << height << " x " << width << " matrix "
          << "from layer \"" << parent.get_name() << "\", but got a "
          << input.Height() << " x " << input.Width() << " matrix";
      LBANN_ERROR(err.str());
    }

  }

}

template <typename InputTensorDataType, typename OutputTensorDataType>
void data_type_layer<InputTensorDataType, OutputTensorDataType>::
fp_setup_outputs(El::Int mini_batch_size) {
  if (get_num_children() < 1) { return; }

  // Determine distributed matrix alignment
  const bool align_outputs = get_num_parents() > 0;
  const auto& alignment_dist = (align_outputs ?
                                get_prev_activations().DistData() :
                                get_activations().DistData());

  // Initialize output tensors
  for (int i = 0; i < get_num_children(); ++i) {
#ifdef LBANN_HAS_DISTCONV
    if (!keep_original_outputs(i)) continue;
#endif // LBANN_HAS_DISTCONV
    auto& output = get_activations(i);
    output.Empty(false);
    if (align_outputs) {
      output.AlignWith(alignment_dist); 
    }
    output.Resize(get_output_size(i), mini_batch_size);
  }

}

// Implementation details for back-propagation.
namespace {

// This was just cluttering up things.
void assert_tensor_size(const BaseDistMat& mat,
                        El::Int expected_height, El::Int expected_width,
                        std::string const& this_layer_name,
                        std::string const& child_layer_name)
{
  if ((mat.Height() != expected_height) || (mat.Width() != expected_width)) {
    LBANN_ERROR(
      "layer \"", this_layer_name, "\" expected a tensor stored in a ",
      expected_height, " x ", expected_width, " matrix from layer "
      "\"", child_layer_name, "\", but got a ",
      mat.Height(), " x ", mat.Width(), " matrix.");
  }
}

}// namespace <anon>

template <typename InputTensorDataType, typename OutputTensorDataType>
void data_type_layer<InputTensorDataType, OutputTensorDataType>::
view_or_copy_prev_error_signal_(
  const Layer& child, const BaseDistMat& signal)
{
  auto layer_idx = find_child_layer_index(child);
#ifdef LBANN_HAS_DISTCONV
  if (!keep_original_gradient_wrt_outputs(layer_idx)) return;
#endif // LBANN_HAS_DISTCONV

  // Check the signal size
  assert_tensor_size(
    signal, get_output_size(layer_idx), m_outputs[layer_idx]->Width(),
    m_name, child.get_name());

  // If the distributions are compatible, we can just view
  // things. Otherwise, deep-copy the data.
  auto& prev_error_sig = *m_gradient_wrt_outputs[layer_idx];
  view_or_copy_tensor(signal, prev_error_sig);
}

template <typename InputTensorDataType, typename OutputTensorDataType>
void data_type_layer<InputTensorDataType, OutputTensorDataType>::
move_or_copy_prev_error_signal_(
  const Layer& child, std::unique_ptr<BaseDistMat> signal_in)
{
    auto layer_idx = find_child_layer_index(child);
#ifdef LBANN_HAS_DISTCONV
  if (!keep_original_gradient_wrt_outputs(layer_idx)) return;
#endif // LBANN_HAS_DISTCONV

  // Check the signal size
  auto& signal = *signal_in;
  if(m_outputs[layer_idx]->Participating()==true)
  {
    assert_tensor_size(
      signal, get_output_size(layer_idx), m_outputs[layer_idx]->Width(),
      m_name, child.get_name());
  }

  // If the distribution is OK, then we can just swap data
  // around. Otherwise, deep copy into correct distribution.
  El::DistData expected_distdata = m_outputs[layer_idx]->DistData();
  if (signal.DistData() == expected_distdata) {
    if (auto sig_ptr = dynamic_cast<OutputAbsDistMatrixType*>(signal_in.get())) {
      signal_in.release();
      m_gradient_wrt_outputs[layer_idx].reset(sig_ptr);
    }
    else {
      LBANN_ERROR("Logic error: DistData objects compare equal "
                  "but matrices have different dynamic types.");
    }
  }
  else // Deep copy
  {
    if (!m_gradient_wrt_outputs[layer_idx]) {
      m_gradient_wrt_outputs[layer_idx] =
        MakeMatBuilder<OutputTensorDataType>(
          this->get_data_layout(),
          this->get_device_allocation())->MakeEmpty(*expected_distdata.grid, 0);
    }

    do_tensor_copy(signal, *m_gradient_wrt_outputs[layer_idx]);
  }
}

template <typename InputTensorDataType, typename OutputTensorDataType>
void data_type_layer<InputTensorDataType, OutputTensorDataType>::
deep_copy_prev_error_signal_(
  const Layer& child, const BaseDistMat& signal)
{
  auto layer_idx = find_child_layer_index(child);
#ifdef LBANN_HAS_DISTCONV
  if (!keep_original_gradient_wrt_outputs(layer_idx)) return;
#endif // LBANN_HAS_DISTCONV

  // Check the signal size
  assert_tensor_size(
    signal, get_output_size(layer_idx), m_outputs[layer_idx]->Width(),
    m_name, child.get_name());

  // If the distributions are compatible, we can just view
  // things. Otherwise, deep-copy the data.
  auto& prev_error_sig = *m_gradient_wrt_outputs[layer_idx];
  do_tensor_copy(signal, prev_error_sig);
}

template <typename InputTensorDataType, typename OutputTensorDataType>
void data_type_layer<InputTensorDataType, OutputTensorDataType>::
clear_prev_error_signals_() {
  if (!m_persistent_error_signals) {
    for (auto& es : m_gradient_wrt_outputs)
      es->Empty(true);
  }
}

void attempt_view_error_signal(
  Layer& parent, const Layer& child, const BaseDistMat& signal)
{
  parent.view_or_copy_prev_error_signal_(child, signal);
}

void attempt_move_error_signal(
  Layer& parent, const Layer& child, std::unique_ptr<BaseDistMat> signal)
{
  parent.move_or_copy_prev_error_signal_(child, std::move(signal));
}

void deep_copy_error_signal(
    Layer& parent, const Layer& child, const BaseDistMat& signal)
{
  parent.deep_copy_prev_error_signal_(child, signal);
}

// If I have persistent error signals, both my "previous error
// signals" and my new error signals will be persistent. So my parents
// can simply setup views into my error signals, if layout, alignment,
// etc is OK.

template <typename InputTensorDataType, typename OutputTensorDataType>
void data_type_layer<InputTensorDataType, OutputTensorDataType>::
propagate_error_signals_to_parents_() {
  for (int i=0; i<get_num_parents(); ++i) {
    auto& parent = const_cast<Layer&>(get_parent_layer(i));

    // If my error signals persist, my parent can always view them,
    // assuming the distdata is right. Otherwise, my views and my data
    // will be released. Views must be copied and owned data can
    // either be copied or swapped out.
    auto& error_signal = *m_gradient_wrt_inputs[i];
    if (m_persistent_error_signals)
      attempt_view_error_signal(parent, *this, error_signal);
    else if (error_signal.Viewing())
      deep_copy_error_signal(parent, *this, error_signal);
    else
      attempt_move_error_signal(parent, *this,
                                std::move(m_gradient_wrt_inputs[i]));
  }
}

<<<<<<< HEAD
template <typename TensorDataType>
void data_type_layer<TensorDataType>::allocate_new_gradients_() {
  auto parents = get_parent_layers();
=======
template <typename InputTensorDataType, typename OutputTensorDataType>
void data_type_layer<InputTensorDataType, OutputTensorDataType>::
allocate_new_gradients_() {
>>>>>>> 7878534a
  for (int i = 0; i < get_num_parents(); ++i) {
#ifdef LBANN_HAS_DISTCONV
    if (!keep_original_gradient_wrt_inputs(i)) continue;
#endif // LBANN_HAS_DISTCONV
    if (!m_gradient_wrt_inputs[i]) {
<<<<<<< HEAD
      if(get_type()=="sum" && this->get_parallel_strategy().enable_subgraph==1)
      {
        m_gradient_wrt_inputs[i] =
          MakeMatBuilder<TensorDataType>(
            this->get_data_layout(),
            this->get_device_allocation())->MakeEmpty(
              *(parents[i]->get_mygrid()), 0);
      }
      else
      {
        m_gradient_wrt_inputs[i] =
          MakeMatBuilder<TensorDataType>(
            this->get_data_layout(),
            this->get_device_allocation())->MakeEmpty(
              m_inputs[i]->Grid(), 0);
          }
=======
      m_gradient_wrt_inputs[i] =
        MakeMatBuilder<InputTensorDataType>(
          this->get_data_layout(),
          this->get_device_allocation())->MakeEmpty(
            m_inputs[i]->Grid(), 0);
>>>>>>> 7878534a
    }
    auto& gradient_wrt_input = get_error_signals(i);
    gradient_wrt_input.Empty(false);
    if(get_type()=="sum" && this->get_parallel_strategy().enable_subgraph==1)
    {
      
    }
    else
    {
      gradient_wrt_input.AlignWith(get_prev_activations(i));
    }
  }
}

template <typename InputTensorDataType, typename OutputTensorDataType>
void data_type_layer<InputTensorDataType, OutputTensorDataType>::
bp_setup_gradient_wrt_inputs(
  El::Int mini_batch_size)
{
  for (int i = 0; i < get_num_parents(); ++i) {
#ifdef LBANN_HAS_DISTCONV
    if (!keep_original_gradient_wrt_inputs(i)) continue;
#endif // LBANN_HAS_DISTCONV
    auto& gradient_wrt_input = get_error_signals(i);
    gradient_wrt_input.Empty(false);
    gradient_wrt_input.AlignWith(get_prev_activations(i));
    gradient_wrt_input.Resize(get_input_size(i), mini_batch_size);
  }
}


template <typename TensorDataType>
void data_type_layer<TensorDataType>::setup_inter_subgrid_comm_based_on_childs(const El::Grid& grid) {
  //Now we are creating sub-communicators in model.cpp as this method will lead to several instances of 
  //sub-communicators on same rank sets. 
  //BUG: NCCL allocates some memory for each communicator, which lead to Out-of-memory (OOM) when we have large
  //number of communicators
  const auto& childs = get_child_layers();

  int indexSubgrid = -1;
  for(int child = 0 ; child < this->get_num_children(); ++child )
  {
    if(childs[child]->get_mygrid()->InGrid())
    
    {
      indexSubgrid = child;
    }
  }
  const int posInSubGrid = childs[indexSubgrid]->get_mygrid()->VCRank();
  const int posInGrid = grid.ViewingRank();
  auto& interSubgridComm = this->get_subgrid_comm();
  El::mpi::Split(this->get_comm()->get_trainer_comm(), posInSubGrid, posInGrid, interSubgridComm); 

  }

template <typename TensorDataType>
void data_type_layer<TensorDataType>::setup_inter_subgrid_comm_based_on_parents(const El::Grid& grid) {
  //Now we are creating sub-communicators in model.cpp as this method will lead to several instances of 
  //sub-communicators on same rank sets. 
  //BUG: NCCL allocates some memory for each communicator, which lead to Out-of-memory (OOM) when we have large
  //number of communicators

  const auto& parents = get_parent_layers();

  int indexSubgrid = -1;
  for(int parent = 0 ; parent < this->get_num_parents(); ++parent )
  {
    if(parents[parent]->get_mygrid()->InGrid())    
    {
      indexSubgrid = parent;
    }
  }
  const int posInSubGrid = parents[indexSubgrid]->get_mygrid()->VCRank();
  const int posInGrid = grid.ViewingRank();
  auto& interSubgridComm = this->get_subgrid_comm();
  El::mpi::Split(this->get_comm()->get_trainer_comm(), posInSubGrid, posInGrid, interSubgridComm);
  }

#ifdef LBANN_HAS_DISTCONV
template <typename InputTensorDataType, typename OutputTensorDataType>
void data_type_layer<InputTensorDataType, OutputTensorDataType>::
setup_distconv_adapter(const DataReaderMetaData& dr_metadata) {
  this->get_distconv_adapter_ptr() = make_unique<data_type_distconv_adapter
                                                 <InputTensorDataType,OutputTensorDataType>>(*this);
}

template <typename InputTensorDataType, typename OutputTensorDataType>
data_type_distconv_adapter<InputTensorDataType, OutputTensorDataType>&
data_type_layer<InputTensorDataType, OutputTensorDataType>::
get_distconv_adapter() {
  return const_cast<data_type_distconv_adapter<InputTensorDataType, OutputTensorDataType>&>(
      static_cast<const data_type_layer<InputTensorDataType, OutputTensorDataType>&>
      (*this).get_distconv_adapter());
}

template <typename InputTensorDataType, typename OutputTensorDataType>
const data_type_distconv_adapter<InputTensorDataType, OutputTensorDataType>&
data_type_layer<InputTensorDataType, OutputTensorDataType>::
get_distconv_adapter() const {
  return dynamic_cast<const data_type_distconv_adapter<InputTensorDataType, OutputTensorDataType>&>
    (*get_distconv_adapter_ptr());
}
#endif // LBANN_HAS_DISTCONV

#define PROTO(T)                     \
  template class data_type_layer<T>

#define LBANN_INSTANTIATE_CPU_HALF
#define LBANN_INSTANTIATE_GPU_HALF
#include "lbann/macros/instantiate.hpp"

} // namespace lbann<|MERGE_RESOLUTION|>--- conflicted
+++ resolved
@@ -290,52 +290,52 @@
 }
 
 template <typename TensorDataType>
-auto data_type_layer<TensorDataType>::get_temp_grad() 
+auto data_type_layer<TensorDataType>::get_temp_grad()
   ->  AbsDistMatrixType& {
-  
+
   return *m_temp_grad[0];
 }
 
 template <typename TensorDataType>
 auto data_type_layer<TensorDataType>::get_branch_tag_input(int tag)
   ->  AbsDistMatrixType& {
-  
+
   return *m_subgrid_tensors_split[tag];
 }
 
 template <typename TensorDataType>
 auto data_type_layer<TensorDataType>::get_branch_tag_input_vector()
   ->    std::vector<std::unique_ptr<AbsDistMatrixType>>& {
-  
+
   return m_subgrid_tensors_split;
 }
 
 template <typename TensorDataType>
 auto data_type_layer<TensorDataType>::get_all_activations()
   ->    std::vector<std::unique_ptr<AbsDistMatrixType>>& {
-  
+
   return m_outputs;
-  
+
 }
 
 template <typename TensorDataType>
 auto data_type_layer<TensorDataType>::get_all_prev_activations()
   ->    std::vector<std::unique_ptr<AbsDistMatrixType>>& {
-  
+
   return m_inputs;
 }
 
 template <typename TensorDataType>
 auto data_type_layer<TensorDataType>::get_all_prev_error_signals()
   ->    std::vector<std::unique_ptr<AbsDistMatrixType>>& {
-  
+
   return m_gradient_wrt_outputs;
 }
 
 template <typename TensorDataType>
 auto data_type_layer<TensorDataType>::get_all_error_signals()
   ->    std::vector<std::unique_ptr<AbsDistMatrixType>>& {
-  
+
   return m_gradient_wrt_inputs;
 }
 
@@ -533,44 +533,43 @@
   m_outputs.resize(get_num_children());
   m_gradient_wrt_outputs.resize(get_num_children());
   m_gradient_wrt_inputs.resize(get_num_parents());
-<<<<<<< HEAD
   m_temp_grad.resize(1);
   m_subgrid_tensors_split.resize(1);
 
-  auto childs = get_child_layers(); 
+  auto childs = get_child_layers();
   auto parents = get_parent_layers();
 
-  
+
   if((get_name().find("split")!= std::string::npos || this->get_type()=="slice")  && this->get_model()->is_subgraph_parallelism_enabled()  && this->get_parallel_strategy().enable_subgraph==1)
   {
 
-    //split layer 
+    //split layer
     m_subgrid_tensors_split.clear();
     m_subgrid_tensors_split.resize(childs[0]->get_num_spliting_groups());
 
-    
+
     for (auto& input : m_inputs) {
-    input = mat_builder->MakeEmpty(grid, 0);
-    } 
+    input = input_mat_builder->MakeEmpty(grid, 0);
+    }
 
     int count = 0;
 
     for (auto& output : m_outputs) {
-      output = mat_builder->MakeEmpty(*(childs[count]->get_mygrid()), 0);
+      output = output_mat_builder->MakeEmpty(*(childs[count]->get_mygrid()), 0);
       count++;
     }
     count = 0;
     for (auto& grad_wrt_output : m_gradient_wrt_outputs) {
-      grad_wrt_output = mat_builder->MakeEmpty(*(childs[count]->get_mygrid()), 0);
+      grad_wrt_output = output_mat_builder->MakeEmpty(*(childs[count]->get_mygrid()), 0);
       count++;
     }
 
     for (auto& grad_wrt_input : m_gradient_wrt_inputs) {
-    grad_wrt_input = mat_builder->MakeEmpty(grid, 0);
+    grad_wrt_input = input_mat_builder->MakeEmpty(grid, 0);
     }
 
     for (auto& temp_grad : m_temp_grad) {
-    temp_grad = mat_builder->MakeEmpty(grid, 0);
+    temp_grad = input_mat_builder->MakeEmpty(grid, 0);
     }
     count = 0;
     for (auto& subgrid_tensor : m_subgrid_tensors_split) {
@@ -578,16 +577,16 @@
       {
         if(childs[child_index]->get_parallel_strategy().sub_branch_tag == count+1)
         {
-          subgrid_tensor = mat_builder->MakeEmpty(*(childs[child_index]->get_mygrid()), 0);
+          subgrid_tensor = output_mat_builder->MakeEmpty(*(childs[child_index]->get_mygrid()), 0);
           count++;
           break;
         }
       }
-    
+
     }
 
     //create interprocess subgrid communicator
-    
+
   }
   else if( (get_type()=="cross_grid_sum"  || get_type()=="cross_grid_sum_slice") && this->get_model()->is_subgraph_parallelism_enabled())
   {
@@ -596,65 +595,65 @@
 
     int count = 0;
     for (auto& input : m_inputs) {
-    input = mat_builder->MakeEmpty(*(parents[count]->get_mygrid()), 0);
+    input = input_mat_builder->MakeEmpty(*(parents[count]->get_mygrid()), 0);
     count++;
-    } 
+    }
 
     count = 0;
 
     for (auto& output : m_outputs) {
-      output = mat_builder->MakeEmpty(*(childs[count]->get_mygrid()), 0);
+      output = output_mat_builder->MakeEmpty(*(childs[count]->get_mygrid()), 0);
       count++;
     }
     count = 0;
     for (auto& grad_wrt_output : m_gradient_wrt_outputs) {
-      grad_wrt_output = mat_builder->MakeEmpty(*(childs[count]->get_mygrid()), 0);
+      grad_wrt_output = output_mat_builder->MakeEmpty(*(childs[count]->get_mygrid()), 0);
       count++;
     }
 
     count = 0;
     for (auto& grad_wrt_input : m_gradient_wrt_inputs) {
-    grad_wrt_input = mat_builder->MakeEmpty(*(parents[count]->get_mygrid()), 0);
+    grad_wrt_input = input_mat_builder->MakeEmpty(*(parents[count]->get_mygrid()), 0);
     count++;
     }
 
     for (auto& temp_grad : m_temp_grad) {
-    temp_grad = mat_builder->MakeEmpty(grid, 0);
-    }
-    
+    temp_grad = input_mat_builder->MakeEmpty(grid, 0);
+    }
+
 
   }
   else if( (get_type()=="sum" || this->get_type()=="concatenate" ) && this->get_model()->is_subgraph_parallelism_enabled() && this->get_parallel_strategy().enable_subgraph==1)
   {
-    //sum layer 
+    //sum layer
     m_subgrid_tensors_split.clear();
     m_subgrid_tensors_split.resize(this->get_num_spliting_groups());
 
 
     int count = 0;
     for (auto& input : m_inputs) {
-    input = mat_builder->MakeEmpty(*(parents[count]->get_mygrid()), 0);
+    input = input_mat_builder->MakeEmpty(*(parents[count]->get_mygrid()), 0);
     count++;
-    } 
+    }
 
     for (auto& output : m_outputs) {
-      output = mat_builder->MakeEmpty(grid, 0);
-    }
-    
+      output = output_mat_builder->MakeEmpty(grid, 0);
+    }
+
     for (auto& grad_wrt_output : m_gradient_wrt_outputs) {
-      grad_wrt_output = mat_builder->MakeEmpty(grid, 0);
+      grad_wrt_output = output_mat_builder->MakeEmpty(grid, 0);
     }
 
     count = 0;
     for (auto& grad_wrt_input : m_gradient_wrt_inputs) {
-    grad_wrt_input = mat_builder->MakeEmpty(*(parents[count]->get_mygrid()), 0);
+    grad_wrt_input = input_mat_builder->MakeEmpty(*(parents[count]->get_mygrid()), 0);
     count++;
     }
 
     for (auto& temp_grad : m_temp_grad) {
-    temp_grad = mat_builder->MakeEmpty(grid, 0);
-    }
-    
+    temp_grad = input_mat_builder->MakeEmpty(grid, 0);
+    }
+
     auto subgrid_tags = *(this->m_parent_tags);
 
     count = 0;
@@ -663,12 +662,12 @@
       {
         if(subgrid_tags[parent_index] == count)
         {
-          subgrid_tensor = mat_builder->MakeEmpty(*(parents[parent_index]->get_mygrid()), 0);
+          subgrid_tensor = input__mat_builder->MakeEmpty(*(parents[parent_index]->get_mygrid()), 0);
           count++;
           break;
         }
       }
-    
+
     }
 
   }
@@ -676,43 +675,30 @@
   {
 
     for (auto& input : m_inputs) {
-    input = mat_builder->MakeEmpty(grid, 0);
+    input = input_mat_builder->MakeEmpty(grid, 0);
     }
 
     for (auto& output : m_outputs) {
-      output = mat_builder->MakeEmpty(grid, 0);
+      output = output_mat_builder->MakeEmpty(grid, 0);
     }
 
     for (auto& grad_wrt_output : m_gradient_wrt_outputs) {
-      grad_wrt_output = mat_builder->MakeEmpty(grid, 0);
-      
+      grad_wrt_output = output_mat_builder->MakeEmpty(grid, 0);
+
     }
 
     for (auto& grad_wrt_input : m_gradient_wrt_inputs) {
-    grad_wrt_input = mat_builder->MakeEmpty(grid, 0);
+    grad_wrt_input = input_mat_builder->MakeEmpty(grid, 0);
     }
 
     for (auto& temp_grad : m_temp_grad) {
-    temp_grad = mat_builder->MakeEmpty(grid, 0);
+    temp_grad = input_mat_builder->MakeEmpty(grid, 0);
     }
     for (auto& subgrid_tensor : m_subgrid_tensors_split) {
-    subgrid_tensor = mat_builder->MakeEmpty(grid, 0);
-    }
-=======
-  for (auto& input : m_inputs) {
-    input = input_mat_builder->MakeEmpty(grid, 0);
-  }
-  for (auto& output : m_outputs) {
-    output = output_mat_builder->MakeEmpty(grid, 0);
-  }
-  for (auto& grad_wrt_input : m_gradient_wrt_inputs) {
-    grad_wrt_input = input_mat_builder->MakeEmpty(grid, 0);
-  }
-  for (auto& grad_wrt_output : m_gradient_wrt_outputs) {
-    grad_wrt_output = output_mat_builder->MakeEmpty(grid, 0);
->>>>>>> 7878534a
-  }
-  
+    subgrid_tensor = output_mat_builder->MakeEmpty(grid, 0);
+    }
+  }
+
 
 }
 
@@ -808,37 +794,10 @@
     const auto& parent_output = parent.get_activations(*this);
     auto& input = *m_inputs[i];
     input.Empty(false);
-<<<<<<< HEAD
     if(this->is_subgraph_parallelism_enabled()==false){
       input.AlignWith(alignment_dist);
     }
-    if (parent_output.DistData() == input.DistData()) {
-
-      El::LockedView(input, dynamic_cast<const AbsDistMatrixType&>(parent_output));
-    } else {
-      bool async_copy = false;
-#if defined(LBANN_HAS_GPU) && defined(ASYNC_INPUT_MEMORY_TRANSFER)
-      // Asynchronously copy CPU data to GPU data if they are otherwise aligned
-      if (parent_output.GetLocalDevice() == El::Device::CPU
-          && input.GetLocalDevice() == El::Device::GPU) {
-        auto parent_dist_data = parent_output.DistData();
-        parent_dist_data.device = El::Device::GPU;
-        async_copy = parent_dist_data == input.DistData();
-      }
-#endif // defined(LBANN_HAS_GPU) && defined(ASYNC_INPUT_MEMORY_TRANSFER)
-
-      if (async_copy) {
-        El::CopyAsync(parent_output, input);
-      } else {
-        El::Copy(parent_output, input);	
-
-      }
-
-    }
-=======
-    input.AlignWith(alignment_dist);
     view_or_copy_tensor(parent_output, input);
->>>>>>> 7878534a
 
     // Check input matrix dimensions
     const auto& height = get_input_size(i);
@@ -877,7 +836,7 @@
     auto& output = get_activations(i);
     output.Empty(false);
     if (align_outputs) {
-      output.AlignWith(alignment_dist); 
+      output.AlignWith(alignment_dist);
     }
     output.Resize(get_output_size(i), mini_batch_size);
   }
@@ -1044,25 +1003,19 @@
   }
 }
 
-<<<<<<< HEAD
-template <typename TensorDataType>
-void data_type_layer<TensorDataType>::allocate_new_gradients_() {
+template <typename InputTensorDataType, typename OutputTensorDataType>
+void data_type_layer<InputTensorDataType, OutputTensorDataType>::
+allocate_new_gradients_() {
   auto parents = get_parent_layers();
-=======
-template <typename InputTensorDataType, typename OutputTensorDataType>
-void data_type_layer<InputTensorDataType, OutputTensorDataType>::
-allocate_new_gradients_() {
->>>>>>> 7878534a
   for (int i = 0; i < get_num_parents(); ++i) {
 #ifdef LBANN_HAS_DISTCONV
     if (!keep_original_gradient_wrt_inputs(i)) continue;
 #endif // LBANN_HAS_DISTCONV
     if (!m_gradient_wrt_inputs[i]) {
-<<<<<<< HEAD
       if(get_type()=="sum" && this->get_parallel_strategy().enable_subgraph==1)
       {
         m_gradient_wrt_inputs[i] =
-          MakeMatBuilder<TensorDataType>(
+          MakeMatBuilder<InputTensorDataType>(
             this->get_data_layout(),
             this->get_device_allocation())->MakeEmpty(
               *(parents[i]->get_mygrid()), 0);
@@ -1070,24 +1023,17 @@
       else
       {
         m_gradient_wrt_inputs[i] =
-          MakeMatBuilder<TensorDataType>(
+          MakeMatBuilder<InputTensorDataType>(
             this->get_data_layout(),
             this->get_device_allocation())->MakeEmpty(
               m_inputs[i]->Grid(), 0);
           }
-=======
-      m_gradient_wrt_inputs[i] =
-        MakeMatBuilder<InputTensorDataType>(
-          this->get_data_layout(),
-          this->get_device_allocation())->MakeEmpty(
-            m_inputs[i]->Grid(), 0);
->>>>>>> 7878534a
     }
     auto& gradient_wrt_input = get_error_signals(i);
     gradient_wrt_input.Empty(false);
     if(get_type()=="sum" && this->get_parallel_strategy().enable_subgraph==1)
     {
-      
+
     }
     else
     {
@@ -1115,8 +1061,8 @@
 
 template <typename TensorDataType>
 void data_type_layer<TensorDataType>::setup_inter_subgrid_comm_based_on_childs(const El::Grid& grid) {
-  //Now we are creating sub-communicators in model.cpp as this method will lead to several instances of 
-  //sub-communicators on same rank sets. 
+  //Now we are creating sub-communicators in model.cpp as this method will lead to several instances of
+  //sub-communicators on same rank sets.
   //BUG: NCCL allocates some memory for each communicator, which lead to Out-of-memory (OOM) when we have large
   //number of communicators
   const auto& childs = get_child_layers();
@@ -1125,7 +1071,7 @@
   for(int child = 0 ; child < this->get_num_children(); ++child )
   {
     if(childs[child]->get_mygrid()->InGrid())
-    
+
     {
       indexSubgrid = child;
     }
@@ -1133,14 +1079,14 @@
   const int posInSubGrid = childs[indexSubgrid]->get_mygrid()->VCRank();
   const int posInGrid = grid.ViewingRank();
   auto& interSubgridComm = this->get_subgrid_comm();
-  El::mpi::Split(this->get_comm()->get_trainer_comm(), posInSubGrid, posInGrid, interSubgridComm); 
+  El::mpi::Split(this->get_comm()->get_trainer_comm(), posInSubGrid, posInGrid, interSubgridComm);
 
   }
 
 template <typename TensorDataType>
 void data_type_layer<TensorDataType>::setup_inter_subgrid_comm_based_on_parents(const El::Grid& grid) {
-  //Now we are creating sub-communicators in model.cpp as this method will lead to several instances of 
-  //sub-communicators on same rank sets. 
+  //Now we are creating sub-communicators in model.cpp as this method will lead to several instances of
+  //sub-communicators on same rank sets.
   //BUG: NCCL allocates some memory for each communicator, which lead to Out-of-memory (OOM) when we have large
   //number of communicators
 
@@ -1149,7 +1095,7 @@
   int indexSubgrid = -1;
   for(int parent = 0 ; parent < this->get_num_parents(); ++parent )
   {
-    if(parents[parent]->get_mygrid()->InGrid())    
+    if(parents[parent]->get_mygrid()->InGrid())
     {
       indexSubgrid = parent;
     }
