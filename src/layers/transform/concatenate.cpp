////////////////////////////////////////////////////////////////////////////////
// Copyright (c) 2014-2019, Lawrence Livermore National Security, LLC.
// Produced at the Lawrence Livermore National Laboratory.
// Written by the LBANN Research Team (B. Van Essen, et al.) listed in
// the CONTRIBUTORS file. <lbann-dev@llnl.gov>
//
// LLNL-CODE-697807.
// All rights reserved.
//
// This file is part of LBANN: Livermore Big Artificial Neural Network
// Toolkit. For details, see http://software.llnl.gov/LBANN or
// https://github.com/LLNL/LBANN.
//
// Licensed under the Apache License, Version 2.0 (the "Licensee"); you
// may not use this file except in compliance with the License.  You may
// obtain a copy of the License at:
//
// http://www.apache.org/licenses/LICENSE-2.0
//
// Unless required by applicable law or agreed to in writing, software
// distributed under the License is distributed on an "AS IS" BASIS,
// WITHOUT WARRANTIES OR CONDITIONS OF ANY KIND, either express or
// implied. See the License for the specific language governing
// permissions and limitations under the license.
////////////////////////////////////////////////////////////////////////////////

#define LBANN_CONCATENATE_LAYER_INSTANTIATE
#include "lbann/layers/transform/concatenate.hpp"

namespace lbann {

<<<<<<< HEAD
namespace {

using dim4 = std::array<size_t, 4>;

/** @brief Concatenate 4D tensors. */
template <typename T>
void concat4d(
  size_t concat_dim,
  const std::vector<const T*>& input_buffer_list,
  const std::vector<dim4>& input_dims_list,
  const std::vector<dim4>& input_strides_list,
  T* output_buffer,
  const dim4& output_strides) {

  // Compute offset corresponding to each input tensor
  std::vector<size_t> output_offset_list;
  output_offset_list.push_back(0);
  for (const auto& input_dims : input_dims_list) {
    auto offset = output_offset_list.back();
    offset += input_dims[concat_dim] * output_strides[concat_dim];
    output_offset_list.push_back(offset);
  }

  // Iterate through input tensors
  for (size_t j=0; j<input_buffer_list.size(); ++j) {
    const auto& input_buffer = input_buffer_list[j];
    const auto& input_dims = input_dims_list[j];
    const auto& input_strides = input_strides_list[j];
    const auto& output_offset = output_offset_list[j];

    // Copy input tensor to corresponding position in output tensor
    LBANN_OMP_PARALLEL_FOR_COLLAPSE4
    for (size_t i0=0; i0<input_dims[0]; ++i0) {
      for (size_t i1=0; i1<input_dims[1]; ++i1) {
        for (size_t i2=0; i2<input_dims[2]; ++i2) {
          for (size_t i3=0; i3<input_dims[3]; ++i3) {
            const auto& x = input_buffer[i0 * input_strides[0]
                                         + i1 * input_strides[1]
                                         + i2 * input_strides[2]
                                         + i3 * input_strides[3]];
            auto& y = output_buffer[output_offset
                                    + i0 * output_strides[0]
                                    + i1 * output_strides[1]
                                    + i2 * output_strides[2]
                                    + i3 * output_strides[3]];
            y = x;
          }
        }
      }
    }

  }

}

/** @brief Slice 4D tensors. */
template <typename T>
void slice4d(
  size_t slice_dim,
  const T* input_buffer,
  const dim4& input_strides,
  const std::vector<T*>& output_buffer_list,
  const std::vector<dim4>& output_dims_list,
  const std::vector<dim4>& output_strides_list) {

  // Compute offset corresponding to each output tensor
  std::vector<size_t> input_offset_list;
  input_offset_list.push_back(0);
  for (const auto& output_dims : output_dims_list) {
    auto offset = input_offset_list.back();
    offset += output_dims[slice_dim] * input_strides[slice_dim];
    input_offset_list.push_back(offset);
  }

  // Iterate through output tensors
  for (size_t j=0; j<output_buffer_list.size(); ++j) {
    auto&& output_buffer = output_buffer_list[j];
    const auto& output_dims = output_dims_list[j];
    const auto& output_strides = output_strides_list[j];
    const auto& input_offset = input_offset_list[j];

    // Copy output tensor to corresponding position in input tensor
    LBANN_OMP_PARALLEL_FOR_COLLAPSE4
    for (size_t i0=0; i0<output_dims[0]; ++i0) {
      for (size_t i1=0; i1<output_dims[1]; ++i1) {
        for (size_t i2=0; i2<output_dims[2]; ++i2) {
          for (size_t i3=0; i3<output_dims[3]; ++i3) {
            auto& x = input_buffer[input_offset
                                   + i0 * input_strides[0]
                                   + i1 * input_strides[1]
                                   + i2 * input_strides[2]
                                   + i3 * input_strides[3]];
            auto& y = output_buffer[i0 * output_strides[0]
                                    + i1 * output_strides[1]
                                    + i2 * output_strides[2]
                                    + i3 * output_strides[3]];
            y = x;
          }
        }
      }
    }

  }

}

} // namespace <anon>

template <typename TensorDataType>
void fp_compute_impl(
  concatenate_layer<TensorDataType,data_layout::MODEL_PARALLEL,El::Device::CPU>& l,
  size_t concat_dim) {

  // Stack Elemental matrices on top of each other
  // Note: Assume each mini-batch sample is flat.
  auto& output = l.get_activations();
  std::unique_ptr<El::AbstractDistMatrix<TensorDataType>> output_v(
    output.Construct(output.Grid(), output.Root()));
  size_t offset = 0;
  for (size_t j=0; j<static_cast<size_t>(l.get_num_parents()); ++j) {
    const auto& input = l.get_prev_activations(j);
    El::View(*output_v, output,
             El::IR(offset, offset+input.Height()), El::ALL);
    El::Copy(input, *output_v);
    offset += input.Height();
  }

}

template <typename TensorDataType>
void bp_compute_impl(
  concatenate_layer<TensorDataType,data_layout::MODEL_PARALLEL,El::Device::CPU>& l,
  size_t concat_dim) {
  // Tensor views have already been setup in
  // bp_setup_gradient_wrt_inputs
}

template <typename TensorDataType>
void fp_compute_impl(
  concatenate_layer<TensorDataType,data_layout::DATA_PARALLEL,El::Device::CPU>& l,
  size_t concat_dim) {

  // Check that number of dimensions is valid
  /// @todo Support tensors with arbitrary number of dimensions
  const size_t num_dims = l.get_output_dims().size();
  if (num_dims > 3) {
    LBANN_ERROR(l.get_type()," layer \"",l.get_name(),"\" ",
                "is operating on ",num_dims,"-D tensors, ",
                "but only 3-D tensors are currently supported");
  }

  // Get dimensions and strides for each input tensor
  std::vector<const TensorDataType*> input_buffer_list;
  std::vector<dim4> input_dims_list, input_strides_list;
  for (size_t j=0; j<static_cast<size_t>(l.get_num_parents()); ++j) {
    const auto& input = l.get_prev_activations(j);
    const auto& input_dims = l.get_input_dims(j);

    // Construct dimensions and strides in reverse order
    // Note: Assume each mini-batch sample is fully packed.
    std::vector<size_t> rdims(input_dims.rbegin(), input_dims.rend());
    std::vector<size_t> rstrides(input_dims.size(), 1);
    for (size_t d=1; d<input_dims.size(); ++d) {
      rstrides[d] = rdims[d-1] * rstrides[d-1];
    }
    rdims.push_back(input.LocalWidth());
    rstrides.push_back(input.LDim());

    // Pad tensor dimensions to 4D
    rdims.resize(4, 1);
    rstrides.resize(4, rstrides.back());

    input_buffer_list.push_back(input.LockedBuffer());
    input_dims_list.push_back({rdims[3], rdims[2], rdims[1], rdims[0]});
    input_strides_list.push_back(
      {rstrides[3], rstrides[2], rstrides[1], rstrides[0]});
  }

  // Get strides for output tensor
  dim4 output_strides;
  auto& output = l.get_activations();
  {
    const auto& output_dims = l.get_output_dims();

    // Construct dimensions and strides in reverse order
    // Note: Assume each mini-batch sample is fully packed.
    std::vector<size_t> rdims(output_dims.rbegin(), output_dims.rend());
    std::vector<size_t> rstrides(output_dims.size(), 1);
    for (size_t d=1; d<output_dims.size(); ++d) {
      rstrides[d] = rdims[d-1] * rstrides[d-1];
    }
    rdims.push_back(output.LocalWidth());
    rstrides.push_back(output.LDim());

    // Pad tensor dimensions to 4D
    rdims.resize(4, 1);
    rstrides.resize(4, rstrides.back());

    output_strides = {rstrides[3], rstrides[2], rstrides[1], rstrides[0]};
  }

  // Concatenate 4D tensors
  concat4d<TensorDataType>(
    concat_dim + (4-num_dims),
    input_buffer_list,
    input_dims_list,
    input_strides_list,
    output.Buffer(),
    output_strides);

}

template <typename TensorDataType>
void bp_compute_impl(
  concatenate_layer<TensorDataType,data_layout::DATA_PARALLEL,El::Device::CPU>& l,
  size_t concat_dim) {

  // Check that number of dimensions is valid
  /// @todo Support tensors with arbitrary number of dimensions
  const size_t num_dims = l.get_output_dims().size();
  if (num_dims > 3) {
    LBANN_ERROR(l.get_type()," layer \"",l.get_name(),"\" ",
                "is operating on ",num_dims,"-D tensors, ",
                "but only 3-D tensors are currently supported");
  }

  // Get dimensions and strides for each input gradient tensor
  std::vector<TensorDataType*> input_grad_buffer_list;
  std::vector<dim4> input_grad_dims_list, input_grad_strides_list;
  const size_t num_inputs = l.get_num_parents();
  for (size_t j=0; j<num_inputs; ++j) {
    auto& input_grad = l.get_error_signals(j);
    const auto& input_grad_dims = l.get_input_dims(j);

    // Construct dimensions and strides in reverse order
    // Note: Assume each mini-batch sample is fully packed.
    std::vector<size_t> rdims(input_grad_dims.rbegin(), input_grad_dims.rend());
    std::vector<size_t> rstrides(input_grad_dims.size(), 1);
    for (size_t d=1; d<input_grad_dims.size(); ++d) {
      rstrides[d] = rdims[d-1] * rstrides[d-1];
    }
    rdims.push_back(input_grad.LocalWidth());
    rstrides.push_back(input_grad.LDim());

    // Pad tensor dimensions to 4D
    rdims.resize(4, 1);
    rstrides.resize(4, rstrides.back());

    input_grad_buffer_list.push_back(input_grad.Buffer());
    input_grad_dims_list.push_back({rdims[3], rdims[2], rdims[1], rdims[0]});
    input_grad_strides_list.push_back(
      {rstrides[3], rstrides[2], rstrides[1], rstrides[0]});
  }

  // Get strides for output gradient tensor
  const auto& output_grad = l.get_prev_error_signals();
  dim4 output_grad_strides;
  {
    const auto& output_grad_dims = l.get_output_dims();

    // Construct dimensions and strides in reverse order
    // Note: Assume each mini-batch sample is fully packed.
    std::vector<size_t> rdims(output_grad_dims.rbegin(), output_grad_dims.rend());
    std::vector<size_t> rstrides(output_grad_dims.size(), 1);
    for (size_t d=1; d<output_grad_dims.size(); ++d) {
      rstrides[d] = rdims[d-1] * rstrides[d-1];
    }
    rdims.push_back(output_grad.LocalWidth());
    rstrides.push_back(output_grad.LDim());

    // Pad tensor dimensions to 4D
    rdims.resize(4, 1);
    rstrides.resize(4, rstrides.back());

    output_grad_strides = {rstrides[3], rstrides[2], rstrides[1], rstrides[0]};
  }

  // Slice 4D tensor
  slice4d<TensorDataType>(
    concat_dim + (4-num_dims),
    output_grad.LockedBuffer(),
    output_grad_strides,
    input_grad_buffer_list,
    input_grad_dims_list,
    input_grad_strides_list);

}

// Explicit instantiation
#define PROTO(T)                                        \
  template class concatenate_layer<                     \
    T, data_layout::DATA_PARALLEL, El::Device::CPU>;    \
  template class concatenate_layer<                     \
    T, data_layout::MODEL_PARALLEL, El::Device::CPU>;

#define LBANN_INSTANTIATE_CPU_HALF
#include "lbann/macros/instantiate.hpp"
=======
#define PROTO_DEVICE(T, Device) \
  template class concatenate_layer<T, data_layout::DATA_PARALLEL, Device>; \
  template class concatenate_layer<T, data_layout::MODEL_PARALLEL, Device>

#define LBANN_INSTANTIATE_CPU_HALF
#define LBANN_INSTANTIATE_GPU_HALF
#include "lbann/macros/instantiate_device.hpp"
>>>>>>> 2ea0349b

} // namespace lbann<|MERGE_RESOLUTION|>--- conflicted
+++ resolved
@@ -29,7 +29,6 @@
 
 namespace lbann {
 
-<<<<<<< HEAD
 namespace {
 
 using dim4 = std::array<size_t, 4>;
@@ -323,18 +322,9 @@
   template class concatenate_layer<                     \
     T, data_layout::DATA_PARALLEL, El::Device::CPU>;    \
   template class concatenate_layer<                     \
-    T, data_layout::MODEL_PARALLEL, El::Device::CPU>;
+    T, data_layout::MODEL_PARALLEL, El::Device::CPU>
 
 #define LBANN_INSTANTIATE_CPU_HALF
 #include "lbann/macros/instantiate.hpp"
-=======
-#define PROTO_DEVICE(T, Device) \
-  template class concatenate_layer<T, data_layout::DATA_PARALLEL, Device>; \
-  template class concatenate_layer<T, data_layout::MODEL_PARALLEL, Device>
-
-#define LBANN_INSTANTIATE_CPU_HALF
-#define LBANN_INSTANTIATE_GPU_HALF
-#include "lbann/macros/instantiate_device.hpp"
->>>>>>> 2ea0349b
 
 } // namespace lbann