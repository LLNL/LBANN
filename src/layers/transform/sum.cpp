--- conflicted
+++ resolved
@@ -32,7 +32,6 @@
 
 namespace lbann {
 
-<<<<<<< HEAD
 template <typename TensorDataType, data_layout Layout, El::Device Dev>
 void sum_layer<TensorDataType, Layout, Dev>::fp_compute() {
   auto& output = this->get_activations();
@@ -41,19 +40,14 @@
     El::Axpy(DataType(1), this->get_prev_activations(i), output);
   }
 }
-=======
+
 LBANN_LAYER_DEFAULT_BUILDER(sum)
-
-#define PROTO_DEVICE(T, Device)                                    \
-  template class sum_layer<T, data_layout::DATA_PARALLEL, Device>; \
-  template class sum_layer<T, data_layout::MODEL_PARALLEL, Device>; \
-  LBANN_LAYER_BUILDER_ETI(sum, T, Device)
->>>>>>> 2fd148df
 
 #define PROTO(T)                                                        \
   template class sum_layer<T, data_layout::DATA_PARALLEL, El::Device::CPU>; \
-  template class sum_layer<T, data_layout::MODEL_PARALLEL, El::Device::CPU>
-
+  template class sum_layer<T, data_layout::MODEL_PARALLEL, El::Device::CPU>; \
+  LBANN_LAYER_BUILDER_ETI(sum, T, El::Device::CPU)
+    
 #define LBANN_INSTANTIATE_CPU_HALF
 #include "lbann/macros/instantiate.hpp"
 
