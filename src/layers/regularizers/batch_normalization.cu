--- conflicted
+++ resolved
@@ -293,8 +293,6 @@
 
 } // namespace
 
-<<<<<<< HEAD
-
 #ifdef LBANN_HAS_DISTCONV
 
 template <>
@@ -400,15 +398,17 @@
 
   optimizer* scale_optimizer = m_weights[0]->get_optimizer();
   if (scale_optimizer != nullptr) {
-    scale_optimizer->add_to_gradient_staging(
+    scale_optimizer->add_to_gradient(
         *m_scale_gradient,
-        DataType(1) / effective_mini_batch_size);
+        DataType(1) / effective_mini_batch_size,
+        true);
   }
   optimizer* bias_optimizer = m_weights[1]->get_optimizer();
   if (bias_optimizer != nullptr) {
-    bias_optimizer->add_to_gradient_staging(
+    bias_optimizer->add_to_gradient(
         *m_bias_gradient,
-        DataType(1) / effective_mini_batch_size);
+        DataType(1) / effective_mini_batch_size,
+        true);
   }
 
   m_bn->backward_stage2(m_prev_activations_t,
@@ -422,8 +422,6 @@
 
 #endif
 
-=======
->>>>>>> 45307eb0
 template <>
 void batch_normalization_layer<data_layout::DATA_PARALLEL, El::Device::GPU>::fp_compute() {
 #ifdef LBANN_HAS_DISTCONV
@@ -540,13 +538,9 @@
         local_scale.LockedBuffer(), local_bias.LockedBuffer(),
         local_output.Buffer(), local_output.LDim());
   }
-<<<<<<< HEAD
 #ifdef LBANN_HAS_DISTCONV
   dump_reference_activations();
 #endif // LBANN_HAS_DISTCONV
-=======
-
->>>>>>> 45307eb0
 }
 
 template <>
@@ -685,13 +679,9 @@
         local_mean_gradient.LockedBuffer(), local_var_gradient.LockedBuffer(),
         local_gradient_wrt_input.Buffer(), local_gradient_wrt_input.LDim());
   }
-<<<<<<< HEAD
 #ifdef LBANN_HAS_DISTCONV
   dump_reference_error_signals();
 #endif // LBANN_HAS_DISTCONV
-=======
-
->>>>>>> 45307eb0
 }
 
 } // namespace lbann