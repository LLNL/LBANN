////////////////////////////////////////////////////////////////////////////////
// Copyright (c) 2014-2019, Lawrence Livermore National Security, LLC.
// Produced at the Lawrence Livermore National Laboratory.
// Written by the LBANN Research Team (B. Van Essen, et al.) listed in
// the CONTRIBUTORS file. <lbann-dev@llnl.gov>
//
// LLNL-CODE-697807.
// All rights reserved.
//
// This file is part of LBANN: Livermore Big Artificial Neural Network
// Toolkit. For details, see http://software.llnl.gov/LBANN or
// https://github.com/LLNL/LBANN.
//
// Licensed under the Apache License, Version 2.0 (the "Licensee"); you
// may not use this file except in compliance with the License.  You may
// obtain a copy of the License at:
//
// http://www.apache.org/licenses/LICENSE-2.0
//
// Unless required by applicable law or agreed to in writing, software
// distributed under the License is distributed on an "AS IS" BASIS,
// WITHOUT WARRANTIES OR CONDITIONS OF ANY KIND, either express or
// implied. See the License for the specific language governing
// permissions and limitations under the license.
////////////////////////////////////////////////////////////////////////////////

#define LBANN_BATCH_NORMALIZATION_LAYER_INSTANTIATE
#include "lbann/layers/regularizers/batch_normalization.hpp"
#include "lbann/utils/cuda.hpp"

namespace lbann {

namespace {

/** CUDA kernel to compute channel sums.
 *  Sums and squares of sums are used to compute mean and variance.
 */
template <El::Int block_size, typename TensorDataType>
__global__ void channel_sums_kernel(
  El::Int channel_height,
  El::Int width,
  const TensorDataType * __restrict__ data, El::Int data_ldim,
        TensorDataType * __restrict__ sums,
        TensorDataType * __restrict__ sqsums) {

  // Indices
  const El::Int tid = threadIdx.x;
  const El::Int gidx = threadIdx.x + blockIdx.x * blockDim.x;
  const El::Int bidy = blockIdx.y;

  // Initialize shared memory
  __shared__ TensorDataType shared_sums[block_size];
  __shared__ TensorDataType shared_sqsums[block_size];

  // Compute row sums in shared memory
  TensorDataType private_sum = 0;
  TensorDataType private_sqsum = 0;
  if (gidx < channel_height) {
    const auto& row = gidx + bidy * channel_height;
    for (El::Int col = 0; col < width; ++col) {
      const auto& x = data[row + col * data_ldim];
      private_sum += x;
      private_sqsum += x * x;
    }
  }
  shared_sums[tid] = private_sum;
  shared_sqsums[tid] = private_sqsum;

  // Compute channel sum with shared memory reduction
  /// @todo unroll loops
  for (El::Int stride = block_size / 2; stride > 0; stride /= 2) {
    __syncthreads();
    if(tid < stride) {
      shared_sums[tid] += shared_sums[tid + stride];
      shared_sqsums[tid] += shared_sqsums[tid + stride];
    }
  }

  // Output channel sum to global memory
  if (tid == 0) {
    cuda::atomic_add(&sums[bidy], shared_sums[0]);
    cuda::atomic_add(&sqsums[bidy], shared_sqsums[0]);
  }

}

/** CUDA kernel to compute statistics.
 *  On input, global_mean and global_var are assumed to contain sums
 *  and squares of sums, respectively.
 */
template <typename TensorDataType>
__global__ void compute_statistics_kernel(
  El::Int num_sums,
  El::Int num_per_sum,
  TensorDataType epsilon,
  TensorDataType decay,
  TensorDataType * __restrict__ global_mean,
  TensorDataType * __restrict__ global_var,
  TensorDataType * __restrict__ global_running_mean,
  TensorDataType * __restrict__ global_running_var) {

  const El::Int gid = threadIdx.x + blockIdx.x * blockDim.x;
  const El::Int num_threads = blockDim.x * gridDim.x;
  for (El::Int i = gid; i < num_sums; i += num_threads) {

    // Compute mean and variance
    const auto& mean = global_mean[i] / num_per_sum;
    const auto& sqmean = global_var[i] / num_per_sum;
    auto var = num_per_sum * (sqmean - mean * mean) / (num_per_sum - 1);
    var = var > epsilon ? var : epsilon;
    global_mean[gid] = mean;
    global_var[gid] = var;

    // Compute running statistics
    auto& running_mean = global_running_mean[gid];
    auto& running_var = global_running_var[gid];
    running_mean = decay * running_mean + (DataType{1} - decay) * mean;
    running_var = decay * running_var + (DataType{1} - decay) * var;

  }

}

/** CUDA kernel to apply batch normalization. */
template <El::Int block_size, typename TensorDataType>
__global__ void batch_normalization_kernel(
  El::Int channel_height,
  El::Int width,
  const TensorDataType * __restrict__ global_input, El::Int input_ldim,
  const TensorDataType * __restrict__ global_mean,
  const TensorDataType * __restrict__ global_var,
  TensorDataType epsilon,
  const TensorDataType * __restrict__ global_scale,
  const TensorDataType * __restrict__ global_bias,
        TensorDataType * __restrict__ global_output, El::Int output_ldim) {

  // Indices
  const El::Int gidx = threadIdx.x + blockIdx.x * blockDim.x;
  const El::Int bidy = blockIdx.y;

  // Copy batch normalization parameters to private memory
  const auto& mean = global_mean[bidy];
  const auto& var = global_var[bidy];
  const auto& scale = global_scale[bidy];
  const auto& bias = global_bias[bidy];

  // Get reciprocal of standard deviation
  const auto& inv_stdev = cuda::rsqrt(var + epsilon);

  // Apply batch normalization
  if (gidx < channel_height) {
    const auto& row = gidx + bidy * channel_height;
    for (El::Int col = 0; col < width; ++col) {
      const auto& x = global_input[row + col * input_ldim];
      const auto& xhat = (x - mean) * inv_stdev;
      const auto& y = scale * xhat + bias;
      global_output[row + col * output_ldim] = y;
    }
  }

}

/** CUDA kernel to compute gradients w.r.t. batch norm parameters. */
template <El::Int block_size, typename TensorDataType>
__global__ void backprop1_kernel(
  El::Int channel_height,
  El::Int width,
  const TensorDataType * __restrict__ global_input,
  El::Int input_ldim,
  const TensorDataType * __restrict__ global_gradient_wrt_output,
  El::Int gradient_wrt_output_ldim,
  const TensorDataType * __restrict__ global_mean,
  const TensorDataType * __restrict__ global_var,
  TensorDataType epsilon,
  const TensorDataType * __restrict__ global_scale,
        TensorDataType * __restrict__ global_dscale,
        TensorDataType * __restrict__ global_dbias,
        TensorDataType * __restrict__ global_dmean,
        TensorDataType * __restrict__ global_dvar) {

  // Indices
  const El::Int tid = threadIdx.x;
  const El::Int gidx = threadIdx.x + blockIdx.x * blockDim.x;
  const El::Int bidy = blockIdx.y;

  // Initialize shared memory
  __shared__ TensorDataType shared_dscale[block_size];
  __shared__ TensorDataType shared_dbias[block_size];
  __shared__ TensorDataType shared_dmean[block_size];
  __shared__ TensorDataType shared_dvar[block_size];

  // Copy batch normalization parameters to private memory
  const auto& mean = global_mean[bidy];
  const auto& var = global_var[bidy];
  const auto& scale = global_scale[bidy];

  // Compute useful constants
  constexpr TensorDataType zero = 0;
  const auto& inv_stdev = cuda::rsqrt(var + epsilon);
  const auto& dvar_factor = inv_stdev * inv_stdev * inv_stdev / 2;

  // Compute row-wise gradient contributions in shared memory
  auto dscale = zero;
  auto dbias = zero;
  auto dmean = zero;
  auto dvar = zero;
  if (gidx < channel_height) {
    const auto& row = gidx + bidy * channel_height;
    for(El::Int col = 0; col < width; ++col) {
      const auto& x = global_input[row + col * input_ldim];
      const auto& xhat = (x - mean) * inv_stdev;
      const auto& dy = global_gradient_wrt_output[row + col * gradient_wrt_output_ldim];
      dscale += dy * xhat;
      dbias += dy;
      const auto& dxhat = dy * scale;
      dmean += - dxhat * inv_stdev;
      dvar += - dxhat * (x - mean) * dvar_factor;
    }
  }
  shared_dscale[tid] = dscale;
  shared_dbias[tid] = dbias;
  shared_dmean[tid] = dmean;
  shared_dvar[tid] = dvar;

  // Compute gradients with shared memory reduction
  // @todo unroll loops
  for (El::Int stride = block_size / 2; stride > 0; stride /= 2) {
    __syncthreads();
    if (tid < stride) {
      shared_dscale[tid] += shared_dscale[tid + stride];
      shared_dbias[tid] += shared_dbias[tid + stride];
      shared_dmean[tid] += shared_dmean[tid + stride];
      shared_dvar[tid] += shared_dvar[tid + stride];
    }
  }

  // Output channel sum to global memory
  if (tid == 0) {
    cuda::atomic_add(&global_dscale[bidy], shared_dscale[0]);
    cuda::atomic_add(&global_dbias[bidy], shared_dbias[0]);
    cuda::atomic_add(&global_dmean[bidy], shared_dmean[0]);
    cuda::atomic_add(&global_dvar[bidy], shared_dvar[0]);
  }

}

/** CUDA kernel to compute gradients w.r.t. input. */
template <El::Int block_size, typename TensorDataType>
__global__ void backprop2_kernel(
  El::Int channel_height,
  El::Int local_width,
  El::Int num_per_sum,
  const TensorDataType * __restrict__ global_input,
  El::Int input_ldim,
  const TensorDataType * __restrict__ global_gradient_wrt_output,
  El::Int gradient_wrt_output_ldim,
  const TensorDataType * __restrict__ global_mean,
  const TensorDataType * __restrict__ global_var,
  TensorDataType epsilon,
  const TensorDataType * __restrict__ global_scale,
  const TensorDataType * __restrict__ global_dmean,
  const TensorDataType * __restrict__ global_dvar,
        TensorDataType * __restrict__ global_gradient_wrt_input,
  El::Int gradient_wrt_input_ldim) {

  // Indices
  const El::Int gidx = threadIdx.x + blockIdx.x * blockDim.x;
  const El::Int bidy = blockIdx.y;

  // Copy batch normalization parameters to private memory
  const auto& mean = global_mean[bidy];
  const auto& var = global_var[bidy];
  const auto& scale = global_scale[bidy];
  const auto& dmean = global_dmean[bidy];
  const auto& dvar = global_dvar[bidy];

  // Compute useful constants
  const auto& inv_stdev = cuda::rsqrt(var + epsilon);
  const auto& dmean_term = dmean / num_per_sum;
  const auto& dvar_term = dvar * 2 / (num_per_sum - 1);

  // Apply batch normalization
  if (gidx < channel_height) {
    const auto& row = gidx + bidy * channel_height;
    for (El::Int col = 0; col < local_width; ++col) {
      const auto& x = global_input[row + col * input_ldim];
      const auto& dy = global_gradient_wrt_output[row + col * gradient_wrt_output_ldim];
      const auto& dxhat = dy * scale;
      auto& dx = global_gradient_wrt_input[row + col * gradient_wrt_input_ldim];
      dx = dxhat * inv_stdev + dmean_term + dvar_term * (x - mean);
    }
  }

}

} // namespace

<<<<<<< HEAD
#ifdef LBANN_HAS_DISTCONV

template <>
void batch_normalization_layer<data_layout::DATA_PARALLEL, El::Device::GPU>::fp_compute_distconv() {
  dc::MPIPrintStreamDebug() << get_name() << ": " << __FUNCTION__;
  assert_always(distconv_enabled());

  const bool is_training = this->m_model->get_execution_context().get_execution_mode() == execution_mode::training;

  assert0(dc::tensor::View(
      m_scale_t, get_weights()[0]->get_values().LockedBuffer()));
  assert0(dc::tensor::View(
      m_bias_t, get_weights()[1]->get_values().LockedBuffer()));
  assert0(dc::tensor::View(
      m_running_mean_t, get_weights()[2]->get_values().Buffer()));
  assert0(dc::tensor::View(
      m_running_var_t, get_weights()[3]->get_values().Buffer()));

  m_bn->forward_stage1(m_prev_activations_t,
                       m_mean_t,
                       m_var_t,
                       is_training);

  if (m_statistics_group_size == 0) {
    m_comm->allreduce(*m_mean_and_var, m_mean_and_var->RedundantComm(),
                      El::mpi::SUM);
  } else if (m_statistics_group_size == 1) {
    // Local aggregation
  } else {
    LBANN_ERROR("statics_group_size must be either 0 or 1 for now.");
  }

  m_bn->forward_stage2(m_prev_activations_t,
                       m_mean_t,
                       m_var_t,
                       m_running_mean_t,
                       m_running_var_t,
                       m_scale_t,
                       m_bias_t,
                       m_activations_t,
                       is_training);

  copy_out_activations();
}

template <>
void batch_normalization_layer<data_layout::DATA_PARALLEL, El::Device::GPU>::bp_compute_distconv() {
  dc::MPIPrintStreamDebug() << get_name() << ": " << __FUNCTION__;
  assert_always(distconv_enabled());

  // Check execution mode
  const bool is_training = this->m_model->get_execution_context().get_execution_mode() == execution_mode::training;
  assert_always(is_training);

  assert0(dc::tensor::View(
      m_scale_t, get_weights()[0]->get_values().LockedBuffer()));

  m_bn->backward_stage1(m_prev_activations_t,
                        m_prev_error_signals_t,
                        m_mean_t, m_var_t, m_scale_t,
                        m_scale_gradient_t, m_bias_gradient_t,
                        m_mean_gradient_t, m_var_gradient_t);

  // Verbatim copy from bp_compute_gpu
  // Accumulate gradients
  if (is_training) {
    if (m_statistics_group_size == 0) {
      m_comm->allreduce(*m_mean_and_var_gradient,
                        m_mean_and_var_gradient->RedundantComm(),
                        El::mpi::SUM);
    }
  } else {
    Zero(*m_mean_and_var_gradient);
  }

  optimizer* scale_optimizer = m_weights[0]->get_optimizer();
  if (scale_optimizer != nullptr) {
    scale_optimizer->add_to_gradient(*m_scale_gradient, DataType{1}, true);
  }
  optimizer* bias_optimizer = m_weights[1]->get_optimizer();
  if (bias_optimizer != nullptr) {
    bias_optimizer->add_to_gradient(*m_bias_gradient, DataType{1}, true);
  }

  m_bn->backward_stage2(m_prev_activations_t,
                        m_prev_error_signals_t,
                        m_mean_t, m_var_t, m_scale_t,
                        m_mean_gradient_t, m_var_gradient_t,
                        m_error_signals_t);

  copy_out_error_signals();
}

#endif

template <>
void batch_normalization_layer<data_layout::DATA_PARALLEL, El::Device::GPU>::fp_compute() {
#ifdef LBANN_HAS_DISTCONV
  if (distconv_enabled()) {
    fp_compute_distconv();
    if (!early_terminate_last_iteration() || !keep_original()) {
      return;
    }
  }
#endif // LBANN_HAS_DISTCONV
=======
template <typename TensorDataType, data_layout T_layout, El::Device Dev>
void batch_normalization_layer<TensorDataType, T_layout, Dev>::fp_compute() {

>>>>>>> 21d63e35
  const bool is_training = this->m_model->get_execution_context().get_execution_mode() == execution_mode::training;

  // CUDA objects
  CHECK_CUDA(cudaSetDevice(El::GPUManager::Device()));
  auto&& stream = El::GPUManager::Stream();

  // Matrices
  const auto& input = this->get_prev_activations();
  const auto& local_input = input.LockedMatrix();
  auto& local_output = this->get_local_activations();

  // Matrix parameters
  const auto& width = input.Width();
  const auto& local_width = local_input.Width();
  const auto& output_dims = this->get_output_dims();
  const auto& num_channels = output_dims[0];
  const auto& channel_size = this->get_output_size() / num_channels;

  // Compute statistics
  if (is_training) {

    // Local matrices
    auto& local_mean = this->m_mean_v->Matrix();
    auto& local_var = this->m_var_v->Matrix();
    auto& local_running_mean = this->get_data_type_weights(2).get_values().Matrix();
    auto& local_running_var = this->get_data_type_weights(3).get_values().Matrix();

    // Compute sums and sums of squares
    El::Zero(local_mean);
    El::Zero(local_var);
    if (!local_input.IsEmpty()) {
      const El::Int block_size = 256;
      dim3 block_dims, grid_dims;
      block_dims.x = block_size;
      grid_dims.x = (channel_size + block_size - 1) / block_size;
      grid_dims.y = num_channels;
      channel_sums_kernel<block_size>
        <<<grid_dims, block_dims, 0, stream>>>(
          channel_size, local_width,
          local_input.LockedBuffer(), local_input.LDim(),
          local_mean.Buffer(), local_var.Buffer());
    }
    El::Int num_per_sum;
    if (this->m_statistics_group_size == 0) {
      // Global statistics aggregation; allreduce on fused buffer.
      this->m_comm->allreduce(*this->m_mean_and_var, this->m_mean_and_var->RedundantComm(),
                        El::mpi::SUM);
      num_per_sum = channel_size * width;
    } else if (this->m_statistics_group_size == 1) {
      // Local aggregation, no allreduce needed.
      num_per_sum = channel_size * local_width;
    } else {
      // Grouped batchnorm. Allreduce on fused buffer.
      this->m_comm->allreduce(*this->m_mean_and_var,
                        this->m_comm->get_packed_group_comm(this->m_statistics_group_size),
                        El::mpi::SUM);
      if (this->m_num_per_sum_cache.count(width) == 0) {
        num_per_sum = channel_size * local_width;
        num_per_sum = this->m_comm->allreduce(
          num_per_sum, this->m_comm->get_packed_group_comm(this->m_statistics_group_size));
        this->m_num_per_sum_cache[width] = num_per_sum;
      } else {
        num_per_sum = this->m_num_per_sum_cache[width];
      }
    }

    // Compute minibatch statistics
    if (num_per_sum <= 1) {
      El::Fill(local_var, DataType{1});
    } else if (num_channels > 0) {
      const El::Int block_dim = 256;
      const El::Int grid_dim = (num_channels + block_dim - 1) / block_dim;
      compute_statistics_kernel<<<grid_dim, block_dim, 0, stream>>>(
          num_channels, num_per_sum, this->m_epsilon, this->m_decay,
          local_mean.Buffer(), local_var.Buffer(),
          local_running_mean.Buffer(), local_running_var.Buffer());
    }

  }

  // Apply batch normalization
  const auto& local_scale = this->get_data_type_weights(0).get_values().LockedMatrix();
  const auto& local_bias = this->get_data_type_weights(1).get_values().LockedMatrix();
  const auto& local_mean = (is_training ?
                            this->m_mean_v->LockedMatrix() :
                            this->get_data_type_weights(2).get_values().LockedMatrix());
  const auto& local_var = (is_training ?
                           this->m_var_v->LockedMatrix() :
                           this->get_data_type_weights(3).get_values().LockedMatrix());
  if (!local_input.IsEmpty()) {
    const El::Int block_size = 256;
    dim3 block_dims, grid_dims;
    block_dims.x = block_size;
    grid_dims.x = (channel_size + block_size - 1) / block_size;
    grid_dims.y = num_channels;
    batch_normalization_kernel<block_size>
      <<<grid_dims, block_dims, 0, stream>>>(
        channel_size, local_width,
        local_input.LockedBuffer(), local_input.LDim(),
        local_mean.LockedBuffer(), local_var.LockedBuffer(), this->m_epsilon,
        local_scale.LockedBuffer(), local_bias.LockedBuffer(),
        local_output.Buffer(), local_output.LDim());
  }
#ifdef LBANN_HAS_DISTCONV
  if (distconv_enabled()) {
    dump_reference_activations();
  }
#endif // LBANN_HAS_DISTCONV
}

<<<<<<< HEAD
template <>
void batch_normalization_layer<data_layout::DATA_PARALLEL, El::Device::GPU>::bp_compute() {
#ifdef LBANN_HAS_DISTCONV
  if (distconv_enabled()) {
    bp_compute_distconv();
    if (!early_terminate_last_iteration() || !keep_original()) {
      return;
    }
    assert0(dc::tensor::View(
        m_error_signals_copyout,
        get_error_signals().Buffer()));
    m_error_signals_copyout.zero(dc::get_stream());
  }
#endif // LBANN_HAS_DISTCONV
=======
template <typename TensorDataType, data_layout T_layout, El::Device Dev>
void batch_normalization_layer<TensorDataType, T_layout, Dev>::bp_compute() {

>>>>>>> 21d63e35
  const bool is_training = this->m_model->get_execution_context().get_execution_mode() == execution_mode::training;

  // CUDA objects
  CHECK_CUDA(cudaSetDevice(El::GPUManager::Device()));
  auto&& stream = El::GPUManager::Stream();

  // Matrices
  const auto& local_scale = this->get_data_type_weights(0).get_values().LockedMatrix();
  const auto& local_mean = (is_training ?
                            this->m_mean_v->LockedMatrix() :
                            this->get_data_type_weights(2).get_values().LockedMatrix());
  const auto& local_var = (is_training ?
                           this->m_var_v->LockedMatrix() :
                           this->get_data_type_weights(3).get_values().LockedMatrix());
  const auto& input = this->get_prev_activations();
  const auto& local_input = input.LockedMatrix();
  const auto& local_gradient_wrt_output = this->get_local_prev_error_signals();
  auto& local_gradient_wrt_input = this->get_local_error_signals();
  auto& local_mean_gradient = this->m_mean_gradient_v->Matrix();
  auto& local_var_gradient = this->m_var_gradient_v->Matrix();
  auto& local_scale_gradient = this->m_scale_gradient->Matrix();
  auto& local_bias_gradient = this->m_bias_gradient->Matrix();

  // Matrix parameters
  const auto& width = input.Width();
  const auto& local_width = local_input.Width();
  const auto& output_dims = this->get_output_dims();
  const auto& num_channels = output_dims[0];
  const auto& channel_size = this->get_output_size() / num_channels;

  // Compute local gradients
  // Compute gradients w.r.t. batch norm parameters
  El::Zero(local_scale_gradient);
  El::Zero(local_bias_gradient);
  El::Zero(local_mean_gradient);
  El::Zero(local_var_gradient);
  if (!local_input.IsEmpty()) {
    const El::Int block_size = 256;
    dim3 block_dims, grid_dims;
    block_dims.x = block_size;
    grid_dims.x = (channel_size + block_size - 1) / block_size;
    grid_dims.y = num_channels;
    backprop1_kernel<block_size>
      <<<grid_dims, block_dims, 0, stream>>>(
        channel_size, local_width,
        local_input.LockedBuffer(), local_input.LDim(),
        local_gradient_wrt_output.LockedBuffer(), local_gradient_wrt_output.LDim(),
        local_mean.LockedBuffer(), local_var.LockedBuffer(), this->m_epsilon,
        local_scale.LockedBuffer(),
        local_scale_gradient.Buffer(), local_bias_gradient.Buffer(),
        local_mean_gradient.Buffer(), local_var_gradient.Buffer());
  }

  // Accumulate gradients
  if (is_training) {
    if (this->m_statistics_group_size == 0) {
      // Global aggregation; allreduce on fused buffer.
      this->m_comm->allreduce(*this->m_mean_and_var_gradient,
                        this->m_mean_and_var_gradient->RedundantComm(),
                        El::mpi::SUM);
    } else if (this->m_statistics_group_size > 1) {
      // Grouped batchnorm; allreduce on fused buffer.
      this->m_comm->allreduce(*this->m_mean_and_var_gradient,
                        this->m_comm->get_packed_group_comm(this->m_statistics_group_size),
                        El::mpi::SUM);
    }
  } else {
    // Zero fused buffer.
    El::Zero(*this->m_mean_and_var_gradient);
  }
  auto* scale_optimizer = this->get_data_type_weights(0).get_optimizer();
  if (scale_optimizer != nullptr) {
    scale_optimizer->add_to_gradient(*this->m_scale_gradient, TensorDataType{1}, true);
  }
  auto* bias_optimizer = this->get_data_type_weights(1).get_optimizer();
  if (bias_optimizer != nullptr) {
    bias_optimizer->add_to_gradient(*this->m_bias_gradient, TensorDataType{1}, true);
  }

  // Compute error signal
  El::Int num_per_sum;
  if (this->m_statistics_group_size == 0) {
    // Global statistics aggregation.
    num_per_sum = channel_size * width;
  } else if (this->m_statistics_group_size == 1) {
    // Local aggregation.
    num_per_sum = channel_size * local_width;
  } else {
    // Grouped batchnorm.
    num_per_sum = this->m_num_per_sum_cache[width];  // This was computed in FP.
  }
  if (num_per_sum <= 1) {
    El::Zero(local_gradient_wrt_input);
  } else if (!local_input.IsEmpty()) {
    const El::Int block_size = 256;
    dim3 block_dims, grid_dims;
    block_dims.x = block_size;
    grid_dims.x = (channel_size + block_size - 1) / block_size;
    grid_dims.y = num_channels;
    backprop2_kernel<block_size>
      <<<grid_dims, block_dims, 0, stream>>>(
        channel_size, local_width, num_per_sum,
        local_input.LockedBuffer(), local_input.LDim(),
        local_gradient_wrt_output.LockedBuffer(), local_gradient_wrt_output.LDim(),
        local_mean.LockedBuffer(), local_var.LockedBuffer(), this->m_epsilon,
        local_scale.LockedBuffer(),
        local_mean_gradient.LockedBuffer(), local_var_gradient.LockedBuffer(),
        local_gradient_wrt_input.Buffer(), local_gradient_wrt_input.LDim());
  }
#ifdef LBANN_HAS_DISTCONV
  if (distconv_enabled()) {
    dump_reference_error_signals();
  }
#endif // LBANN_HAS_DISTCONV
}

template class batch_normalization_layer<
  DataType, data_layout::DATA_PARALLEL, El::Device::GPU>;

} // namespace lbann<|MERGE_RESOLUTION|>--- conflicted
+++ resolved
@@ -295,66 +295,70 @@
 
 } // namespace
 
-<<<<<<< HEAD
 #ifdef LBANN_HAS_DISTCONV
 
-template <>
-void batch_normalization_layer<data_layout::DATA_PARALLEL, El::Device::GPU>::fp_compute_distconv() {
-  dc::MPIPrintStreamDebug() << get_name() << ": " << __FUNCTION__;
-  assert_always(distconv_enabled());
+template <typename TensorDataType, data_layout T_layout, El::Device Dev>
+void batch_normalization_layer<TensorDataType, T_layout, Dev>::fp_compute_distconv() {
+  assert_always(this->distconv_enabled());
+  assert_always(T_layout == data_layout::DATA_PARALLEL);
 
   const bool is_training = this->m_model->get_execution_context().get_execution_mode() == execution_mode::training;
 
   assert0(dc::tensor::View(
-      m_scale_t, get_weights()[0]->get_values().LockedBuffer()));
+      m_scale_t,
+      this->get_data_type_weights(0).get_values().LockedMatrix().LockedBuffer()));
   assert0(dc::tensor::View(
-      m_bias_t, get_weights()[1]->get_values().LockedBuffer()));
+      m_bias_t,
+      this->get_data_type_weights(1).get_values().LockedMatrix().LockedBuffer()));
   assert0(dc::tensor::View(
-      m_running_mean_t, get_weights()[2]->get_values().Buffer()));
+      m_running_mean_t,
+      this->get_data_type_weights(2).get_values().Matrix().Buffer()));
   assert0(dc::tensor::View(
-      m_running_var_t, get_weights()[3]->get_values().Buffer()));
-
-  m_bn->forward_stage1(m_prev_activations_t,
+      m_running_var_t,
+      this->get_data_type_weights(3).get_values().Matrix().Buffer()));
+
+  m_bn->forward_stage1(this->get_prev_activations_t(),
                        m_mean_t,
                        m_var_t,
                        is_training);
 
   if (m_statistics_group_size == 0) {
-    m_comm->allreduce(*m_mean_and_var, m_mean_and_var->RedundantComm(),
-                      El::mpi::SUM);
+    this->m_comm->allreduce(*m_mean_and_var, m_mean_and_var->RedundantComm(),
+                            El::mpi::SUM);
   } else if (m_statistics_group_size == 1) {
     // Local aggregation
   } else {
     LBANN_ERROR("statics_group_size must be either 0 or 1 for now.");
   }
 
-  m_bn->forward_stage2(m_prev_activations_t,
+  m_bn->forward_stage2(this->get_prev_activations_t(),
                        m_mean_t,
                        m_var_t,
                        m_running_mean_t,
                        m_running_var_t,
                        m_scale_t,
                        m_bias_t,
-                       m_activations_t,
+                       this->get_activations_t(),
                        is_training);
 
-  copy_out_activations();
-}
-
-template <>
-void batch_normalization_layer<data_layout::DATA_PARALLEL, El::Device::GPU>::bp_compute_distconv() {
-  dc::MPIPrintStreamDebug() << get_name() << ": " << __FUNCTION__;
-  assert_always(distconv_enabled());
+  this->copy_out_activations();
+}
+
+template <typename TensorDataType, data_layout T_layout, El::Device Dev>
+void batch_normalization_layer<TensorDataType, T_layout, Dev>::bp_compute_distconv() {
+  assert_always(this->distconv_enabled());
+  assert_always(T_layout == data_layout::DATA_PARALLEL);
 
   // Check execution mode
   const bool is_training = this->m_model->get_execution_context().get_execution_mode() == execution_mode::training;
   assert_always(is_training);
 
   assert0(dc::tensor::View(
-      m_scale_t, get_weights()[0]->get_values().LockedBuffer()));
-
-  m_bn->backward_stage1(m_prev_activations_t,
-                        m_prev_error_signals_t,
+      m_scale_t,
+      this->get_data_type_weights(0).get_values().LockedMatrix().LockedBuffer()));
+
+  m_bn->backward_stage1(this->get_prev_activations_t(),
+                        this->get_prev_error_signals_t(),
                         m_mean_t, m_var_t, m_scale_t,
                         m_scale_gradient_t, m_bias_gradient_t,
                         m_mean_gradient_t, m_var_gradient_t);
@@ -363,49 +367,45 @@
   // Accumulate gradients
   if (is_training) {
     if (m_statistics_group_size == 0) {
-      m_comm->allreduce(*m_mean_and_var_gradient,
-                        m_mean_and_var_gradient->RedundantComm(),
-                        El::mpi::SUM);
+      this->m_comm->allreduce(*m_mean_and_var_gradient,
+                              m_mean_and_var_gradient->RedundantComm(),
+                              El::mpi::SUM);
     }
   } else {
     Zero(*m_mean_and_var_gradient);
   }
 
-  optimizer* scale_optimizer = m_weights[0]->get_optimizer();
+  auto* scale_optimizer = this->get_data_type_weights(0).get_optimizer();
   if (scale_optimizer != nullptr) {
-    scale_optimizer->add_to_gradient(*m_scale_gradient, DataType{1}, true);
-  }
-  optimizer* bias_optimizer = m_weights[1]->get_optimizer();
+    scale_optimizer->add_to_gradient(*m_scale_gradient, TensorDataType{1}, true);
+  }
+  auto* bias_optimizer = this->get_data_type_weights(1).get_optimizer();
   if (bias_optimizer != nullptr) {
-    bias_optimizer->add_to_gradient(*m_bias_gradient, DataType{1}, true);
-  }
-
-  m_bn->backward_stage2(m_prev_activations_t,
-                        m_prev_error_signals_t,
+    bias_optimizer->add_to_gradient(*m_bias_gradient, TensorDataType{1}, true);
+  }
+
+  m_bn->backward_stage2(this->get_prev_activations_t(),
+                        this->get_prev_error_signals_t(),
                         m_mean_t, m_var_t, m_scale_t,
                         m_mean_gradient_t, m_var_gradient_t,
-                        m_error_signals_t);
-
-  copy_out_error_signals();
-}
-
-#endif
-
-template <>
-void batch_normalization_layer<data_layout::DATA_PARALLEL, El::Device::GPU>::fp_compute() {
-#ifdef LBANN_HAS_DISTCONV
-  if (distconv_enabled()) {
-    fp_compute_distconv();
-    if (!early_terminate_last_iteration() || !keep_original()) {
-      return;
-    }
-  }
+                        this->get_error_signals_t());
+
+  this->copy_out_error_signals();
+}
+
 #endif // LBANN_HAS_DISTCONV
-=======
+
 template <typename TensorDataType, data_layout T_layout, El::Device Dev>
 void batch_normalization_layer<TensorDataType, T_layout, Dev>::fp_compute() {
-
->>>>>>> 21d63e35
+#ifdef LBANN_HAS_DISTCONV
+  if (this->distconv_enabled()) {
+    fp_compute_distconv();
+    if (!this->early_terminate_last_iteration() || !this->keep_original()) {
+      return;
+    }
+  }
+#endif // LBANN_HAS_DISTCONV
+
   const bool is_training = this->m_model->get_execution_context().get_execution_mode() == execution_mode::training;
 
   // CUDA objects
@@ -510,32 +510,27 @@
         local_output.Buffer(), local_output.LDim());
   }
 #ifdef LBANN_HAS_DISTCONV
-  if (distconv_enabled()) {
-    dump_reference_activations();
+  if (this->distconv_enabled()) {
+    this->dump_reference_activations();
   }
 #endif // LBANN_HAS_DISTCONV
 }
 
-<<<<<<< HEAD
-template <>
-void batch_normalization_layer<data_layout::DATA_PARALLEL, El::Device::GPU>::bp_compute() {
-#ifdef LBANN_HAS_DISTCONV
-  if (distconv_enabled()) {
-    bp_compute_distconv();
-    if (!early_terminate_last_iteration() || !keep_original()) {
-      return;
-    }
-    assert0(dc::tensor::View(
-        m_error_signals_copyout,
-        get_error_signals().Buffer()));
-    m_error_signals_copyout.zero(dc::get_stream());
-  }
-#endif // LBANN_HAS_DISTCONV
-=======
 template <typename TensorDataType, data_layout T_layout, El::Device Dev>
 void batch_normalization_layer<TensorDataType, T_layout, Dev>::bp_compute() {
-
->>>>>>> 21d63e35
+#ifdef LBANN_HAS_DISTCONV
+  if (this->distconv_enabled()) {
+    bp_compute_distconv();
+    if (!this->early_terminate_last_iteration() || !this->keep_original()) {
+      return;
+    }
+    assert0(dc::tensor::View(
+        this->get_error_signals_copyout(),
+        this->get_error_signals().Buffer()));
+    this->get_error_signals_copyout().zero(dc::get_stream());
+  }
+#endif // LBANN_HAS_DISTCONV
+
   const bool is_training = this->m_model->get_execution_context().get_execution_mode() == execution_mode::training;
 
   // CUDA objects
@@ -646,8 +641,8 @@
         local_gradient_wrt_input.Buffer(), local_gradient_wrt_input.LDim());
   }
 #ifdef LBANN_HAS_DISTCONV
-  if (distconv_enabled()) {
-    dump_reference_error_signals();
+  if (this->distconv_enabled()) {
+    this->dump_reference_error_signals();
   }
 #endif // LBANN_HAS_DISTCONV
 }
