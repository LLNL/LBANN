////////////////////////////////////////////////////////////////////////////////
// Copyright (c) 2014-2019, Lawrence Livermore National Security, LLC.
// Produced at the Lawrence Livermore National Laboratory.
// Written by the LBANN Research Team (B. Van Essen, et al.) listed in
// the CONTRIBUTORS file. <lbann-dev@llnl.gov>
//
// LLNL-CODE-697807.
// All rights reserved.
//
// This file is part of LBANN: Livermore Big Artificial Neural Network
// Toolkit. For details, see http://software.llnl.gov/LBANN or
// https://github.com/LLNL/LBANN.
//
// Licensed under the Apache License, Version 2.0 (the "Licensee"); you
// may not use this file except in compliance with the License.  You may
// obtain a copy of the License at:
//
// http://www.apache.org/licenses/LICENSE-2.0
//
// Unless required by applicable law or agreed to in writing, software
// distributed under the License is distributed on an "AS IS" BASIS,
// WITHOUT WARRANTIES OR CONDITIONS OF ANY KIND, either express or
// implied. See the License for the specific language governing
// permissions and limitations under the license.
//
////////////////////////////////////////////////////////////////////////////////

#include "lbann/data_store/data_store_conduit.hpp"

#include "lbann/data_readers/data_reader_jag_conduit.hpp"
#include "lbann/data_readers/data_reader_image.hpp"
#include "lbann/utils/exception.hpp"
#include "lbann/utils/options.hpp"
#include "lbann/utils/timer.hpp"
#include "lbann/utils/distconv.hpp"
#include "lbann/utils/file_utils.hpp"
#include <unordered_set>
#include <sys/mman.h>
#include <sys/stat.h>
#include <stdarg.h>
#include <fcntl.h>
#include <errno.h>
#include <unistd.h>
#include <unistd.h>
#include <sys/statvfs.h>
#include <cereal/types/unordered_map.hpp>
#include <cereal/archives/binary.hpp>


#include <cereal/archives/binary.hpp>
#include <cereal/archives/xml.hpp>
#include <cstdlib>

namespace lbann {

data_store_conduit::data_store_conduit(
  generic_data_reader *reader) :
  m_reader(reader) {
  m_comm = m_reader->get_comm();
  if (m_comm == nullptr) {
    LBANN_ERROR(" m_comm is nullptr");
  }

  int num_io_parts = dc::get_number_of_io_partitions();

  m_world_master = m_comm->am_world_master();
  m_trainer_master = m_comm->am_trainer_master();
  m_rank_in_trainer = m_comm->get_rank_in_trainer();
  m_rank_in_world = m_comm->get_rank_in_world();
  m_partition_in_trainer = m_rank_in_trainer/num_io_parts; // needs a better name  which group you are in
  m_offset_in_partition = m_rank_in_trainer%num_io_parts;
  m_np_in_trainer = m_comm->get_procs_per_trainer();
  m_num_partitions_in_trainer = m_np_in_trainer/num_io_parts; // rename this m_num_io_groups_in_trainer

  open_informational_files();

  options *opts = options::get();

  std::string spill_dir;

  // error check for a single "spill" flag
  if (opts->has_string("data_store_test_checkpoint")
      && opts->has_string("data_store_spill")) {
    LBANN_ERROR("you passed both --data_store_test_checkpoint and --data_store_spill; please use one or the other or none, but not both");
  }

  // error check if running in checkpoint test mode
  if (opts->has_string("data_store_test_checkpoint")) {
    std::string c = opts->get_string("data_store_test_checkpoint");
    if (c == "1") {
      LBANN_ERROR("--data_store_test_checkpoint=1; you probably forgot to specify the spill directory; you must specify --data_store_test_checkpoint=<string>'");
    } else {
      if (c == "lassen") {
        char * val = std::getenv("BBPATH");
        if (val == NULL) {
          LBANN_ERROR("std::getenv(\"BBPATH\") returned NULL; unable to use burst buffer");
        }
        std::string cc(val);
        c = cc + "/data_store";
      }
      spill_dir = c;
      m_test_dir = c;
    }
  }

  // error check if running in spill mode
  if (opts->has_string("data_store_spill")) {
    const std::string c = opts->get_string("data_store_spill");
    if (c == "1") {
      LBANN_ERROR("--data_store_spill=1; you probably forgot to specify the spill directory; you must specify --data_store_spill=<string>'");
    } else {
      spill_dir = c;
    }
  }

  if (spill_dir != "") {
    m_spill_dir_base = spill_dir;
  }

  // error check: if running in local cache mode, must preload
  // TODO: future work -- modify so preload is not necessary
  m_is_local_cache = opts->get_bool("data_store_cache");
  if (m_is_local_cache && !opts->get_bool("preload_data_store")) {
    LBANN_ERROR("data_store_cache is currently only implemented for preload mode; this will change in the future. For now, pleas pass both flags: data_store_cache and --preload_data_store");
  }

  if (m_is_local_cache) {
    PROFILE("data_store_conduit is running in local_cache mode");
  } else {
    PROFILE("data_store_conduit is running in multi-message mode");
  }
}

data_store_conduit::~data_store_conduit() {
  if (m_debug) {
    m_debug->close();
  }
  if (m_profile) {
    m_profile->close();
  }
  if (m_is_local_cache && m_mem_seg) {
    int sanity = shm_unlink(m_seg_name.c_str());
    if (sanity != 0) {
      std::cerr << "\nWARNING: shm_unlink failed in data_store_conduit::~data_store_conduit()\n";
    }
    sanity = munmap(reinterpret_cast<void*>(m_mem_seg), m_mem_seg_length);
    if (sanity != 0) {
      std::cerr << "\nWARNING: munmap failed in data_store_conduit::~data_store_conduit()\n";
    }
  }
}

data_store_conduit::data_store_conduit(const data_store_conduit& rhs) {
  copy_members(rhs);
}


data_store_conduit& data_store_conduit::operator=(const data_store_conduit& rhs) {
  // check for self-assignment
  if (this == &rhs) {
    return (*this);
  }
  copy_members(rhs);
  return (*this);
}

void data_store_conduit::set_data_reader_ptr(generic_data_reader *reader) {
  m_reader = reader;
  m_debug = 0;
  m_profile = 0;
  open_informational_files();
}

void data_store_conduit::copy_members(const data_store_conduit& rhs) {
  m_is_setup = rhs.m_is_setup;
  m_preload = rhs.m_preload;
  m_explicit_loading = rhs.m_explicit_loading;
  m_owner_map_mb_size = rhs.m_owner_map_mb_size;
  m_compacted_sample_size = rhs.m_compacted_sample_size;
  m_is_local_cache = rhs.m_is_local_cache;
  m_node_sizes_vary = rhs.m_node_sizes_vary;
  m_have_sample_sizes = rhs.m_have_sample_sizes;
  //m_reader = rhs.m_reader;
  m_comm = rhs.m_comm;
  m_world_master = rhs.m_world_master;
  m_trainer_master = rhs.m_trainer_master;
  m_rank_in_trainer = rhs.m_rank_in_trainer;
  m_np_in_trainer = rhs.m_np_in_trainer;
  m_owner = rhs.m_owner;
  m_shuffled_indices = rhs.m_shuffled_indices;
  m_sample_sizes = rhs.m_sample_sizes;
  m_mem_seg = rhs.m_mem_seg;
  m_mem_seg_length = rhs.m_mem_seg_length;
  m_seg_name = rhs.m_seg_name;
  m_image_offsets = rhs.m_image_offsets;

  m_spill = rhs.m_spill;
  m_is_spilled = rhs.m_is_spilled;
  m_spill_dir_base = rhs.m_spill_dir_base;
  m_cur_spill_dir_integer = rhs.m_cur_spill_dir_integer;
  m_cur_spill_dir = rhs.m_cur_spill_dir;
  m_num_files_in_cur_spill_dir = rhs.m_num_files_in_cur_spill_dir;

  /// Clear the pointer to the data reader, this cannot be copied
  m_reader = nullptr;
  m_shuffled_indices = nullptr;

  //these will probably zero-length, but I don't want to make assumptions
  //as to state when copy_member is called
  m_minibatch_data = rhs.m_minibatch_data;
  m_send_buffer = rhs.m_send_buffer;
  m_send_buffer_2 = rhs.m_send_buffer_2;
  m_send_requests = rhs.m_send_requests;
  m_recv_requests = rhs.m_recv_requests;
  m_recv_buffer = rhs.m_recv_buffer;
  m_outgoing_msg_sizes = rhs.m_outgoing_msg_sizes;
  m_incoming_msg_sizes = rhs.m_incoming_msg_sizes;
  m_compacted_sample_size = rhs.m_compacted_sample_size;
  m_indices_to_send = rhs.m_indices_to_send;
  m_indices_to_recv = rhs.m_indices_to_recv;

  open_informational_files();
}

void data_store_conduit::setup(int mini_batch_size) {
  double tm1 = get_time();
  PROFILE("starting setup()");

  m_owner_map_mb_size = mini_batch_size;

  if (m_is_local_cache && m_preload) {
    preload_local_cache();
  }
  m_is_setup = true;

  PROFILE("time for data_store_conduit setup: ", (get_time()-tm1),
          " (will be insignificant unless running in local cache mode)");
}

void data_store_conduit::setup_data_store_buffers() {
  // allocate buffers that are used in exchange_data()
  m_send_buffer.resize(m_np_in_trainer);
  m_send_buffer_2.resize(m_np_in_trainer);
  m_send_requests.resize(m_np_in_trainer);
  m_recv_requests.resize(m_np_in_trainer);
  m_outgoing_msg_sizes.resize(m_np_in_trainer);
  m_incoming_msg_sizes.resize(m_np_in_trainer);
  m_recv_buffer.resize(m_np_in_trainer);
}

void data_store_conduit::spill_preloaded_conduit_node(int data_id, const conduit::Node &node) {
  // note: at this point m_data[data_id] = node
  conduit::Node n3 = node;
  {
    std::lock_guard<std::mutex> lock(m_mutex);
    build_node_for_sending(node, n3);
  }
  if (!m_node_sizes_vary) {
    error_check_compacted_node(n3, data_id);
  } else {
    std::lock_guard<std::mutex> lock(m_mutex);
    m_sample_sizes[data_id] = n3.total_bytes_compact();
  }

  {
    std::lock_guard<std::mutex> lock(m_mutex);
    spill_conduit_node(node, data_id);
    m_spilled_nodes[data_id] = m_cur_spill_dir_integer;
    m_data.erase(data_id);
  }
}

void data_store_conduit::set_preloaded_conduit_node(int data_id, const conduit::Node &node) {
  // note: at this point m_data[data_id] = node
  {
    std::lock_guard<std::mutex> lock(m_mutex);
    ++m_my_num_indices;
  }

  if (m_spill) {
    spill_preloaded_conduit_node(data_id, node);
    return;
  }

  {
    conduit::Node n2 = node;
    std::lock_guard<std::mutex> lock(m_mutex);
    build_node_for_sending(n2, m_data[data_id]);
  }
  if (!m_node_sizes_vary) {
    error_check_compacted_node(m_data[data_id], data_id);
  } else {
    std::lock_guard<std::mutex> lock(m_mutex);
    m_sample_sizes[data_id] = m_data[data_id].total_bytes_compact();
  }
}

void data_store_conduit::error_check_compacted_node(const conduit::Node &nd, int data_id) {
  if (m_node_sizes_vary) {
    return;
  }
<<<<<<< HEAD
  std::lock_guard<std::mutex> lock(m_mutex_2);
  if (m_compacted_sample_size == 0) {
    m_compacted_sample_size = nd.total_bytes_compact();
    PROFILE("num bytes for nodes to be transmitted: ", nd.total_bytes_compact(), " per node");
  } else if (m_compacted_sample_size != nd.total_bytes_compact() && !m_node_sizes_vary) {
    LBANN_ERROR("Conduit node being added data_id: ", data_id,
                " is not the same size as existing nodes in the data_store ",
                m_compacted_sample_size, " != ", nd.total_bytes_compact(),
                " role: ", m_reader->get_role());
=======
  {
    std::lock_guard<std::mutex> lock(m_mutex_2);
    if (m_compacted_sample_size == 0) {
      m_compacted_sample_size = nd.total_bytes_compact();
      PROFILE("num bytes for nodes to be transmitted: ", nd.total_bytes_compact(), " per node");
    } else if (m_compacted_sample_size != nd.total_bytes_compact() && !m_node_sizes_vary) {
      LBANN_ERROR("Conduit node being added data_id: ", data_id,
                  " is not the same size as existing nodes in the data_store ",
                  m_compacted_sample_size, " != ", nd.total_bytes_compact(),
                  " role: ", m_reader->get_role());
    }
>>>>>>> 201acf30
  }
  if (!nd.is_contiguous()) {
    LBANN_ERROR("m_data[",  data_id, "] does not have a contiguous layout");
  }
  if (nd.data_ptr() == nullptr) {
    LBANN_ERROR("m_data[", data_id, "] does not have a valid data pointer");
  }
  if (nd.contiguous_data_ptr() == nullptr) {
    LBANN_ERROR("m_data[", data_id, "] does not have a valid contiguous data pointer");
  }
}


//n.b. Do not put any PROFILE or DEBUG statements in this method,
//     since the threading from the data_reader will cause you grief
void data_store_conduit::set_conduit_node(int data_id, conduit::Node &node, bool already_have) {
  std::lock_guard<std::mutex> lock(m_mutex);
  // TODO: test whether having multiple mutexes below is better (faster) than
  //       locking this entire call with a single mutex. For now I'm
  //       playing it safe and locking the whole dang thing.
  ++m_my_num_indices;

  if (m_is_local_cache && m_preload) {
    LBANN_ERROR("you called data_store_conduit::set_conduit_node, but you're running in local cache mode with preloading; something is broken; please contact Dave Hysom");
  }

  {
    //std::lock_guard<std::mutex> lock(m_mutex);
    if (already_have == false && m_data.find(data_id) != m_data.end()) {
      LBANN_ERROR("duplicate data_id: ", data_id, " in data_store_conduit::set_conduit_node; role: ", m_reader->get_role());
    }
  }

  if (already_have && is_local_cache()) {
    if (m_data.find(data_id) == m_data.end()) {
      LBANN_ERROR("you claim the passed node was obtained from this data_store, but the data_id (", data_id, ") doesn't exist in m_data");
    }
    return;
  }

  if (is_local_cache()) {
    m_data[data_id] = node;
  }

  else {
    if (m_spill) {
  PROFILE("spill!\n");

      //TODO: rethink how we go about exchanging sample sizes.
      //currently, we exchange sample sizes a single time, and
      //the exchange is for all samples. To make this work with
      //spilling we need to compute the sample size by building
      //a node_for_sending (below), then we throw it away.
      //Also, see not in copy_members() about problems with the
      //schema that cause us to rebuild the node_for_sending after
      //copying or loading from disk. I need to revisit this and
      //figure out what's going on.
      conduit::Node n2;
      build_node_for_sending(node, n2);
      error_check_compacted_node(n2, data_id);
      {
    //    std::lock_guard<std::mutex> lock(m_mutex);
        LBANN_ERROR("NOT YET IMPLEMENTED");
        auto key = std::make_pair(data_id, m_offset_in_partition);
        m_owner[key] = m_rank_in_trainer;
        m_sample_sizes[data_id] = n2.total_bytes_compact();
        spill_conduit_node(node, data_id);
        m_spilled_nodes[data_id] = m_cur_spill_dir_integer;
      }
    }

    else {
      //      m_mutex.lock();
      DEBUG("set_conduit_node : rank_in_trainer=", m_rank_in_trainer, " and partition_in_trainer=", m_partition_in_trainer, " offset in partition=", m_offset_in_partition, " with num_partitions=", m_num_partitions_in_trainer);
      auto key = std::make_pair(data_id, m_offset_in_partition);
      m_owner[key] = m_rank_in_trainer;
      build_node_for_sending(node, m_data[data_id]);
      error_check_compacted_node(m_data[data_id], data_id);
      m_sample_sizes[data_id] = m_data[data_id].total_bytes_compact();
      //      m_mutex.unlock();
    }
  }
}

//n.b. Do not put any PROFILE or DEBUG statements in this method,
//     since the threading from the data_reader will cause you grief
const conduit::Node & data_store_conduit::get_conduit_node(int data_id) const {
  if (is_local_cache()) {
    std::unordered_map<int, conduit::Node>::const_iterator t3 = m_data.find(data_id);
    if (t3 == m_data.end()) {
      LBANN_ERROR("(local cache) failed to find data_id: ", data_id, " in m_data; m_data.size: ", m_data.size());
    }
    return t3->second;
  }

  std::unordered_map<int, conduit::Node>::const_iterator t2 = m_minibatch_data.find(data_id);
  // if not preloaded, and get_label() or get_response() is called,
  // we need to check m_data
  if (t2 == m_minibatch_data.end()) {
    std::unordered_map<int, conduit::Node>::const_iterator t3 = m_data.find(data_id);
    if (t3 != m_data.end()) {
      return t3->second["data"];
    }
    LBANN_ERROR("failed to find data_id: ", data_id, " in m_minibatch_data; m_minibatch_data.size: ", m_minibatch_data.size(), " and also failed to find it in m_data; m_data.size: ", m_data.size(), "; role: ", m_reader->get_role());
  }

  return t2->second;
}

// code in the following method is a modification of code from
// conduit/src/libs/relay/conduit_relay_mpi.cpp
void data_store_conduit::build_node_for_sending(const conduit::Node &node_in, conduit::Node &node_out) {
  node_out.reset();
  conduit::Schema s_data_compact;
  if( node_in.is_compact() && node_in.is_contiguous()) {
    s_data_compact = node_in.schema();
  } else {
    node_in.schema().compact_to(s_data_compact);
  }

  std::string snd_schema_json = s_data_compact.to_json();

  conduit::Schema s_msg;
  s_msg["schema_len"].set(conduit::DataType::int64());
  s_msg["schema"].set(conduit::DataType::char8_str(snd_schema_json.size()+1));
  s_msg["data"].set(s_data_compact);

  conduit::Schema s_msg_compact;
  s_msg.compact_to(s_msg_compact);
  node_out.reset();
  node_out.set(s_msg_compact);
  node_out["schema"].set(snd_schema_json);
  node_out["data"].update(node_in);

  if(!node_out.is_contiguous()) {
    LBANN_ERROR("node_out does not have a contiguous layout");
  }
  if(node_out.data_ptr() == nullptr) {
    LBANN_ERROR("node_out does not have a valid data pointer");
  }
  if(node_out.contiguous_data_ptr() == nullptr) {
    LBANN_ERROR("node_out does not have a valid contiguous data pointer");
  }
}

void data_store_conduit::exchange_data_by_sample(size_t current_pos, size_t mb_size) {
  if (! m_is_setup) {
    LBANN_ERROR("setup(mb_size) has not been called");
  }

  double tm5 = get_time();

  /// exchange sample sizes if they are non-uniform (imagenet);
  /// this will only be called once, during the first call to
  /// exchange_data_by_sample at the beginning of the 2nd epoch,
  /// or during the first call th exchange_data_by_sample() during
  /// the first epoch if preloading
  if (m_node_sizes_vary && !m_have_sample_sizes) {
    double tm3 = get_time();
    exchange_sample_sizes();
    m_exchange_sample_sizes_time += (get_time() - tm3);
  }

  int num_send_req = build_indices_i_will_send(current_pos, mb_size);
  if (m_spill) {
    // TODO
    load_spilled_conduit_nodes();
  }

  int num_recv_req = build_indices_i_will_recv(current_pos, mb_size);

  m_send_requests.resize(num_send_req);
  m_recv_requests.resize(num_recv_req);
  m_recv_buffer.resize(num_recv_req);
  m_recv_data_ids.resize(num_recv_req);

  //========================================================================
  //part 2: exchange the actual data

  // start sends for outgoing data
  size_t ss = 0;
  for (int p=0; p<m_np_in_trainer; p++) {
    const std::unordered_set<int> &indices = m_indices_to_send[p];
    for (auto index : indices) {
      if (m_data.find(index) == m_data.end()) {
        LBANN_ERROR("failed to find data_id: ", index, " to be sent to ", p, " in m_data");
      }
      const conduit::Node& n = m_data[index];
      const El::byte *s = reinterpret_cast<const El::byte*>(n.data_ptr());
      if(!n.is_contiguous()) {
        LBANN_ERROR("data_id: ", index, " does not have a contiguous layout");
      }
      if(n.data_ptr() == nullptr) {
        LBANN_ERROR("data_id: ", index, " does not have a valid data pointer");
      }
      if(n.contiguous_data_ptr() == nullptr) {
        LBANN_ERROR("data_id: ", index, " does not have a valid contiguous data pointer");
      }

      size_t sz = m_compacted_sample_size;

      if (m_node_sizes_vary) {
        if (m_sample_sizes.find(index) == m_sample_sizes.end()) {
          LBANN_ERROR("m_sample_sizes.find(index) == m_sample_sizes.end() for index: ", index, "; m_sample_sizes.size: ", m_sample_sizes.size());
        }
        sz = m_sample_sizes[index];
      }

      m_comm->nb_tagged_send<El::byte>(s, sz, p, index, m_send_requests[ss++], m_comm->get_trainer_comm());
    }
  }

  // sanity checks
  if (ss != m_send_requests.size()) {
    LBANN_ERROR("ss != m_send_requests.size; ss: ", ss, " m_send_requests.size: ", m_send_requests.size());
  }

  // start recvs for incoming data
  ss = 0;

  for (int p=0; p<m_np_in_trainer; p++) {
    const std::unordered_set<int> &indices = m_indices_to_recv[p];
    int sanity = 0;
    for (auto index : indices) {
      ++sanity;
      int sz = m_compacted_sample_size;
      if (m_node_sizes_vary) {
        if (m_sample_sizes.find(index) == m_sample_sizes.end()) {
          LBANN_ERROR("m_sample_sizes.find(index) == m_sample_sizes.end() for index: ", index, "; m_sample_sizes.size(): ", m_sample_sizes.size(), " role: ", m_reader->get_role(), " for index: ", sanity, " of ", indices.size());
        }
        sz = m_sample_sizes[index];
      }

      m_recv_buffer[ss].set(conduit::DataType::uint8(sz));
      El::byte *r = reinterpret_cast<El::byte*>(m_recv_buffer[ss].data_ptr());
      m_comm->nb_tagged_recv<El::byte>(r, sz, p, index, m_recv_requests[ss], m_comm->get_trainer_comm());
      m_recv_data_ids[ss] = index;
      ++ss;
    }
  }

  // sanity checks
  if (ss != m_recv_buffer.size()) {
    LBANN_ERROR("ss != m_recv_buffer.size; ss: ", ss, " m_recv_buffer.size: ", m_recv_buffer.size());
  }
  if (m_recv_requests.size() != m_recv_buffer.size()) {
    LBANN_ERROR("m_recv_requests.size != m_recv_buffer.size; m_recv_requests: ", m_recv_requests.size(), " m_recv_buffer.size: ", m_recv_buffer.size());
  }

  m_start_snd_rcv_time += (get_time() - tm5);

  // wait for all msgs to complete
  tm5 = get_time();
  m_comm->wait_all(m_send_requests);
  m_comm->wait_all(m_recv_requests);
  m_wait_all_time += (get_time() - tm5);

  //========================================================================
  //part 3: construct the Nodes needed by me for the current minibatch

  tm5 = get_time();
  conduit::Node nd;
  m_minibatch_data.clear();
  for (size_t j=0; j < m_recv_buffer.size(); j++) {
    conduit::uint8 *n_buff_ptr = (conduit::uint8*)m_recv_buffer[j].data_ptr();
    conduit::Node n_msg;
    n_msg["schema_len"].set_external((conduit::int64*)n_buff_ptr);
    n_buff_ptr +=8;
    n_msg["schema"].set_external_char8_str((char*)(n_buff_ptr));
    conduit::Schema rcv_schema;
    conduit::Generator gen(n_msg["schema"].as_char8_str());
    gen.walk(rcv_schema);
    n_buff_ptr += n_msg["schema"].total_bytes_compact();
    n_msg["data"].set_external(rcv_schema,n_buff_ptr);

    int data_id = m_recv_data_ids[j];
    m_minibatch_data[data_id].set_external(n_msg["data"]);
  }
  m_rebuild_time += (get_time() - tm5);

  if (m_spill) {
    // TODO
    m_data.clear();
  }
}

int data_store_conduit::build_indices_i_will_recv(int current_pos, int mb_size) {
  m_indices_to_recv.clear();
  m_indices_to_recv.resize(m_np_in_trainer);
  int k = 0;
  for (int i=current_pos; i< current_pos + mb_size; ++i) {
    auto index = (*m_shuffled_indices)[i];
    int num_ranks_in_partition = dc::get_number_of_io_partitions();
    if ((((i % m_owner_map_mb_size) % m_num_partitions_in_trainer) * num_ranks_in_partition + m_offset_in_partition) == m_rank_in_trainer) {
      auto key = std::make_pair(index, m_offset_in_partition);
      int owner = m_owner[key];
      m_indices_to_recv[owner].insert(index);
      k++;
    }
  }
  return k;
}

int data_store_conduit::build_indices_i_will_send(int current_pos, int mb_size) {
  m_indices_to_send.clear();
  m_indices_to_send.resize(m_np_in_trainer);
  int k = 0;
  DEBUG("build_indices_i_will_send; cur pos: ", current_pos, " mb_size: ", mb_size, " m_data.size: ", m_data.size());
  for (int i = current_pos; i < current_pos + mb_size; i++) {
    auto index = (*m_shuffled_indices)[i];
    /// If this rank owns the index send it to the (i%m_np)'th rank
    bool is_mine = false;
    if (m_data.find(index) != m_data.end()) {
      is_mine = true;
    } else if (m_spilled_nodes.find(index) != m_spilled_nodes.end()) {
      is_mine = true;
    }
    if (is_mine) {
      int num_ranks_in_partition = dc::get_number_of_io_partitions();
      m_indices_to_send[(((i % m_owner_map_mb_size) % m_num_partitions_in_trainer) * num_ranks_in_partition + m_offset_in_partition)].insert(index);

      // Sanity check
      auto key = std::make_pair(index, m_offset_in_partition);
      if (m_owner[key] != m_rank_in_trainer) {
        LBANN_ERROR( "error for i: ", i, " index: ", index, " m_owner: ", m_owner[key], " me: ", m_rank_in_trainer);
      }
      k++;
    }
  }
  return k;
}

void data_store_conduit::build_preloaded_owner_map(const std::vector<int>& per_rank_list_sizes) {
  PROFILE("starting data_store_conduit::build_preloaded_owner_map");
  m_owner.clear();
  int owning_rank = 0;
  size_t per_rank_list_range_start = 0;
  for (size_t i = 0; i < m_shuffled_indices->size(); i++) {
    const auto per_rank_list_size = per_rank_list_sizes[owning_rank];
    if(i == (per_rank_list_range_start + per_rank_list_size)) {
      ++owning_rank;
      per_rank_list_range_start += per_rank_list_size;
    }
    auto key = std::make_pair((*m_shuffled_indices)[i], m_offset_in_partition);
    m_owner[key] = owning_rank;
  }
}

const conduit::Node & data_store_conduit::get_random_node() const {
  size_t sz = m_data.size();

  // Deal with edge case
  if (sz == 0) {
    LBANN_ERROR("can't return random node since we have no data (set_conduit_node has never been called)");
  }

  int offset = random() % sz;
  auto it = std::next(m_data.begin(), offset);
  return it->second;
}

const conduit::Node & data_store_conduit::get_random_node(const std::string &field) const {
  auto node = get_random_node();
  //return node;
  return node[field];
}

conduit::Node & data_store_conduit::get_empty_node(int data_id) {
  if (m_data.find(data_id) != m_data.end()) {
    LBANN_ERROR("we already have a node with data_id= ", data_id);
  }
  return m_data[data_id];
}

void data_store_conduit::compact_nodes() {
  for(auto&& j : *m_shuffled_indices) {
    if(m_data.find(j) != m_data.end()){
      if(! (m_data[j].is_contiguous() && m_data[j].is_compact()) ) {
        /// Repack the nodes because they don't seem to copy correctly
        conduit::Node node = m_data[j]["data"];
        m_data.erase(j);
        build_node_for_sending(node, m_data[j]);
      }
    }
  }
}

int data_store_conduit::get_index_owner(int idx) {
  auto key = std::make_pair(idx, m_offset_in_partition);
  if (m_owner.find(key) == m_owner.end()) {
    LBANN_ERROR(" idx: ", idx, " was not found in the m_owner map; map size: ", m_owner.size());
  }
  return m_owner[key];
}

void data_store_conduit::check_mem_capacity(lbann_comm *comm, const std::string sample_list_file, size_t stride, size_t offset) {
  if (comm->am_world_master()) {
    // note: we only estimate memory required by the data reader/store

    // get avaliable memory
    std::ifstream in("/proc/meminfo");
    std::string line;
    std::string units;
    double a_mem = 0;
    while (getline(in, line)) {
      if (line.find("MemAvailable:")) {
        std::stringstream s3(line);
        s3 >> line >> a_mem >> units;
        if (units != "kB") {
          LBANN_ERROR("units is ", units, " but we only know how to handle kB; please contact Dave Hysom");
        }
        break;
      }
    }
    in.close();
    if (a_mem == 0) {
      LBANN_ERROR("failed to find MemAvailable field in /proc/meminfo");
    }

    // a lot of the following is cut-n-paste from the sample list class;
    // would like to use the sample list class directly, but this
    // is quicker than figuring out how to modify the sample_list.
    // Actually there are at least three calls, starting from
    // data_reader_jag_conduit, before getting to the code that
    // loads the sample list file names

    // get list of conduit files that I own, and compute my num_samples
    std::ifstream istr(sample_list_file);
    if (!istr.good()) {
      LBANN_ERROR("failed to open ", sample_list_file, " for reading");
    }

    std::string base_dir;
    std::getline(istr, line);  //exclusiveness; discard

    std::getline(istr, line);
    std::stringstream s5(line);
    int included_samples;
    int excluded_samples;
    size_t num_files;
    s5 >> included_samples >> excluded_samples >> num_files;

    std::getline(istr, base_dir); // base dir; discard

    const std::string whitespaces(" \t\f\v\n\r");
    size_t cnt_files = 0u;
    int my_sample_count = 0;

    conduit::Node useme;
    bool got_one = false;

    // loop over conduit filenames
    while (std::getline(istr, line)) {
      const size_t end_of_str = line.find_last_not_of(whitespaces);
      if (end_of_str == std::string::npos) { // empty line
        continue;
      }
      if (cnt_files++ >= num_files) {
        break;
      }
      if ((cnt_files-1)%stride != offset) {
        continue;
      }
      std::stringstream sstr(line.substr(0, end_of_str + 1)); // clear trailing spaces for accurate parsing
      std::string filename;
      sstr >> filename >> included_samples >> excluded_samples;
      my_sample_count += included_samples;

      // attempt to load a JAG sample
      if (!got_one) {
        hid_t hdf5_file_hnd;
        try {
          hdf5_file_hnd = conduit::relay::io::hdf5_open_file_for_read(base_dir + '/' + filename);
        } catch (conduit::Error const& e) {
          LBANN_ERROR(" failed to open ", base_dir, '/', filename, " for reading");
        }
        std::vector<std::string> sample_names;
        try {
          conduit::relay::io::hdf5_group_list_child_names(hdf5_file_hnd, "/", sample_names);
        } catch (conduit::Error const& e) {
          LBANN_ERROR("hdf5_group_list_child_names() failed");
        }

        for (auto t : sample_names) {
          std::string key = "/" + t + "/performance/success";
          try {
            conduit::relay::io::hdf5_read(hdf5_file_hnd, key, useme);
          } catch (conduit::Error const& e) {
            LBANN_ERROR("failed to read success flag for ", key);
          }
          if (useme.to_int64() == 1) {
            got_one = true;
            try {
              key = "/" + t;
              conduit::relay::io::hdf5_read(hdf5_file_hnd, key, useme);
            } catch (conduit::Error const& e) {
              LBANN_ERROR("failed to load JAG sample: ", key);
            }
            break;
          }
        } // end: for (auto t : sample_names)

        conduit::relay::io::hdf5_close_file(hdf5_file_hnd);
      } // end: attempt to load a JAG sample
    } // end: loop over conduit filenames
    istr.close();
    // end: get list of conduit files that I own, and compute my num_samples

    if (! got_one) {
      LBANN_ERROR("failed to find any successful JAG samples");
    }

    // compute memory for the compacted nodes this processor owns
    double bytes_per_sample = useme.total_bytes_compact() / 1024;
    double  procs_per_node = comm->get_procs_per_node();
    double mem_this_proc = bytes_per_sample * my_sample_count;
    double mem_this_node = mem_this_proc * procs_per_node;

    std::cerr
      << "\n"
      << "==============================================================\n"
      << "Estimated memory requirements for JAG samples:\n"
      << "Memory for one sample:             " <<  bytes_per_sample << " kB\n"
      << "Total mem for a single rank:       " << mem_this_proc << " kB\n"
      << "Samples per proc:                  " << my_sample_count << "\n"
      << "Procs per node:                    " << procs_per_node << "\n"
      << "Total mem for all ranks on a node: " << mem_this_node << " kB\n"
      << "Available memory: " << a_mem << " kB (RAM only; not virtual)\n";
    if (mem_this_node > static_cast<double>(a_mem)) {
      std::cerr << "\nYOU DO NOT HAVE ENOUGH MEMORY\n"
        << "==============================================================\n\n";
      LBANN_ERROR("insufficient memory to load data\n");
    } else {
      double m = 100 * mem_this_node / a_mem;
      std::cerr << "Estimate that data will consume at least " << m << " % of memory\n"
        << "==============================================================\n\n";
    }
  }

  comm->trainer_barrier();
}

bool data_store_conduit::has_conduit_node(int data_id) const {
  std::unordered_map<int, conduit::Node>::const_iterator t = m_data.find(data_id);
  return t != m_data.end();
}

void data_store_conduit::set_shuffled_indices(const std::vector<int> *indices) {
  m_shuffled_indices = indices;
}

void data_store_conduit::exchange_sample_sizes() {
  DEBUG("starting data_store_conduit::exchange_sample_sizes");
  int my_count = m_sample_sizes.size();
  std::vector<int> all_counts(m_np_in_trainer);
  m_comm->all_gather(&my_count, 1, all_counts.data(), 1,  m_comm->get_trainer_comm());

  if (m_debug) {
    for (size_t h=0; h<all_counts.size(); h++) {
      DEBUG("num samples owned by P_", h, " is ", all_counts[h]);
    }
  }

  std::vector<size_t> my_sizes(m_sample_sizes.size()*2);
  size_t j = 0;
  for (auto t : m_sample_sizes) {
    my_sizes[j++] = t.first;
    my_sizes[j++] = t.second;
  }

  std::vector<size_t> others;
  for (int k=0; k<m_np_in_trainer; k++) {
    DEBUG("sample sizes for P_", k);
    others.resize(all_counts[k]*2);
    if (m_rank_in_trainer == k) {
      m_comm->broadcast<size_t>(k, my_sizes.data(), all_counts[k]*2,  m_comm->get_trainer_comm());
    } else {
      m_comm->broadcast<size_t>(k, others.data(), all_counts[k]*2,  m_comm->get_trainer_comm());

      for (size_t i=0; i<others.size(); i += 2) {
        if (m_sample_sizes.find(others[i]) != m_sample_sizes.end()) {
          if (m_debug) {
            DEBUG("SAMPLE SIZES for P_", k);
            for (size_t h=0; h<others.size(); h += 2) {
              DEBUG(others[h], " SIZE: ", others[h+1]);
            }
          }
          LBANN_ERROR("m_sample_sizes.find(others[i]) != m_sample_sizes.end() for data_id: ", others[i]);
        }
        m_sample_sizes[others[i]] = others[i+1];
      }
    }
  }

  m_have_sample_sizes = true;
}

void data_store_conduit::set_is_preloaded() {
  m_preload = true;
}

void data_store_conduit::get_image_sizes(std::unordered_map<int,size_t> &file_sizes, std::vector<std::vector<int>> &indices) {
  /// this block fires if image sizes have been precomputed
  if (options::get()->has_string("image_sizes_filename")) {
    LBANN_ERROR("not yet implemented");
    //TODO dah - implement, if this becomes a bottleneck (but I don't think it will)
  }

  else {
    // get list of image file names
    image_data_reader *image_reader = dynamic_cast<image_data_reader*>(m_reader);
    if (image_reader == nullptr) {
      LBANN_ERROR("data_reader_image *image_reader = dynamic_cast<data_reader_image*>(m_reader) failed");
    }
    const std::vector<image_data_reader::sample_t> &image_list = image_reader->get_image_list();

    // get sizes of files for which I'm responsible
    std::vector<size_t> my_image_sizes;
    for (size_t h=m_rank_in_trainer; h<m_shuffled_indices->size(); h += m_np_in_trainer) {
      const std::string fn = m_reader->get_file_dir() + '/' + image_list[(*m_shuffled_indices)[h]].first;
      std::ifstream in(fn.c_str());
      if (!in) {
        LBANN_ERROR("failed to open ", fn, " for reading; file_dir: ", m_reader->get_file_dir(), "  fn: ", image_list[h].first, "; role: ", m_reader->get_role());
      }
      in.seekg(0, std::ios::end);
      my_image_sizes.push_back((*m_shuffled_indices)[h]);
      my_image_sizes.push_back(in.tellg());
      in.close();
    }
    int my_count = my_image_sizes.size();

    std::vector<int> counts(m_np_in_trainer);
    m_comm->all_gather<int>(&my_count, 1, counts.data(), 1, m_comm->get_trainer_comm());

    //my_image_sizes[h*2] contains the image index
    //my_image_sizes[h*2+1] contains the image sizee

    //fill in displacement vector for gathering the actual image sizes
    std::vector<int> disp(m_np_in_trainer + 1);
    disp[0] = 0;
    for (size_t h=0; h<counts.size(); ++h) {
      disp[h+1] = disp[h] + counts[h];
    }

    std::vector<size_t> work(image_list.size()*2);
    m_comm->trainer_all_gather<size_t>(my_image_sizes, work, counts, disp);
    indices.resize(m_np_in_trainer);
    for (int h=0; h<m_np_in_trainer; h++) {
      indices[h].reserve(counts[h]);
      size_t start = disp[h];
      size_t end = disp[h+1];
      for (size_t k=start; k<end; k+= 2) {
        size_t idx = work[k];
        size_t size = work[k+1];
        indices[h].push_back(idx);
        file_sizes[idx] = size;
      }
    }
  }
}

void data_store_conduit::compute_image_offsets(std::unordered_map<int,size_t> &sizes, std::vector<std::vector<int>> &indices) {
  size_t offset = 0;
  for (size_t p=0; p<indices.size(); p++) {
    for (auto idx : indices[p]) {
      if (sizes.find(idx) == sizes.end()) {
        LBANN_ERROR("sizes.find(idx) == sizes.end() for idx: ", idx);
      }
      size_t sz = sizes[idx];
      m_image_offsets[idx] = offset;
      offset += sz;
    }
  }
}


void data_store_conduit::allocate_shared_segment(std::unordered_map<int,size_t> &sizes, std::vector<std::vector<int>> &indices) {
  off_t size = 0;
  for (auto &&t : sizes) {
    size += t.second;
  }
  m_mem_seg_length = size;

  struct statvfs stat;
  int x = statvfs("/dev/shm", &stat);
  if (x != 0) {
    LBANN_ERROR("statvfs failed\n");
  }
  size_t avail_mem = stat.f_bsize*stat.f_bavail;
  double percent = 100.0 * m_mem_seg_length / avail_mem;
  std::stringstream msg;
  msg << "  size of required shared memory segment: " << m_mem_seg_length  << "\n"
      << "  available mem: " << avail_mem << "\n"
      << "  required size is " << percent << " percent of available\n";
  if (m_world_master) {
    std::cerr << "\nShared memory segment statistics:\n"
              << msg.str() << "\n";
  }
  if (m_mem_seg_length >= avail_mem) {
    LBANN_ERROR("insufficient available memory:\n", msg.str());
  }

  //need to ensure name is unique across all data readers
  m_seg_name = "/our_town_" + m_reader->get_role();

  //in case a previous run was aborted, attempt to remove the file, which
  //may or may not exist
  shm_unlink(m_seg_name.c_str());
  int node_id = m_comm->get_rank_in_node();
  if (node_id == 0) {
    std::remove(m_seg_name.c_str());
  }
  m_comm->trainer_barrier();

  int shm_fd = -1;

  if (node_id == 0) {
    shm_fd = shm_open(m_seg_name.c_str(), O_CREAT | O_RDWR | O_EXCL, 0666);
    if (shm_fd == -1) {
      LBANN_ERROR("shm_open failed");
    }
    int v = ftruncate(shm_fd, size);
    if (v != 0) {
      LBANN_ERROR("ftruncate failed for size: ", size);
    }
    void *m = mmap(0, size, PROT_WRITE | PROT_READ, MAP_SHARED, shm_fd, 0);
    if (m == MAP_FAILED) {
      LBANN_ERROR("mmap failed");
    }
    m_mem_seg = reinterpret_cast<char*>(m);
    std::fill_n(m_mem_seg, m_mem_seg_length, 1);
    int sanity = msync(static_cast<void*>(m_mem_seg), m_mem_seg_length, MS_SYNC);
    if (sanity != 0) {
      LBANN_ERROR("msync failed");
    }
  }

  m_comm->barrier(m_comm->get_node_comm());

  if (node_id != 0) {
    shm_fd = shm_open(m_seg_name.c_str(), O_RDONLY, 0666);
    if (shm_fd == -1) {
      LBANN_ERROR("shm_open failed for filename: ", m_seg_name);
    }
    void *m = mmap(0, size, PROT_READ, MAP_SHARED, shm_fd, 0);
    if (m == MAP_FAILED) {
      LBANN_ERROR("mmap failed");
    }
    m_mem_seg = reinterpret_cast<char*>(m);

    struct stat b;
    int sanity = fstat(shm_fd, &b);
    if (sanity == -1) {
      LBANN_ERROR("fstat failed");
    }
    if (b.st_size != size) {
      LBANN_ERROR("b.st_size= ", b.st_size, " should be equal to ", size);
    }
  }
  close(shm_fd);
}

void data_store_conduit::preload_local_cache() {
  std::unordered_map<int,size_t> file_sizes;
  std::vector<std::vector<int>> indices;

  double tm1 = get_time();
  if (m_world_master) std::cerr << "calling get_image_sizes" << std::endl;
  get_image_sizes(file_sizes, indices);
  if (m_world_master) std::cerr << "  get_image_sizes time: " << (get_time()-tm1) << std::endl;
  tm1 = get_time();
  //indices[j] contains the indices (wrt m_reader->get_image_list())
  //that P_j will read from disk, and subsequently bcast to all others
  //
  //file_sizes maps an index to its file size

  if (m_world_master) std::cerr << "calling allocate_shared_segment" << std::endl;
  allocate_shared_segment(file_sizes, indices);
  if (m_world_master) std::cerr << "  allocate_shared_segment time: " << (get_time()-tm1) << std::endl;
  tm1 = get_time();

  if (m_world_master) std::cerr << "calling read_files" << std::endl;
  std::vector<char> work;
  read_files(work, file_sizes, indices[m_rank_in_trainer]);
  if (m_world_master) std::cerr << "  read_files time: " << (get_time()- tm1) << std::endl;
  tm1 = get_time();

  if (m_world_master) std::cerr << "calling compute_image_offsets" << std::endl;
  compute_image_offsets(file_sizes, indices);
  if (m_world_master) std::cerr << "  compute_image_offsets time: " << (get_time()-tm1) << std::endl;
  tm1 = get_time();

  if (m_world_master) std::cerr << "calling exchange_images" << std::endl;
  exchange_images(work, file_sizes, indices);
  if (m_world_master) std::cerr << "  exchange_images time: " << (get_time()-tm1) << std::endl;
  tm1 = get_time();

  if (m_world_master) std::cerr << "calling build_conduit_nodes" << std::endl;
  build_conduit_nodes(file_sizes);
  if (m_world_master) std::cerr << "  build_conduit_nodes time: " << (get_time()-tm1) << std::endl;
}

void data_store_conduit::read_files(std::vector<char> &work, std::unordered_map<int,size_t> &sizes, std::vector<int> &indices) {

  //reserve space for reading this proc's files into a contiguous memory space
  size_t n = 0;
  for (size_t j=0; j<indices.size(); ++j) {
    n += sizes[indices[j]];
  }
  work.resize(n);

  DEBUG("data_store_conduit::read_files; requested work size: ", n);

  //get the list of images from the data reader
  image_data_reader *image_reader = dynamic_cast<image_data_reader*>(m_reader);
  const std::vector<image_data_reader::sample_t> &image_list = image_reader->get_image_list();

  //read the images
  size_t offset = 0;
  if (m_world_master) std::cerr << "  my num files: " << indices.size() << std::endl;
  for (size_t j=0; j<indices.size(); ++j) {
    int idx = indices[j];
    size_t s = sizes[idx];
    const std::string fn = m_reader->get_file_dir() + '/' + image_list[idx].first;
    std::ifstream in(fn, std::ios::in | std::ios::binary);
    in.read(work.data()+offset, s);
    in.close();
    offset += s;
  }
  if (m_world_master) std::cerr << "  finished reading files\n";
}

void data_store_conduit::build_conduit_nodes(std::unordered_map<int,size_t> &sizes) {
  image_data_reader *image_reader = dynamic_cast<image_data_reader*>(m_reader);
  const std::vector<image_data_reader::sample_t> &image_list = image_reader->get_image_list();
  for (size_t idx=0; idx<image_list.size(); idx++) {
    int label = image_list[idx].second;
    size_t offset = m_image_offsets[idx];
    size_t sz = sizes[idx];
    conduit::Node &node = m_data[idx];
    node[LBANN_DATA_ID_STR(idx) + "/label"].set(label);
    node[LBANN_DATA_ID_STR(idx) + "/buffer_size"] = sz;
    char *c = m_mem_seg + offset;
    node[LBANN_DATA_ID_STR(idx) + "/buffer"].set_external_char_ptr(c, sz);
  }
}

void data_store_conduit::fillin_shared_images(const std::vector<char> &images, size_t offset) {
  memcpy(m_mem_seg+offset, reinterpret_cast<const void*>(images.data()), images.size());
}

void data_store_conduit::exchange_images(std::vector<char> &work, std::unordered_map<int,size_t> &image_sizes, std::vector<std::vector<int>> &indices) {
  std::vector<char> work2;
  int node_rank = m_comm->get_rank_in_node();
  size_t offset = 0;
  for (int p=0; p<m_np_in_trainer; p++) {
    if (m_rank_in_trainer == p) {
      m_comm->trainer_broadcast<char>(p, work.data(), work.size());
      if (node_rank == 0) {
        fillin_shared_images(work, offset);
      }
    } else {
      size_t sz = 0;
      for (auto idx : indices[p]) {
        sz += image_sizes[idx];
      }
      work2.resize(sz);
      m_comm->trainer_broadcast<char>(p, work2.data(), sz);
      if (node_rank == 0) {
        fillin_shared_images(work2, offset);
      }
    }

    for (size_t r=0; r<indices[p].size(); r++) {
      offset += image_sizes[indices[p][r]];
    }
  }

  m_comm->barrier(m_comm->get_node_comm());
}

void data_store_conduit::exchange_owner_maps() {
  PROFILE("starting exchange_owner_maps;",
          "my owner map size: ", m_owner.size());
  DEBUG("starting exchange_owner_maps;",
        "size: ", m_owner.size());
  if (m_reader->get_role() == "validate" && m_debug) {
    (*m_debug) << "\nmy owner map:\n";
    for (auto t : m_owner) {
      DEBUG("  ", t.first.first, ":", t.first.second, " is owned by ", t.second);
    }
  }

  int my_count = m_my_num_indices;
  std::vector<int> all_counts(m_np_in_trainer);
  m_comm->all_gather(&my_count, 1, all_counts.data(), 1,  m_comm->get_trainer_comm());

  std::vector<size_t> my_sizes(m_my_num_indices);
  std::vector<std::pair<size_t,size_t>> nodes_i_own(m_owner.size());
  size_t j = 0;
  for (auto t : m_owner) {
    auto slab_id = std::make_pair(t.first.first, t.first.second);
    nodes_i_own[j++] = slab_id;
    DEBUG("I am building the size vector from the owner map for ", t.first.first, ".", t.first.second, " and ", t.second);
  }

  std::vector<std::pair<size_t,size_t>> other_ranks_nodes;
  for (int k=0; k<m_np_in_trainer; k++) {
    other_ranks_nodes.resize(all_counts[k]);
    if (m_rank_in_trainer == k) {
      m_comm->broadcast<std::pair<size_t,size_t>>(k, nodes_i_own.data(), all_counts[k],  m_comm->get_trainer_comm());
      if(m_debug) {
        int c = 0;
        for(auto i : nodes_i_own) {
          DEBUG("k=", k,  ": nodes_i_own[", c, "]=", i.first, ".", i.second);
          c++;
        }
      }
    } else {
      m_comm->broadcast<std::pair<size_t,size_t>>(k, other_ranks_nodes.data(), all_counts[k],  m_comm->get_trainer_comm());
      if(m_debug) {
        int c = 0;
        for(auto i : other_ranks_nodes) {
          DEBUG("k=", k,  ": other_ranks_nodes[", c, "]=", i.first, ".", i.second);
          c++;
        }
      }
      for (size_t i=0; i<other_ranks_nodes.size(); ++i) {
        auto key = other_ranks_nodes[i];
        // Check to make sure that I don't own this
        if (m_owner.find(key) != m_owner.end()) {

          if (m_debug) {
            auto slab_id = other_ranks_nodes[i];
            DEBUG("data_store_conduit::exchange_owner_maps, duplicate data_id: ", slab_id.first, ".", slab_id.second, "; k= ", k, "\nm_owner:\n");
            for (auto t : m_owner) DEBUG("data_id: ", t.first.first, " / ", t.first.second, " owner: ", t.second);
            DEBUG("\nother_ranks_nodes[k]: ");
            for (auto t : other_ranks_nodes) DEBUG(t.first, ".", t.second, " ");
            DEBUG();
          }

          LBANN_ERROR("duplicate data_id: ", other_ranks_nodes[i].first, ".",
                      other_ranks_nodes[i].second, " role: ", m_reader->get_role(), "; m_owner[",other_ranks_nodes[i].first, ".", other_ranks_nodes[i].second,"] = ", m_owner[key]);
        }
        m_owner[key] = k;
      }
    }
  }
  PROFILE("leaving data_store_conduit::exchange_owner_maps\n",
          "my owner map size: ", m_owner.size());
}

void data_store_conduit::exchange_mini_batch_data(size_t current_pos, size_t mb_size) {
  if (is_local_cache()) {
    return;
  }
  double tm1 = get_time();

  if (m_reader->at_new_epoch()) {
    PROFILE("At new epoch; m_cur_epoch: ", m_cur_epoch);
    if (m_cur_epoch > 0) {
      PROFILE(
        "\n",
        "Exchange Data Timing:\n",
        "  exchange_mini_batch_data: ", m_exchange_time, "\n",
        "  exchange sample sizes:    ", m_exchange_sample_sizes_time, "\n",
        "  start sends and rcvs:     ", m_start_snd_rcv_time, "\n",
        "  wait alls:                ", m_wait_all_time, "\n",
        "  unpacking rcvd nodes:     ", m_rebuild_time, "\n\n");

      if (options::get()->get_bool("data_store_min_max_timing")) {
        std::vector<double> send;
        static int count = 5;
        send.reserve(count);
        send.push_back(m_exchange_time);
        send.push_back(m_exchange_sample_sizes_time);
        send.push_back(m_start_snd_rcv_time);
        send.push_back(m_wait_all_time);
        send.push_back(m_rebuild_time);
        if (m_trainer_master) {
          std::vector<double> rcv_max(count);
          std::vector<double> rcv_min(count);
          m_comm->trainer_reduce<double>(send.data(), count, rcv_max.data(), El::mpi::MAX);
          m_comm->trainer_reduce<double>(send.data(), count, rcv_min.data(), El::mpi::MIN);
          PROFILE(
            "Exchange Data MAX Timing:\n",
            "  exchange_mini_batch_data: ", rcv_max[0], "\n",
            "  exchange sample sizes:    ", rcv_max[1], "\n",
            "  start sends and rcvs:     ", rcv_max[2], "\n",
            "  wait alls:                ", rcv_max[3], "\n",
            "  unpacking rcvd nodes:     ", rcv_max[4], "\n\n");
          PROFILE(
            "Exchange Data MIN Timing:\n",
            "  exchange_mini_batch_data: ", rcv_min[0], "\n",
            "  exchange sample sizes:    ", rcv_min[1], "\n",
            "  start sends and rcvs:     ", rcv_min[2], "\n",
            "  wait alls:                ", rcv_min[3], "\n",
            "  unpacking rcvd nodes:     ", rcv_min[4], "\n\n");
        } else {
          m_comm->trainer_reduce<double>(send.data(), count, 0, El::mpi::MAX);
          m_comm->trainer_reduce<double>(send.data(), count, 0, El::mpi::MIN);
        }
      }

      m_exchange_sample_sizes_time = 0.;
      m_start_snd_rcv_time = 0.;
      m_wait_all_time = 0.;
      m_rebuild_time = 0.;
      m_exchange_time = 0.;
    }
    ++m_cur_epoch;
  }

  // when not running in preload mode, exchange owner maps after the 1st epoch
  if (m_reader->at_new_epoch() && !options::get()->get_bool("preload_data_store") && !is_local_cache() && m_cur_epoch == 1) {
    PROFILE("calling exchange_owner_maps");
    exchange_owner_maps();
    /*
     * TODO
    if (m_spill) {
      m_is_spilled = true;
      m_metadata.close();
      save_state();
    }
    */
  }

  if (m_test_dir != "" && m_reader->at_new_epoch() && !is_local_cache() && m_cur_epoch == 1) {
    test_checkpoint(m_test_dir);
  }

  exchange_data_by_sample(current_pos, mb_size);
  m_exchange_time += (get_time() - tm1);
}

void data_store_conduit::flush_debug_file() {
  if (!m_debug) {
    return;
  }
  m_debug->close();
  m_debug->open(m_debug_filename.c_str(), std::ios::app);
}

void data_store_conduit::flush_profile_file() {
  if (!m_profile) {
    return;
  }
  m_profile->close();
  m_profile->open(m_profile_filename.c_str(), std::ios::app);
}

size_t data_store_conduit::get_num_global_indices() const {
  return m_comm->trainer_allreduce<size_t>(m_my_num_indices);
}

void data_store_conduit::test_checkpoint(const std::string &checkpoint_dir) {
  if (m_world_master) {
    std::cerr << "starting data_store_conduit::test_checkpoint for role: "
              << m_reader->get_role() << std::endl;
    print_partial_owner_map(10);
    std::cerr << "\nHere are some private variables before clearing them:\n";
    print_variables();
    std::cerr << "\nCalling write_checkpoint()" << std::endl;
  }
  write_checkpoint(checkpoint_dir);

  // clear or reset private variables
  auto sanity = m_owner;
  m_owner.clear();
  m_sample_sizes.clear();
  m_data.clear();
  m_cur_epoch = -1;

  m_is_setup = false;
  m_preload = false;
  m_explicit_loading = true;
  m_owner_map_mb_size = 0;
  m_compacted_sample_size = 0;
  m_node_sizes_vary = true;

  if (m_world_master) {
    std::cerr << "\nHere are some private variables after clearing them:\n";
    print_variables();
  }

  if (m_world_master) {
    std::cerr << "Cleared the owner map; m_owner.size(): " << m_owner.size()
              << std::endl
              << "Calling load_checkpoint" << std::endl;
  }
  load_checkpoint(checkpoint_dir, nullptr);
  if (m_world_master) {
    std::cerr << "Here is part of the re-loaded owner map; map.size(): " << m_owner.size() << std::endl;
    print_partial_owner_map(10);
    std::cerr << "\nHere are some private variables after reloading:\n";
    print_variables();
  }

  //check that the owner map was correctly loaded
  for (auto t : m_owner) {
    if (sanity.find(t.first) == sanity.end()) {
      LBANN_ERROR("sanity.find(t.first) == sanity.end() for t.first= ", t.first.first, ":", t.first.second);
    } else if (sanity[t.first] != m_owner[t.first]) {
      LBANN_ERROR("sanity[t.first] != m_owner[t.first] for t.first= ", t.first.first, ":", t.first.second, " and m_owner[t.first]= ", m_owner[t.first]);
    }
  }

  m_comm->global_barrier();
}

void data_store_conduit::make_dir_if_it_doesnt_exist(const std::string &dir_name) {
  int node_rank = m_comm->get_rank_in_node();
  if (node_rank == 0) {
    bool exists = file::directory_exists(dir_name);
    if (!exists) {
      if (m_world_master) {
        std::cerr << "data_store_conduit; the directory '" << dir_name << "' doesn't exist; creating it\n";
      }
      file::make_directory(dir_name);
    }
  }
}

void data_store_conduit::setup_spill(const std::string &base_dir) {
  m_spill_dir_base = base_dir;
  m_spill = true;
  m_cur_spill_dir_integer = -1;
  m_num_files_in_cur_spill_dir = m_max_files_per_directory;
  PROFILE("base directory for spilling: ", m_spill_dir_base);

  // create directory structure for spilling data
  make_dir_if_it_doesnt_exist(m_spill_dir_base);
  m_comm->trainer_barrier();
  make_dir_if_it_doesnt_exist(get_conduit_dir());
  PROFILE("base directory for spilling conduit nodes: ", get_conduit_dir());

  // open metadata file; this will contains the file pathnames of spilled
  // conduit nodes
  const std::string fnn = get_metadata_fn();
  m_metadata.open(fnn.c_str());
  if (!m_metadata) {
    LBANN_ERROR("failed to open ", fnn, " for writing");
  }
  PROFILE("will write metadata to file: ", get_metadata_fn());

  //n.b. must do this here, instead of only in spill_conduit_node(),
  //     in case a reader (e.g, validation reader) has no data
  open_next_conduit_spill_directory();
}

void data_store_conduit::write_checkpoint(std::string dir_name) {
  // if we're spilling data, everything has already been written to file
  if (m_is_spilled) {
    return;
  }
  double tm1 = get_time();
  setup_spill(dir_name);

  // cerealize all non-conduit::Node variables
  save_state();

  // save conduit Nodes
  m_metadata << get_conduit_dir() << "\n";
  DEBUG("m_data.size: ", m_data.size());
  for (auto t : m_data) {
    spill_conduit_node(t.second["data"], t.first);
  }
  m_metadata.close();
  PROFILE("time to write checkpoint: ", (get_time() - tm1));
}

void data_store_conduit::save_state() {
  // checkpoint remaining state using cereal
  const std::string fn = get_cereal_fn();
  std::ofstream os(fn);
  if (!os) {
    LBANN_ERROR("failed to open ", fn, " for writing");
  }

  {
  cereal::XMLOutputArchive archive(os);
    archive(CEREAL_NVP(m_cur_epoch),
            CEREAL_NVP(m_is_setup),
            CEREAL_NVP(m_preload),
            CEREAL_NVP(m_explicit_loading),
            CEREAL_NVP(m_owner_map_mb_size),
            CEREAL_NVP(m_compacted_sample_size),
            CEREAL_NVP(m_is_local_cache),
            CEREAL_NVP(m_node_sizes_vary),
            CEREAL_NVP(m_have_sample_sizes),
            CEREAL_NVP(m_owner),
            CEREAL_NVP(m_sample_sizes));
  }
  os.close();
}

void data_store_conduit::load_checkpoint(std::string dir_name, generic_data_reader *reader) {
  double tm1 = get_time();
  PROFILE("starting data_store_conduit::load_checkpoint");

  // Sanity check that checkpoint directories exist
  m_spill_dir_base = dir_name;
  bool exists = file::directory_exists(m_spill_dir_base);
  if (!exists) {
    LBANN_ERROR("cannot load data_store from file, since the specified directory ", dir_name, "doesn't exist");
  }
  const std::string conduit_dir = get_conduit_dir();
  exists = file::directory_exists(conduit_dir);
  if (!exists) {
    LBANN_ERROR("cannot load data_store from file, since the specified directory '", conduit_dir, "' doesn't exist");
  }

  // Read checkpoint for all essential variables except conduit Nodes
  const std::string fn = get_cereal_fn();
  std::ifstream in(fn);
  if (!in) {
    LBANN_ERROR("failed to open ", m_cereal_fn, " for reading");
  }
  cereal::XMLInputArchive iarchive(in);
  iarchive(m_cur_epoch, m_is_setup,
           m_preload, m_explicit_loading,
           m_owner_map_mb_size,
           m_compacted_sample_size, m_is_local_cache,
           m_node_sizes_vary, m_have_sample_sizes,
           m_owner, m_sample_sizes);

  if (reader != nullptr) {
    m_reader = reader;
    m_comm = m_reader->get_comm();
    m_shuffled_indices = &(m_reader->get_shuffled_indices());
    m_world_master = m_comm->am_world_master();
    m_trainer_master = m_comm->am_trainer_master();
    m_rank_in_trainer = m_comm->get_rank_in_trainer();
    m_rank_in_world = m_comm->get_rank_in_world();
    m_np_in_trainer = m_comm->get_procs_per_trainer();
  }

  // Open metadata filename; this is in index re, checkpointed conduit filenames
  const std::string metadata_fn = get_metadata_fn();
  std::ifstream metadata(metadata_fn);
  if (!metadata) {
    LBANN_ERROR("failed to open ", metadata_fn, " for reading");
  }

  // Error check that the conduit base directory name is correct
  std::string base_dir;
  getline(metadata, base_dir);
  if (conduit_dir != base_dir) {
    LBANN_ERROR("conduit_dir != base_dir (", conduit_dir, ", ", base_dir);
  }

  // Load conduit Nodes
  std::string tmp;
  int sample_id;
  while (metadata >> tmp >> sample_id) {
    if (tmp.size() > 2) {
      const std::string fn2 = base_dir + "/" + tmp;
      conduit::Node nd;
      nd.load(fn2);
      build_node_for_sending(nd, m_data[sample_id]);
    }
  }
  metadata.close();

  m_was_loaded_from_file = true;
  PROFILE("time to load checkpoint: ", (get_time() - tm1));
}

void data_store_conduit::print_variables() {
  if (!m_world_master) {
    return;
  }
  std::cerr << "m_cur_epoch: " << m_cur_epoch << std::endl
            << "m_is_setup: " << m_is_setup << std::endl
            << "m_preload: " << m_preload << std::endl
            << "m_explicit_loading: " << m_explicit_loading << std::endl
            << "m_owner_map_mb_size: " << m_owner_map_mb_size << std::endl
            << "m_compacted_sample_size: " << m_compacted_sample_size << std::endl
            << "m_node_sizes_vary: " << m_node_sizes_vary << std::endl;
}

std::string data_store_conduit::get_conduit_dir() const {
  return m_spill_dir_base + "/conduit_" + m_reader->get_role() + "_" + std::to_string(m_rank_in_world);
}

std::string data_store_conduit::get_cereal_fn() const {
  return m_spill_dir_base + '/' + m_cereal_fn + "_" + m_reader->get_role() + "_" + std::to_string(m_rank_in_world) + ".xml";
}

std::string data_store_conduit::get_metadata_fn() const {
  return m_spill_dir_base + "/metadata_" + m_reader->get_role() + "_" + std::to_string(m_rank_in_world);
}

void data_store_conduit::open_next_conduit_spill_directory() {
  if (m_num_files_in_cur_spill_dir != m_max_files_per_directory) {
    return;
  }
  m_num_files_in_cur_spill_dir = 0;
  m_cur_spill_dir_integer += 1;
  m_cur_spill_dir = get_conduit_dir() + "/" + to_string(m_cur_spill_dir_integer);
  DEBUG("calling file::directory_exists(", m_cur_spill_dir, ")");
  bool exists = file::directory_exists(m_cur_spill_dir);
  DEBUG("exists? ", exists);
  if (!exists) {
    file::make_directory(m_cur_spill_dir);
  }
}

void data_store_conduit::spill_conduit_node(const conduit::Node &node, int data_id) {
  if (!m_metadata.is_open()) {
    LBANN_ERROR("metadata file is not open");
  }

  std::lock_guard<std::mutex> lock(m_mutex);
  if (m_num_files_in_cur_spill_dir == m_max_files_per_directory) {
    open_next_conduit_spill_directory();
  }

  const std::string fn = m_cur_spill_dir + "/" + std::to_string(data_id);
  node.save(fn);
  m_metadata <<  m_cur_spill_dir_integer << "/" << data_id << " " << data_id << std::endl;
  m_spilled_nodes[data_id] = m_cur_spill_dir_integer;
  ++m_num_files_in_cur_spill_dir;
}

void data_store_conduit::load_spilled_conduit_nodes() {
  m_data.clear();

  for (const auto &v : m_indices_to_send) {
    for (const auto &id : v) {
      std::unordered_map<int, int>::const_iterator it = m_spilled_nodes.find(id);
      if (it == m_spilled_nodes.end()) {
        LBANN_ERROR("it == m_spilled_nodes.end() for sample_id: ", id, "; m_spilled_nodes.size: ", m_spilled_nodes.size());
      }
      const std::string fn = get_conduit_dir() + "/" + std::to_string(it->second) + "/" + std::to_string(id);
      //PROFILE("loading conduit file: ", fn);
      conduit::Node node;
      node.load(fn);
      build_node_for_sending(node, m_data[id]);
    }
  }
}

void data_store_conduit::open_informational_files() {
  options *opts = options::get();
  if (m_comm == nullptr) {
    LBANN_ERROR("m_comm == nullptr");
  }

  // optionally, each <rank, reader_role> pair opens a debug file
  if (opts->get_bool("data_store_debug") && !m_debug && m_reader != nullptr) {
    m_debug_filename = m_debug_filename_base + "_" + m_reader->get_role() + "." + std::to_string(m_comm->get_rank_in_world()) + ".txt";
    m_debug = new std::ofstream(m_debug_filename.c_str());
    if (!m_debug) {
      LBANN_ERROR("failed to open ", m_debug_filename, " for writing");
    }
  }

  // optionally, <P_0, reader_role> pair opens a file for writing
  if (opts->get_bool("data_store_profile") && m_world_master && !m_profile && m_reader != nullptr) {
    m_profile_filename = m_profile_filename_base + "_" + m_reader->get_role() + ".txt";
    m_profile = new std::ofstream(m_profile_filename.c_str());
    if (!m_profile) {
      LBANN_ERROR("failed to open ", m_profile_filename, " for writing");
    }
  }
}

void data_store_conduit::print_partial_owner_map(int n) {
   std::cerr << "\nHere is part of the owner map; m_owner.size(): " << m_owner.size() << std::endl;
   std::map<std::pair<size_t,size_t>, int> m;
  for (auto t : m_owner) {
    m[t.first] = t.second;
  }
  int j = 0;
  for (auto t : m) {
    std::cerr << "  sample_id: " << t.first.first << ":" << t.first.second << " owner: " << t.second << std::endl;
    if (j++ >= 10) break;
  }
}

}  // namespace lbann<|MERGE_RESOLUTION|>--- conflicted
+++ resolved
@@ -299,17 +299,6 @@
   if (m_node_sizes_vary) {
     return;
   }
-<<<<<<< HEAD
-  std::lock_guard<std::mutex> lock(m_mutex_2);
-  if (m_compacted_sample_size == 0) {
-    m_compacted_sample_size = nd.total_bytes_compact();
-    PROFILE("num bytes for nodes to be transmitted: ", nd.total_bytes_compact(), " per node");
-  } else if (m_compacted_sample_size != nd.total_bytes_compact() && !m_node_sizes_vary) {
-    LBANN_ERROR("Conduit node being added data_id: ", data_id,
-                " is not the same size as existing nodes in the data_store ",
-                m_compacted_sample_size, " != ", nd.total_bytes_compact(),
-                " role: ", m_reader->get_role());
-=======
   {
     std::lock_guard<std::mutex> lock(m_mutex_2);
     if (m_compacted_sample_size == 0) {
@@ -321,7 +310,6 @@
                   m_compacted_sample_size, " != ", nd.total_bytes_compact(),
                   " role: ", m_reader->get_role());
     }
->>>>>>> 201acf30
   }
   if (!nd.is_contiguous()) {
     LBANN_ERROR("m_data[",  data_id, "] does not have a contiguous layout");
