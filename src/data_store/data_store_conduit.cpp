--- conflicted
+++ resolved
@@ -1264,8 +1264,6 @@
   return n;
 }
 
-<<<<<<< HEAD
-=======
 void data_store_conduit::test_checkpoint(const std::string &checkpoint_dir) {
   if (m_world_master) {
     std::cout << "starting data_store_conduit::test_checkpoint\n"
@@ -1488,6 +1486,5 @@
 std::string data_store_conduit::get_cereal_fn(const std::string& dir_name) const {
   return dir_name + '/' + m_cereal_fn + "_" + std::to_string(m_rank_in_world); 
 }
->>>>>>> d13dc3a8
 
 }  // namespace lbann