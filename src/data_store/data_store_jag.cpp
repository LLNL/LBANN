////////////////////////////////////////////////////////////////////////////////
// Copyright (c) 2014-2016, Lawrence Livermore National Security, LLC.
// Produced at the Lawrence Livermore National Laboratory.
// Written by the LBANN Research Team (B. Van Essen, et al.) listed in
// the CONTRIBUTORS file. <lbann-dev@llnl.gov>
//
// LLNL-CODE-697807.
// All rights reserved.
//
// This file is part of LBANN: Livermore Big Artificial Neural Network
// Toolkit. For details, see http://software.llnl.gov/LBANN or
// https://github.com/LLNL/LBANN.
//
// Licensed under the Apache License, Version 2.0 (the "Licensee"); you
// may not use this file except in compliance with the License.  You may
// obtain a copy of the License at:
//
// http://www.apache.org/licenses/LICENSE-2.0
//
// Unless required by applicable law or agreed to in writing, software
// distributed under the License is distributed on an "AS IS" BASIS,
// WITHOUT WARRANTIES OR CONDITIONS OF ANY KIND, either express or
// implied. See the License for the specific language governing
// permissions and limitations under the license.
//
////////////////////////////////////////////////////////////////////////////////

#include "lbann/data_store/data_store_jag.hpp"

#ifdef LBANN_HAS_CONDUIT

#include "lbann/data_readers/data_reader_jag_conduit.hpp"
#include "lbann/utils/exception.hpp"
#include "lbann/utils/options.hpp"
#include "lbann/utils/timer.hpp"
#include <unordered_set>

namespace lbann {

data_store_jag::data_store_jag(
  generic_data_reader *reader) :
  generic_data_store(reader),
  m_preload(false),
  m_owner_map_mb_size(0),
  m_super_node(false),
  m_super_node_overhead(0),
  m_compacted_sample_size(0) {

  set_name("data_store_jag");
  m_super_node = options::get()->get_bool("super_node");

  data_reader_jag_conduit *jag_reader = dynamic_cast<data_reader_jag_conduit*>(m_reader);
  if (jag_reader == nullptr) {
    LBANN_ERROR(" dynamic_cast<data_reader_jag_conduit*>(m_reader) failed");
  }

}

data_store_jag::~data_store_jag() {}

data_store_jag::data_store_jag(const data_store_jag& rhs)
  : generic_data_store(rhs) {
  copy_members(rhs);
}

data_store_jag::data_store_jag(const data_store_jag& rhs, const std::vector<int>& ds_sample_move_list)
  : generic_data_store(rhs, ds_sample_move_list) {
  copy_members(rhs, ds_sample_move_list);
}

data_store_jag& data_store_jag::operator=(const data_store_jag& rhs) {
  // check for self-assignment
  if (this == &rhs) {
    return (*this);
  }
  generic_data_store::operator=(rhs);

  copy_members(rhs);

  return (*this);
}

void data_store_jag::copy_members(const data_store_jag& rhs, const std::vector<int>& ds_sample_move_list) {
  m_preload = rhs.m_preload;
  m_owner_map_mb_size = rhs.m_owner_map_mb_size;
  m_super_node = rhs.m_super_node;
  m_super_node_overhead = rhs.m_super_node;
  m_compacted_sample_size = rhs.m_compacted_sample_size;
  m_name = rhs.m_name;

  if(ds_sample_move_list.size() == 0) {
    m_data = rhs.m_data;
  }else {
    /// Move indices on the list from the data and owner maps in the RHS data store to the new data store
    for(auto&& i : ds_sample_move_list) {
      if(rhs.m_data.find(i) != rhs.m_data.end()){
        conduit::Node node = rhs.m_data[i]["data"];
        rhs.m_data.erase(i);
        /// Repack the nodes because they don't seem to copy correctly
        build_node_for_sending(node, m_data[i]);
      }
    }
  }
}

void data_store_jag::setup(int mini_batch_size) {
  generic_data_store::setup(mini_batch_size);

  if (m_is_setup) {
    LBANN_ERROR("data_store_jag::setup was called previously. Note that this is called from lbann_library::build_model_from_prototext, so this may not be an error. Please consult with Brian Van Essen and Dave Hysom is you think multiple calls to data_reader::set_mini_batch_size are permissible");
  }

  if (m_master) {
    if (m_super_node) {
      std::cout << "data store mode: exchange_data via super nodes\n";
    } else {
      std::cout << "data store mode: exchange_data via individual samples\n";
    }
  }

  double tm1 = get_time();
  if (m_master && !m_preload) {
    std::cout << "starting data_store_jag::setup() for role: " << m_reader->get_role() << "\n";
  }

  if (!m_preload) {
    // generic_data_store::setup(mini_batch_size);
    build_owner_map(mini_batch_size);
  }else {
    m_owner_map_mb_size = mini_batch_size;
  }

  m_is_setup = true;

  if (m_master && !m_preload) {
    std::cout << "TIME for data_store_jag setup: " << get_time() - tm1 << "\n";
  }
}

void data_store_jag::setup_data_store_buffers() {
  // allocate buffers that are used in exchange_data()
  m_send_buffer.resize(m_np);
  m_send_buffer_2.resize(m_np);
  m_send_requests.resize(m_np);
  m_recv_requests.resize(m_np);
  m_outgoing_msg_sizes.resize(m_np);
  m_incoming_msg_sizes.resize(m_np);
  m_recv_buffer.resize(m_np);
  m_reconstituted.resize(m_np);
}

// Note: conduit has a very nice interface for communicating nodes
//       in blocking scenarios. Unf, for non-blocking we need to
//       handle things ourselves. TODO: possibly modify conduit to
//       handle non-blocking comms
void data_store_jag::exchange_data_by_super_node(size_t current_pos, size_t mb_size) {

  if (! m_is_setup) {
    LBANN_ERROR("setup(mb_size) has not been called");
  }

  if (m_n == 0) {
    setup_data_store_buffers();
  }

  //========================================================================
  //part 1: construct the super_nodes

  build_indices_i_will_send(current_pos, mb_size);
  build_indices_i_will_recv(current_pos, mb_size);

  // construct a super node for each processor; the super node
  // contains all samples this proc owns that other procs need
  for (int p=0; p<m_np; p++) {
    m_send_buffer[p].reset();
    for (auto idx : m_indices_to_send[p]) {
      m_send_buffer[p].update_external(m_data[idx]);
    }
    build_node_for_sending(m_send_buffer[p], m_send_buffer_2[p]);
  }

  //========================================================================
  //part 1.5: exchange super_node sizes

  for (int p=0; p<m_np; p++) {
    m_outgoing_msg_sizes[p] = m_send_buffer_2[p].total_bytes_compact();
    El::byte *s = reinterpret_cast<El::byte*>(&m_outgoing_msg_sizes[p]);
    m_comm->nb_send<El::byte>(s, sizeof(int), m_comm->get_trainer_rank(), p, m_send_requests[p]);
  }

  for (int p=0; p<m_np; p++) {
    El::byte *s = reinterpret_cast<El::byte*>(&m_incoming_msg_sizes[p]);
    m_comm->nb_recv<El::byte>(s, sizeof(int), m_comm->get_trainer_rank(), p, m_recv_requests[p]);
  }
  m_comm->wait_all<El::byte>(m_send_requests);
  m_comm->wait_all<El::byte>(m_recv_requests);

  //========================================================================
  //part 2: exchange the actual data

  // start sends for outgoing data
  for (int p=0; p<m_np; p++) {
    const El::byte *s = reinterpret_cast<El::byte*>(m_send_buffer_2[p].data_ptr());
    m_comm->nb_send<El::byte>(s, m_outgoing_msg_sizes[p], m_comm->get_trainer_rank(), p, m_send_requests[p]);
  }

  // start recvs for incoming data
  for (int p=0; p<m_np; p++) {
    m_recv_buffer[p].set(conduit::DataType::uint8(m_incoming_msg_sizes[p]));
    m_comm->nb_recv<El::byte>((El::byte*)m_recv_buffer[p].data_ptr(), m_incoming_msg_sizes[p], m_comm->get_trainer_rank(), p, m_recv_requests[p]);
  }

  // wait for all msgs to complete
  m_comm->wait_all<El::byte>(m_send_requests);
  m_comm->wait_all<El::byte>(m_recv_requests);

  //========================================================================
  //part 3: construct the Nodes needed by me for the current minibatch

  m_minibatch_data.clear();
  for (int p=0; p<m_np; p++) {
    conduit::uint8 *n_buff_ptr = (conduit::uint8*)m_recv_buffer[p].data_ptr();
    conduit::Node n_msg;
    n_msg["schema_len"].set_external((conduit::int64*)n_buff_ptr);
    n_buff_ptr +=8;
    n_msg["schema"].set_external_char8_str((char*)(n_buff_ptr));
    conduit::Schema rcv_schema;
    conduit::Generator gen(n_msg["schema"].as_char8_str());
    gen.walk(rcv_schema);
    n_buff_ptr += n_msg["schema"].total_bytes_compact();
    n_msg["data"].set_external(rcv_schema,n_buff_ptr);
    m_reconstituted[p].reset();

    // I'm unsure what happens here: m_reconstituted is persistent, but
    // we're updating from n_msg, which is transitory. Best guess,
    // when n_msg goes out of scope a deep copy is made. Possibly
    // there's room for optimization here.
    m_reconstituted[p].update_external(n_msg["data"]);
    const std::vector<std::string> &names = m_reconstituted[p].child_names();

    for (auto &t : names) {
      m_minibatch_data[atoi(t.c_str())][t].update_external(m_reconstituted[p][t]);
    }
  }
}

void data_store_jag::set_preloaded_conduit_node(int data_id, conduit::Node &node) {
  // note: at this point m_data[data_id] = node
  // note: if running in super_node mode, nothing to do
  if (!m_super_node) {
    conduit::Node n2 = node;
    build_node_for_sending(n2, m_data[data_id]);
    error_check_compacted_node(m_data[data_id], data_id);
  }
}

void data_store_jag::error_check_compacted_node(const conduit::Node &nd, int data_id) {
  if(m_compacted_sample_size == 0) {
    m_compacted_sample_size = nd.total_bytes_compact();
  } else if(m_compacted_sample_size != nd.total_bytes_compact()) {
    LBANN_ERROR("Conduit node being added data_id: " + std::to_string(data_id)
                + " is not the same size as existing nodes in the data_store "
                + std::to_string(m_compacted_sample_size) + " != "
                + std::to_string(nd.total_bytes_compact()));
  }
  if(!nd.is_contiguous()) {
    LBANN_ERROR("m_data[" + std::to_string(data_id) + "] does not have a contiguous layout");
  }
  if(nd.data_ptr() == nullptr) {
    LBANN_ERROR("m_data[" + std::to_string(data_id) + "] does not have a valid data pointer");
  }
  if(nd.contiguous_data_ptr() == nullptr) {
    LBANN_ERROR("m_data[" + std::to_string(data_id) + "] does not have a valid contiguous data pointer");
  }
}


void data_store_jag::set_conduit_node(int data_id, conduit::Node &node) {
  if (m_data.find(data_id) != m_data.end()) {
    LBANN_ERROR("duplicate data_id: " + std::to_string(data_id) + " in data_store_jag::set_conduit_node");
  }

  if (m_owner[data_id] != m_rank) {
    std::stringstream s;
    s << "set_conduit_node error for data id: "<<data_id<< " m_owner: " << m_owner[data_id] << " me: " << m_rank << "; data reader role: " << m_reader->get_role() << "\n";
    LBANN_ERROR(s.str());
  }

  if (! m_super_node) {
    build_node_for_sending(node, m_data[data_id]);
    error_check_compacted_node(m_data[data_id], data_id);
  }

  else {
    m_data[data_id] = node;
    // @TODO would like to do: m_data[data_id].set_external(node); but since
    // (as of now) 'node' is a local variable in a data_reader+jag_conduit,
    // we need to do a deep copy. If the data_store furnishes a node to the
    // data_reader during the first epoch, this copy can be avoided
  }
}

const conduit::Node & data_store_jag::get_conduit_node(int data_id) const {
  /**
   * dah: commenting this out since it gives a false positive for test
   *      case with unshuffled indices. Since we currently send samples
   *      to ourselves, they should be in m_minibatch_data. The following
   *      block is only useful if, at some future time, we do not send
   *      indices to ourself
  std::unordered_map<int, conduit::Node>::const_iterator t = m_data.find(data_id);
  if (t != m_data.end()) {
    if(m_super_node) {
      return t->second;
    } else {
      return t->second["data"];
    }
  }
  */

  std::unordered_map<int, conduit::Node>::const_iterator t2 = m_minibatch_data.find(data_id);
  if (t2 == m_minibatch_data.end()) {
<<<<<<< HEAD
    const sgd_execution_context& c = static_cast<const sgd_execution_context&>(m_model->get_execution_context());
    LBANN_ERROR("failed to find data_id: " + std::to_string(data_id) + " in m_minibatch_data; m_minibatch_data.size: " + std::to_string(m_minibatch_data.size()) + "; epoch:"  + std::to_string(c.get_epoch()));
=======
    LBANN_ERROR("failed to find data_id: " + std::to_string(data_id) + " in m_minibatch_data; m_minibatch_data.size: " + std::to_string(m_minibatch_data.size()));
>>>>>>> b28f7b7c
  }

  return t2->second;
}

// code in the following method is a modification of code from
// conduit/src/libs/relay/conduit_relay_mpi.cpp
void data_store_jag::build_node_for_sending(const conduit::Node &node_in, conduit::Node &node_out) {
  node_out.reset();
  conduit::Schema s_data_compact;
  if( node_in.is_compact() && node_in.is_contiguous()) {
    s_data_compact = node_in.schema();
  } else {
    node_in.schema().compact_to(s_data_compact);
  }

  std::string snd_schema_json = s_data_compact.to_json();

  conduit::Schema s_msg;
  s_msg["schema_len"].set(conduit::DataType::int64());
  s_msg["schema"].set(conduit::DataType::char8_str(snd_schema_json.size()+1));
  s_msg["data"].set(s_data_compact);

  conduit::Schema s_msg_compact;
  s_msg.compact_to(s_msg_compact);
  node_out.reset();
  node_out.set(s_msg_compact);
  node_out["schema"].set(snd_schema_json);
  node_out["data"].update(node_in);

  if(!node_out.is_contiguous()) {
    LBANN_ERROR("node_out does not have a contiguous layout");
  }
  if(node_out.data_ptr() == nullptr) {
    LBANN_ERROR("node_out does not have a valid data pointer");
  }
  if(node_out.contiguous_data_ptr() == nullptr) {
    LBANN_ERROR("node_out does not have a valid contiguous data pointer");
  }
}

void data_store_jag::exchange_data_by_sample(size_t current_pos, size_t mb_size) {
  if (! m_is_setup) {
    LBANN_ERROR("setup(mb_size) has not been called");
  }

  int num_send_req = build_indices_i_will_send(current_pos, mb_size);
  int num_recv_req = build_indices_i_will_recv(current_pos, mb_size);

  m_send_requests.resize(num_send_req);
  m_recv_requests.resize(num_recv_req);
  m_recv_buffer.resize(num_recv_req);
  m_recv_data_ids.resize(num_recv_req);

  //========================================================================
  //part 2: exchange the actual data

  // start sends for outgoing data
  size_t ss = 0;
  for (int p=0; p<m_np; p++) {
    const std::unordered_set<int> &indices = m_indices_to_send[p];
    for (auto index : indices) {
      if (m_data.find(index) == m_data.end()) {
        LBANN_ERROR("failed to find data_id: " + std::to_string(index) + " to be sent to " + std::to_string(p) + " in m_data");
      }
      const conduit::Node& n = m_data[index];
      const El::byte *s = reinterpret_cast<const El::byte*>(n.data_ptr());
      if(!n.is_contiguous()) {
        LBANN_ERROR("data_id: " + std::to_string(index) + " does not have a contiguous layout");
      }
      if(n.data_ptr() == nullptr) {
        LBANN_ERROR("data_id: " + std::to_string(index) + " does not have a valid data pointer");
      }
      if(n.contiguous_data_ptr() == nullptr) {
        LBANN_ERROR("data_id: " + std::to_string(index) + " does not have a valid contiguous data pointer");
      }
      m_comm->nb_tagged_send(s, m_compacted_sample_size, p, index, m_send_requests[ss++], m_comm->get_trainer_comm());
    }
  }

  // sanity checks
  if (ss != m_send_requests.size()) {
    LBANN_ERROR("ss != m_send_requests.size; ss: " + std::to_string(ss) + " m_send_requests.size: " + std::to_string(m_send_requests.size()));
  }

  // start recvs for incoming data
  ss = 0;
  for (int p=0; p<m_np; p++) {
    const std::unordered_set<int> &indices = m_indices_to_recv[p];
    for (auto index : indices) {
      m_recv_buffer[ss].set(conduit::DataType::uint8(m_compacted_sample_size));
      El::byte *r = reinterpret_cast<El::byte*>(m_recv_buffer[ss].data_ptr());
      m_comm->nb_tagged_recv<El::byte>(r, m_compacted_sample_size, p, index, m_recv_requests[ss], m_comm->get_trainer_comm());
      m_recv_data_ids[ss] = index;
      ++ss;
    }
  }

  // sanity checks
  if (ss != m_recv_buffer.size()) {
    LBANN_ERROR("ss != m_recv_buffer.size; ss: " + std::to_string(ss) + " m_recv_buffer.size: " + std::to_string(m_recv_buffer.size()));
  }
  if (m_recv_requests.size() != m_recv_buffer.size()) {
    LBANN_ERROR("m_recv_requests.size != m_recv_buffer.size; m_recv_requests: " + std::to_string(m_recv_requests.size()) + " m_recv_buffer.size: " + std::to_string(m_recv_buffer.size()));
  }

  // wait for all msgs to complete
  m_comm->wait_all(m_send_requests);
  m_comm->wait_all(m_recv_requests);

  //========================================================================
  //part 3: construct the Nodes needed by me for the current minibatch

  conduit::Node nd;
  m_minibatch_data.clear();
  for (size_t j=0; j < m_recv_buffer.size(); j++) {
    conduit::uint8 *n_buff_ptr = (conduit::uint8*)m_recv_buffer[j].data_ptr();
    conduit::Node n_msg;
    n_msg["schema_len"].set_external((conduit::int64*)n_buff_ptr);
    n_buff_ptr +=8;
    n_msg["schema"].set_external_char8_str((char*)(n_buff_ptr));
    conduit::Schema rcv_schema;
    conduit::Generator gen(n_msg["schema"].as_char8_str());
    gen.walk(rcv_schema);
    n_buff_ptr += n_msg["schema"].total_bytes_compact();
    n_msg["data"].set_external(rcv_schema,n_buff_ptr);

    int data_id = m_recv_data_ids[j];
    m_minibatch_data[data_id].set_external(n_msg["data"]);
  }
}

int data_store_jag::build_indices_i_will_recv(int current_pos, int mb_size) {
  m_indices_to_recv.clear();
  m_indices_to_recv.resize(m_np);
  int k = 0;
  for (int i=current_pos; i< current_pos + mb_size; ++i) {
    auto index = (*m_shuffled_indices)[i];
    if ((i % m_owner_map_mb_size) % m_np == m_rank) {
      int owner = m_owner[index];
      m_indices_to_recv[owner].insert(index);
      k++;
    }
  }
  return k;
}

int data_store_jag::build_indices_i_will_send(int current_pos, int mb_size) {
  m_indices_to_send.clear();
  m_indices_to_send.resize(m_np);
  int k = 0;
  for (int i = current_pos; i < current_pos + mb_size; i++) {
    auto index = (*m_shuffled_indices)[i];
    /// If this rank owns the index send it to the (i%m_np)'th rank
    if (m_data.find(index) != m_data.end()) {
      m_indices_to_send[(i % m_owner_map_mb_size) % m_np].insert(index);

      // Sanity check
      if (m_owner[index] != m_rank) {
        std::stringstream s;
        s << "error for i: "<<i<<" index: "<<index<< " m_owner: " << m_owner[index] << " me: " << m_rank;
        LBANN_ERROR(s.str());
      }
      k++;
    }
  }
  return k;
}

void data_store_jag::build_preloaded_owner_map(const std::vector<int>& per_rank_list_sizes) {
  m_owner.clear();
  int owning_rank = 0;
  size_t per_rank_list_range_start = 0;
  for (size_t i = 0; i < m_shuffled_indices->size(); i++) {
    const auto per_rank_list_size = per_rank_list_sizes[owning_rank];
    if(i == (per_rank_list_range_start + per_rank_list_size)) {
      ++owning_rank;
      per_rank_list_range_start += per_rank_list_size;
    }
    m_owner[i] = owning_rank;
  }
}

void data_store_jag::build_owner_map(int mini_batch_size) {
  if (m_master) std::cout << "starting data_store_jag::build_owner_map for role: " << m_reader->get_role() << " with mini_batch_size: " << mini_batch_size << "\n";
  if (mini_batch_size == 0) {
    LBANN_ERROR("mini_batch_size == 0; can't build owner_map");
  }
  m_owner.clear();
  m_owner_map_mb_size = mini_batch_size;
  for (size_t i = 0; i < m_shuffled_indices->size(); i++) {
    auto index = (*m_shuffled_indices)[i];
    /// To compute the owner index first find its position inside of
    /// the mini-batch (mod mini-batch size) and then find how it is
    /// striped across the ranks in the trainer
    m_owner[index] = (i % m_owner_map_mb_size) % m_np;
  }
}

void data_store_jag::compute_super_node_overhead() {
  if (m_super_node_overhead != 0) {
    return;
  }
  if (m_data.size() < 2) {
    LBANN_ERROR("m_data must contain at least two sample nodes");
  }
  conduit::Node n2;
  conduit::Node n3;
  int first = 0;
  for (auto &t : m_data) {
    n2.update_external(t.second);
    build_node_for_sending(n2, n3);
    if (first == 0) {
      first = n3.total_bytes_compact();
    } else {
      m_super_node_overhead = 2*first - n3.total_bytes_compact();
      m_compacted_sample_size = first - m_super_node_overhead;
      if (m_master) {
        std::cout << "m_super_node_overhead: " << m_super_node_overhead
                  << " m_compacted_sample_size: " << m_compacted_sample_size << "\n";
      }
      return;
    }
  }
}

const conduit::Node & data_store_jag::get_random_node() const {
std::cout << "\nstarting data_store_jag::get_random_node()\n";
  size_t sz = m_data.size();

  // Deal with edge case
  if (sz == 0) {
    LBANN_ERROR("can't return random node since we have no data (set_conduit_node has never been called)");
  }

  int offset = random() % sz;
  auto it = std::next(m_data.begin(), offset);
  return it->second;
}

const conduit::Node & data_store_jag::get_random_node(const std::string &field) const {
  auto node = get_random_node();
  //return node;
  return node[field];
}

conduit::Node & data_store_jag::get_empty_node(int data_id) {
  if (m_data.find(data_id) != m_data.end()) {
    LBANN_ERROR("we already have a node with data_id= " + std::to_string(data_id));
  }
  return m_data[data_id];
}

void data_store_jag::purge_unused_samples(const std::vector<int>& indices) {
  /// Remove unused indices from the data and owner maps
  for(auto&& i : indices) {
    if(m_data.find(i) != m_data.end()){
      m_data.erase(i);
    }
    if(m_owner.find(i) != m_owner.end()) {
      m_owner.erase(i);
    }
  }
}

void data_store_jag::compact_nodes() {
  for(auto&& j : *m_shuffled_indices) {
    if(m_data.find(j) != m_data.end()){
      if(!m_data[j].is_contiguous()) {
        /// Repack the nodes because they don't seem to copy correctly
        conduit::Node node = m_data[j]["data"];
        m_data.erase(j);
        build_node_for_sending(node, m_data[j]);
      }
    }
  }
}

void data_store_jag::check_mem_capacity(lbann_comm *comm, const std::string sample_list_file, size_t stride, size_t offset) {
  if (comm->am_world_master()) {
    // note: we only estimate memory required by the data reader/store

    // get avaliable memory
    std::ifstream in("/proc/meminfo");
    std::string line;
    std::string units;
    double a_mem = 0;
    while (getline(in, line)) {
      if (line.find("MemAvailable:")) {
        std::stringstream s3(line);
        s3 >> line >> a_mem >> units;
        if (units != "kB") {
          LBANN_ERROR("units is " + units + " but we only know how to handle kB; please contact Dave Hysom");
        }
        break;
      }
    }
    in.close();
    if (a_mem == 0) {
      LBANN_ERROR("failed to find MemAvailable field in /proc/meminfo");
    }

    // a lot of the following is cut-n-paste from the sample list class;
    // would like to use the sample list class directly, but this
    // is quicker than figuring out how to modify the sample_list.
    // Actually there are at least three calls, starting from 
    // data_reader_jag_conduit, before getting to the code that
    // loads the sample list file names

    // get list of conduit files that I own, and compute my num_samples
    std::ifstream istr(sample_list_file);
    if (!istr.good()) {
      LBANN_ERROR("failed to open " + sample_list_file + " for reading");
    }

    std::string base_dir;
    std::getline(istr, line);  //exclusiveness; discard

    std::getline(istr, line);
    std::stringstream s5(line);
    int included_samples;
    int excluded_samples;
    size_t num_files;
    s5 >> included_samples >> excluded_samples >> num_files;

    std::getline(istr, base_dir); // base dir; discard

    const std::string whitespaces(" \t\f\v\n\r");
    size_t cnt_files = 0u;
    int my_sample_count = 0;

    conduit::Node useme;
    bool got_one = false;

    // loop over conduit filenames
    while (std::getline(istr, line)) {
      const size_t end_of_str = line.find_last_not_of(whitespaces);
      if (end_of_str == std::string::npos) { // empty line
        continue;
      }
      if (cnt_files++ >= num_files) {
        break;
      }
      if ((cnt_files-1)%stride != offset) {
        continue;
      }
      std::stringstream sstr(line.substr(0, end_of_str + 1)); // clear trailing spaces for accurate parsing
      std::string filename;
      sstr >> filename >> included_samples >> excluded_samples;
      my_sample_count += included_samples;

      // attempt to load a JAG sample
      if (!got_one) {
        hid_t hdf5_file_hnd;
        try {
          hdf5_file_hnd = conduit::relay::io::hdf5_open_file_for_read(base_dir + '/' + filename);
        } catch (conduit::Error const& e) {
          LBANN_ERROR(" failed to open " + base_dir + '/' + filename + " for reading");
        }
        std::vector<std::string> sample_names;
        try {
          conduit::relay::io::hdf5_group_list_child_names(hdf5_file_hnd, "/", sample_names);
        } catch (conduit::Error const& e) {
          LBANN_ERROR("hdf5_group_list_child_names() failed");
        }

        for (auto t : sample_names) {
          std::string key = "/" + t + "/performance/success";
          try {
            conduit::relay::io::hdf5_read(hdf5_file_hnd, key, useme);
          } catch (conduit::Error const& e) {
            LBANN_ERROR("failed to read success flag for " + key);
          }
          if (useme.to_int64() == 1) {
            got_one = true;
            try {
              key = "/" + t;
              conduit::relay::io::hdf5_read(hdf5_file_hnd, key, useme);
            } catch (conduit::Error const& e) {
              LBANN_ERROR("failed to load JAG sample: " + key);
            }
            break;
          }
        } // end: for (auto t : sample_names)

        conduit::relay::io::hdf5_close_file(hdf5_file_hnd);
      } // end: attempt to load a JAG sample
    } // end: loop over conduit filenames
    istr.close();
    // end: get list of conduit files that I own, and compute my num_samples

    if (! got_one) {
      LBANN_ERROR("failed to find any successful JAG samples");
    }

    // compute memory for the compacted nodes this processor owns
    double bytes_per_sample = useme.total_bytes_compact() / 1024;
    double  procs_per_node = comm->get_procs_per_node();
    double mem_this_proc = bytes_per_sample * my_sample_count;
    double mem_this_node = mem_this_proc * procs_per_node;

    std::cout 
      << "\n"
      << "==============================================================\n"
      << "Estimated memory requirements for JAG samples:\n"
      << "Memory for one sample:             " <<  bytes_per_sample << " kB\n"
      << "Total mem for a single rank:       " << mem_this_proc << " kB\n"
      << "Samples per proc:                  " << my_sample_count << "\n"
      << "Procs per node:                    " << procs_per_node << "\n"
      << "Total mem for all ranks on a node: " << mem_this_node << " kB\n"
      << "Available memory: " << a_mem << " kB (RAM only; not virtual)\n";
    if (mem_this_node > static_cast<double>(a_mem)) {
      std::cout << "\nYOU DO NOT HAVE ENOUGH MEMORY\n"
        << "==============================================================\n\n";
      LBANN_ERROR("insufficient memory to load data\n");
    } else {
      double m = 100 * mem_this_node / a_mem; 
      std::cout << "Estimate that data will consume at least " << m << " % of memory\n"
        << "==============================================================\n\n";
    }
  }

  comm->trainer_barrier();
}

}  // namespace lbann

#endif //#ifdef LBANN_HAS_CONDUIT<|MERGE_RESOLUTION|>--- conflicted
+++ resolved
@@ -319,12 +319,7 @@
 
   std::unordered_map<int, conduit::Node>::const_iterator t2 = m_minibatch_data.find(data_id);
   if (t2 == m_minibatch_data.end()) {
-<<<<<<< HEAD
-    const sgd_execution_context& c = static_cast<const sgd_execution_context&>(m_model->get_execution_context());
-    LBANN_ERROR("failed to find data_id: " + std::to_string(data_id) + " in m_minibatch_data; m_minibatch_data.size: " + std::to_string(m_minibatch_data.size()) + "; epoch:"  + std::to_string(c.get_epoch()));
-=======
     LBANN_ERROR("failed to find data_id: " + std::to_string(data_id) + " in m_minibatch_data; m_minibatch_data.size: " + std::to_string(m_minibatch_data.size()));
->>>>>>> b28f7b7c
   }
 
   return t2->second;
@@ -630,7 +625,7 @@
     // a lot of the following is cut-n-paste from the sample list class;
     // would like to use the sample list class directly, but this
     // is quicker than figuring out how to modify the sample_list.
-    // Actually there are at least three calls, starting from 
+    // Actually there are at least three calls, starting from
     // data_reader_jag_conduit, before getting to the code that
     // loads the sample list file names
 
@@ -726,7 +721,7 @@
     double mem_this_proc = bytes_per_sample * my_sample_count;
     double mem_this_node = mem_this_proc * procs_per_node;
 
-    std::cout 
+    std::cout
       << "\n"
       << "==============================================================\n"
       << "Estimated memory requirements for JAG samples:\n"
@@ -741,7 +736,7 @@
         << "==============================================================\n\n";
       LBANN_ERROR("insufficient memory to load data\n");
     } else {
-      double m = 100 * mem_this_node / a_mem; 
+      double m = 100 * mem_this_node / a_mem;
       std::cout << "Estimate that data will consume at least " << m << " % of memory\n"
         << "==============================================================\n\n";
     }
