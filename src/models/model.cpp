////////////////////////////////////////////////////////////////////////////////
// Copyright (c) 2014-2019, Lawrence Livermore National Security, LLC.
// Produced at the Lawrence Livermore National Laboratory.
// Written by the LBANN Research Team (B. Van Essen, et al.) listed in
// the CONTRIBUTORS file. <lbann-dev@llnl.gov>
//
// LLNL-CODE-697807.
// All rights reserved.
//
// This file is part of LBANN: Livermore Big Artificial Neural Network
// Toolkit. For details, see http://software.llnl.gov/LBANN or
// https://github.com/LLNL/LBANN.
//
// Licensed under the Apache License, Version 2.0 (the "Licensee"); you
// may not use this file except in compliance with the License.  You may
// obtain a copy of the License at:
//
// http://www.apache.org/licenses/LICENSE-2.0
//
// Unless required by applicable law or agreed to in writing, software
// distributed under the License is distributed on an "AS IS" BASIS,
// WITHOUT WARRANTIES OR CONDITIONS OF ANY KIND, either express or
// implied. See the License for the specific language governing
// permissions and limitations under the license.
////////////////////////////////////////////////////////////////////////////////

#include "lbann/models/model.hpp"
#include "lbann/callbacks/callback.hpp"
#include "lbann/callbacks/save_model.hpp"
#include "lbann/io/persist.hpp"
#include "lbann/layers/io/input/generic_input_layer.hpp"
#include "lbann/layers/transform/dummy.hpp"
#include "lbann/layers/transform/split.hpp"
#include "lbann/layers/transform/evaluation.hpp"
#include "lbann/objective_functions/layer_term.hpp"
#include "lbann/metrics/layer_metric.hpp"
#include "lbann/utils/random.hpp"
#include "lbann/utils/omp_diagnostics.hpp"
#include "lbann/utils/description.hpp"
#include "lbann/data_store/data_store_conduit.hpp"

#include <model.pb.h>

#include <mpi.h>

#include <string>
#include <unistd.h>
#include <iomanip>
#include <queue>
#include <unordered_set>
<<<<<<< HEAD
#include <lbann.pb.h>
#include <set>
#include <map>
#include <cmath>

#ifdef LBANN_HAS_DISTCONV
#include "lbann/utils/distconv.hpp"
#endif

#include "mpi.h"
=======
>>>>>>> 28c5eaa2

namespace lbann {

// =============================================
// Life cycle functions
// =============================================

model::model(lbann_comm* comm,
             El::Int mini_batch_size,
             objective_function* obj_fn,
             optimizer* default_optimizer)
  : m_comm(comm),
    m_current_mini_batch_size(mini_batch_size),
    m_max_mini_batch_size(mini_batch_size),
    m_effective_mini_batch_size(mini_batch_size),
    m_default_optimizer(default_optimizer),
    m_objective_function(obj_fn) {

  // Default model name
  static El::Int num_models = 0;
  m_name = "model" + std::to_string(num_models);
  num_models++;

}

model::model(const model& other) :
  m_comm(other.m_comm),
  m_name(other.m_name),
  m_execution_mode(other.m_execution_mode),
  m_epoch(other.m_epoch),
  m_step(other.m_step),
  m_terminate_training(other.m_terminate_training),
  m_current_mini_batch_size(other.m_current_mini_batch_size),
  m_max_mini_batch_size(other.m_max_mini_batch_size),
  m_effective_mini_batch_size(other.m_effective_mini_batch_size),
  m_background_io_allowed(other.m_background_io_allowed) {

  // Deep copies
  m_default_optimizer = (other.m_default_optimizer ?
                         other.m_default_optimizer->copy() : nullptr);
  m_objective_function = (other.m_objective_function ?
                          other.m_objective_function->copy() : nullptr);
  m_metrics = other.m_metrics;
  m_callbacks = other.m_callbacks;
  for (auto& m : m_metrics) {
    m = m->copy();
  }
  for (auto& cb : m_callbacks) {
    cb = cb->copy();
  }

  // Copy layers
  std::unordered_map<Layer*,Layer*> layer_map;
  m_layers.reserve(other.m_layers.size());
  for (const auto& ptr : other.m_layers) {
    if (ptr == nullptr) { LBANN_ERROR("unexpected null pointer"); }
    auto* old_layer = ptr.get();
    auto* new_layer = old_layer->copy();
    new_layer->set_model(this);
    m_layers.emplace_back(new_layer);
    layer_map[old_layer] = new_layer;
  }

  // Copy weights
  m_weights = other.m_weights;
  std::unordered_map<weights*,weights*> weights_map;
  for (auto& w : m_weights) {
    auto&& w_copy = w->copy();
    weights_map[w] = w_copy;
    w = w_copy;
  }

  // Fix pointers
  remap_pointers(layer_map, weights_map);

}

model& model::operator=(const model& other) {

  // Delete objects
  if (m_objective_function != nullptr) { delete m_objective_function; }
  for (const auto& m : m_metrics)      { delete m; }
  for (const auto& cb : m_callbacks)   { delete cb; }
  for (const auto& w : m_weights)      { delete w; }

  // Shallow copies
  m_comm = other.m_comm;
  m_name = other.m_name;
  m_execution_mode = other.m_execution_mode;
  m_epoch = other.m_epoch;
  m_step = other.m_step;
  m_terminate_training = other.m_terminate_training;
  m_current_mini_batch_size = other.m_current_mini_batch_size;
  m_max_mini_batch_size = other.m_max_mini_batch_size;
  m_effective_mini_batch_size = other.m_effective_mini_batch_size;
  m_background_io_allowed = other.m_background_io_allowed;

  // Deep copies
  m_objective_function = other.m_objective_function;
  m_metrics            = other.m_metrics;
  m_callbacks          = other.m_callbacks;
  m_weights            = other.m_weights;
  if (m_objective_function != nullptr) {
    m_objective_function = m_objective_function->copy();
  }
  for (auto& m : m_metrics) {
    m = m->copy();
  }
  for (auto& cb : m_callbacks) {
    cb = cb->copy();
  }
  std::unordered_map<Layer*,Layer*> layer_map;
  m_layers.clear();
  m_layers.reserve(other.m_layers.size());
  for (const auto& ptr : other.m_layers) {
    if (ptr == nullptr) { LBANN_ERROR("unexpected null pointer"); }
    auto* old_layer = ptr.get();
    auto* new_layer = old_layer->copy();
    new_layer->set_model(this);
    m_layers.emplace_back(new_layer);
    layer_map[old_layer] = new_layer;
  }
  std::unordered_map<weights*,weights*> weights_map;
  for (auto& w : m_weights) {
    w = weights_map[w] = w->copy();
  }
  remap_pointers(layer_map, weights_map);

  return *this;
}

model::~model() {
  if (m_objective_function != nullptr) { delete m_objective_function; }
  if (m_default_optimizer != nullptr)  { delete m_default_optimizer; }
  for (const auto& w : m_weights)      { delete w; }
  for (const auto& m : m_metrics)      { delete m; }
  for (const auto& cb : m_callbacks)   { delete cb; }
}

// =============================================
// Access functions
// =============================================

void model::set_name(std::string name) {
  if (name.empty()) {
    std::ostringstream err;
    err << "attempted to rename model \"" << get_name() << "\" "
        << "with empty string";
    LBANN_ERROR(err.str());
  }
  m_name = std::move(name);
}

description model::get_description() const {

  // Construct description object
  description desc(get_name());
  desc.add("Type", get_type());

  // Layer topology
  description layer_topology_desc("Layer topology:");
  for (El::Int k = 0; k < get_num_layers(); ++k) {
    const auto& l = get_layer(k);
    std::stringstream ss;
    ss << l.get_name() << " (" << l.get_type() << "): {";
    const auto& parents = l.get_parent_layers();
    const auto& children = l.get_child_layers();
    for (size_t i = 0; i < parents.size(); ++i) {
      ss << (i > 0 ? ", " : "");
      if (parents[i] == nullptr) {
        ss << "unknown layer";
      } else {
        ss << parents[i]->get_name() << " (";
        const auto& dims = l.get_input_dims(i);
        for (size_t j = 0; j < dims.size(); ++j) {
          ss << (j > 0 ? "x" : "") << dims[j];
        }
        ss << ")";
      }
    }
    ss << "} -> {";
    for (size_t i = 0; i < children.size(); ++i) {
      ss << (i > 0 ? ", " : "");
      if (children[i] == nullptr) {
        ss << "unknown layer";
      } else {
        ss << children[i]->get_name() << " (";
        const auto& dims = l.get_output_dims(i);
        for (size_t j = 0; j < dims.size(); ++j) {
          ss << (j > 0 ? "x" : "") << dims[j];
        }
        ss << ")";
      }
    }
    ss << "}";
    layer_topology_desc.add(ss.str());
  }
  desc.add(std::string{});
  desc.add(layer_topology_desc);

  // Layer details
  description layer_details_desc("Layer details:");
  for (El::Int i = 0; i < get_num_layers(); ++i) {
    layer_details_desc.add(get_layer(i).get_description());
  }
  desc.add(std::string{});
  desc.add(layer_details_desc);

  // Weights
  description weights_desc("Weights:");
  for (const auto* w : m_weights) {
    if (w == nullptr) {
      weights_desc.add("unknown weights");
    } else {
      weights_desc.add(w->get_description());
    }
  }
  desc.add(std::string{});
  desc.add(weights_desc);

  // Callbacks
  description callback_desc("Callbacks:");
  for (const auto& cb : m_callbacks) {
    callback_desc.add(cb->get_description());
  }
  desc.add(std::string{});
  desc.add(callback_desc);

  /// @todo Descriptions for objective function, metrics

  // Result
  return desc;

}

El::Int model::get_num_layers() const noexcept {
  return m_layers.size();
}
Layer& model::get_layer(El::Int pos) {
  // Item 3, p. 23 in "Effective C++", 3rd ed., by Scott Meyers
  return const_cast<Layer&>(static_cast<const model&>(*this).get_layer(pos));
}
const Layer& model::get_layer(El::Int pos) const {
  std::stringstream err;
  if (pos < 0 || pos >= get_num_layers()) {
    err << "could not access layer in model \"" << get_name() << "\" "
        << "(requested index " << pos << ", "
        << "but there are " << get_num_layers() << " layers)";
    LBANN_ERROR(err.str());
  } else if (m_layers[pos] == nullptr) {
    err << "model \"" << get_name() << "\" "
        << "has a null pointer in its layer list";
    LBANN_ERROR(err.str());
  }
  return *m_layers[pos];
}
std::vector<Layer*> model::get_layers() {
  std::vector<Layer*> layer_list;
  layer_list.reserve(m_layers.size());
  for (const auto& ptr : m_layers) {
    layer_list.push_back(ptr.get());
  }
  return layer_list;
}
const std::vector<Layer*> model::get_layers() const {
  std::vector<Layer*> layer_list;
  layer_list.reserve(m_layers.size());
  for (const auto& ptr : m_layers) {
    layer_list.push_back(ptr.get());
  }
  return layer_list;
}

std::vector<weights*> model::get_weights() {
  std::vector<weights*> weights_list;
  for (const auto& w : m_weights) {
    weights_list.push_back(w);
  }
  return weights_list;
}

const std::vector<weights*> model::get_weights() const {
  std::vector<weights*> weights_list;
  for (const auto& w : m_weights) {
    weights_list.push_back(w);
  }
  return weights_list;
}

void model::set_execution_mode(execution_mode mode) {
  m_execution_mode = mode;
}

execution_mode model::get_execution_mode() const noexcept {
  return m_execution_mode;
}

El::Int model::get_step() const noexcept {
  return get_step(get_execution_mode());
}

El::Int model::get_step(execution_mode mode) const noexcept {
  if (m_step.count(mode) > 0) {
    return m_step.at(mode);
  } else {
    return 0;
  }
}

int model::get_num_iterations_per_epoch(execution_mode mode) const {
  for (El::Int i = 0; i < get_num_layers(); ++i) {
    const auto* input = dynamic_cast<const generic_input_layer*>(&get_layer(i));
    if (input != nullptr) {
      return input->get_num_iterations_per_epoch(mode);
    }
  }
  return 0;
}

// =============================================
// Model specification
// =============================================

void model::add_layer(std::unique_ptr<Layer> l) {
  std::stringstream err;

  // Check for null pointer
  if (l == nullptr) {
    err << "attempted to add a null pointer as a layer to "
        << "model \"" << get_name() << "\"";
    LBANN_ERROR(err.str());
  }

  // Check that the new layer name is unique
  // Note: Adding layers is O(n^2), but this is unlikely to be a
  // bottleneck. If it is, consider maintaining a hash table
  // containing all layer names (and properly updating it during
  // copies and pointer remaps).
  const auto& name = l->get_name();
  for (El::Int i = 0; i < get_num_layers(); ++i) {
    if (get_layer(i).get_name() == name) {
      err << "attempted to add layer \"" << name << "\" to "
          << "model \"" << get_name() << "\", "
          << "but the model already contains a layer with that name";
      LBANN_ERROR(err.str());
    }
  }

  // Add layer to model
  m_layers.emplace_back(std::move(l));
  m_layers.back()->set_model(this);

}

void model::add_weights(weights* w) {
  std::stringstream err;

  // Check for null pointer
  if (w == nullptr) {
    err << "attempted to add a null pointer as weights to "
        << "model \"" << get_name() << "\"";
    LBANN_ERROR(err.str());
  }

  // Check that the new weights name is unique
  // Note: Adding weights is O(n^2), but this is unlikely to be a
  // bottleneck. If it is, consider maintaining a hash table
  // containing all weights names (and properly updating it during
  // copies and pointer remaps).
  const auto& name = w->get_name();
  for (const auto& w2 : m_weights) {
    if (w2->get_name() == name) {
      err << "attempted to add weights \"" << name << "\" to "
          << "model \"" << get_name() << "\", "
          << "but the model already contains weights with that name";
      LBANN_ERROR(err.str());
    }
  }

  // Add weights to model
  m_weights.push_back(w);

}

void model::add_callback(callback_base *cb) {
  if (cb == nullptr) {
    throw lbann_exception("model: Attempted to add null pointer as a callback.");
  }
  m_callbacks.push_back(cb);
}

void model::add_metric(metric *m) {
  if (m == nullptr) {
    throw lbann_exception("model: Attempted to add null pointer as a metric.");
  }
  m_metrics.push_back(m);
}

void model::replace_weights(std::vector<weights*>& new_weights) {

  // Check that number of weights is valid
  if (new_weights.size() > m_weights.size()) {
    std::stringstream err;
    err << __FILE__ << " " << __LINE__ << " :: "
        << "attempted to replace weights with an invalid number of weights "
        << "(expected at most " << m_weights.size() << ", found " << new_weights.size() << ")";
    throw lbann_exception(err.str());
  }

  // Replace weights in list
  std::vector<weights *> old_weights(m_weights.begin(),
                                     m_weights.begin() + new_weights.size());
  std::unordered_map<weights*,weights*> weights_map;
  std::unordered_map<Layer*,Layer*> layer_map;
  for (size_t i = 0; i < new_weights.size(); ++i) {
    m_weights[i] = weights_map[old_weights[i]] = new_weights[i];
  }
  remap_pointers(layer_map, weights_map);

  // Delete old weights
  for (const auto& w : old_weights) {
    delete w;
  }

}

void model::copy_trained_weights_from(std::vector<weights*>& new_weights) {
  if (new_weights.empty()) {
    if(m_comm->am_world_master()) std::cout << "No trained weights to copy " << std::endl;
    return;
  }
  for(size_t i = 0; i < new_weights.size(); ++i) {
     for (size_t j = 0; j < m_weights.size(); ++j) {
       //copy only trained weights (that is unfrozen layer)
       if(m_weights[j]->get_name() == new_weights[i]->get_name() && !new_weights[i]->is_frozen()) {
         #ifdef LBANN_DEBUG
         if(m_comm->am_world_master()) std::cout << " Replacing " << m_weights[j]->get_name() << " with " << new_weights[i]->get_name() << std::endl;
         #endif
         m_weights[j]->set_values(new_weights[i]->get_values());
       }
     }
   }
}

optimizer* model::create_optimizer() const {
  if (m_default_optimizer != nullptr) {
    return m_default_optimizer->copy();
  } else {
    return nullptr;
  }
}

bool model::is_execution_mode_valid(execution_mode mode) const {
  for (El::Int i = 0; i < get_num_layers(); ++i) {
    const auto* input = dynamic_cast<const generic_input_layer*>(&get_layer(i));
    if (input != nullptr && !input->is_execution_mode_valid(mode)) {
      return false;
    }
  }
  return true;
}

void model::reorder_layers(const std::vector<El::Int>& gather_indices) {
  std::stringstream err;

  // Check that gather indices are in valid range
  const auto& num_layers = get_num_layers();
  if (std::any_of(gather_indices.begin(), gather_indices.end(),
                  [num_layers](El::Int index) {
                    return index < 0 || index >= num_layers;
                  })) {
    err << "attempted to reorder layer list for "
        << "model \"" << get_name() << "\" "
        << "with invalid gather index";
    LBANN_ERROR(err.str());
  }

  // Reorder layers
  std::vector<std::unique_ptr<Layer>> reordered_layers(gather_indices.size());
  for (size_t i = 0; i < gather_indices.size(); ++i) {
    reordered_layers[i] = std::move(m_layers[gather_indices[i]]);
  }
  m_layers = std::move(reordered_layers);

  // Check that layer list has no null pointers
  for (const auto& l : m_layers) {
    if (l == nullptr) {
      err << "found a null pointer in the layer list for "
          << "model \"" << get_name() << "\" after reordering";
      LBANN_ERROR(err.str());
    }
  }

}

void model::remap_pointers(const std::unordered_map<Layer*,Layer*>& layer_map,
                           const std::unordered_map<weights*,weights*>& weights_map) {

  // Fix pointers in objective function
  if (m_objective_function != nullptr) {
    auto layer_pointers = m_objective_function->get_layer_pointers();
    for (auto& layer_pointer : layer_pointers) {
      if (layer_map.count(layer_pointer) > 0) {
        layer_pointer = layer_map.at(layer_pointer);
      }
    }
    m_objective_function->set_layer_pointers(layer_pointers);
    auto weights_pointers = m_objective_function->get_weights_pointers();
    for (auto& weights_pointer : weights_pointers) {
      if (weights_map.count(weights_pointer) > 0) {
        weights_pointer = weights_map.at(weights_pointer);
      }
    }
    m_objective_function->set_weights_pointers(weights_pointers);
  }

  // Fix pointers in metrics
  for (const auto& m : m_metrics) {
    auto layer_pointers = m->get_layer_pointers();
    for (auto& layer_pointer : layer_pointers) {
      if (layer_map.count(layer_pointer) > 0) {
        layer_pointer = layer_map.at(layer_pointer);
      }
    }
    m->set_layer_pointers(layer_pointers);
  }

  // Fix pointers in layers
  for (El::Int i = 0; i < get_num_layers(); ++i) {
    auto& l = get_layer(i);
    auto layer_pointers = l.get_layer_pointers();
    auto weights_pointers = l.get_weights();
    for (auto& ptr : layer_pointers) {
      if (layer_map.count(ptr) > 0) {
        ptr = layer_map.at(ptr);
      }
    }
    for (auto& ptr : weights_pointers) {
      if (weights_map.count(ptr) > 0) {
        ptr = weights_map.at(ptr);
      }
    }
    l.set_layer_pointers(layer_pointers);
    l.set_weights(weights_pointers);
  }

}

// =============================================
// Setup
// =============================================

void model::setup(std::shared_ptr<thread_pool> io_thread_pool) {

  // Setup I/O threads - set up before setting up the layers (input
  // layer depends on having a properly initialized thread pool)
  m_io_thread_pool = std::move(io_thread_pool);

  // Setup layers
  setup_layer_topology();
  setup_layer_execution_order();
  setup_layers();

  // Setup weights
  setup_weights();

  // Setup objective function
  m_objective_function->setup(*this);

  // Setup metrics
  for (const auto& m : m_metrics) {
    m->setup(*this);
  }

  // Set up callbacks
  for (const auto& cb : m_callbacks) {
    cb->setup(this);
  }

<<<<<<< HEAD
#ifdef LBANN_HAS_DISTCONV
  setup_distconv();
#endif
=======
  // Callback hooks at end of setup
  do_setup_end_cbs();

>>>>>>> 28c5eaa2
}

void model::setup_layer_topology() {
  std::stringstream err;

  // Check that layer list is valid
  // Note: Throws an exception if the layer list contains two layers
  // with the same name or if a layer has a pointer to a layer in a
  // different model.
  std::unordered_set<Layer*> layer_set;
  std::unordered_set<std::string> layer_names;
  for (El::Int i = 0; i < get_num_layers(); ++i) {
    auto& l = get_layer(i);
    if (layer_names.count(l.get_name()) > 0) {
      err << "model \"" << get_name() << "\" "
          << "has multiple layers named \"" << l.get_name() << "\"";
      LBANN_ERROR(err.str());
    }
    layer_set.insert(&l);
    layer_names.insert(l.get_name());
  }
  for (El::Int i = 0; i < get_num_layers(); ++i) {
    auto& l = get_layer(i);
    for (const auto& ptr : l.get_layer_pointers()) {
      if (ptr != nullptr && layer_set.count(ptr) == 0) {
        err << "layer \"" << l.get_name() << "\" "
            << "(in model \"" << get_name() << "\") "
            << "has a pointer to layer " << ptr->get_name() << "\" ";
        if (ptr->get_model() == nullptr) {
          err << "(not in a model)";
        } else {
          err << "(in model \"" << ptr->get_model()->get_name() << "\")";
        }
        LBANN_ERROR(err.str());
      }
    }
  }

  // Make sure parent/child relationships are reciprocated
  for (El::Int i = 0; i < get_num_layers(); ++i) {
    auto& l = get_layer(i);
    for (auto* parent : l.get_parent_layers()) {
      const_cast<Layer*>(parent)->add_child_layer(&l);
    }
    for (auto* child : l.get_child_layers()) {
      const_cast<Layer*>(child)->add_parent_layer(&l);
    }
  }

  // Add utility layers
  add_evaluation_layers(layer_set, layer_names);
  add_dummy_layers(layer_names);
  add_split_layers(layer_names);

}

void model::setup_layer_execution_order() {

  // Find input layers
  std::vector<El::Int> input_layers, other_layers;
  for (El::Int i = 0; i < get_num_layers(); ++i) {
    if (dynamic_cast<generic_input_layer*>(&get_layer(i)) != nullptr) {
      input_layers.push_back(i);
    } else {
      other_layers.push_back(i);
    }
  }

  // Reorder layers so input layers are executed first
  std::vector<El::Int> gather_indices;
  gather_indices.insert(gather_indices.end(),
                        input_layers.begin(), input_layers.end());
  gather_indices.insert(gather_indices.end(),
                        other_layers.begin(), other_layers.end());
  reorder_layers(gather_indices);

}

void model::setup_layers() {
  for (El::Int i = 0; i < get_num_layers(); ++i) {
    auto& l = get_layer(i);
    l.set_model(this);
    l.setup();
    // Delay check_setup afeter setup_distconv
#ifndef LBANN_HAS_DISTCONV
    l.check_setup();
#endif
  }
#ifdef LBANN_HAS_DISTCONV
  for (El::Int i = 0; i < get_num_layers(); ++i) {
    auto& l = get_layer(i);
    l.enable_distconv();
  }
  for (El::Int i = 0; i < get_num_layers(); ++i) {
    auto& l = get_layer(i);
    l.setup_distconv();
    l.check_setup();
  }
#endif
}

void model::setup_weights() {

  // List of used and unused weights
  std::unordered_set<weights*> weights_set(m_weights.begin(),
                                           m_weights.end());
  std::set<weights*> unused_weights(m_weights.begin(),
                                    m_weights.end());

  // Find weights used by layers
  for (El::Int i = 0; i < get_num_layers(); ++i) {
    for (const auto& w : get_layer(i).get_weights()) {
      if (weights_set.count(w) == 0) {
        m_weights.push_back(w);
        weights_set.insert(w);
      }
      unused_weights.erase(w);
    }
  }

  // Find weights used by objective function
  for (const auto& w : m_objective_function->get_weights_pointers()) {
    if (weights_set.count(w) == 0) {
      m_weights.push_back(w);
      weights_set.insert(w);
    }
    unused_weights.erase(w);
  }

  // Delete unused weights
  for (auto&& w : unused_weights) {
    m_weights.erase(std::remove(m_weights.begin(), m_weights.end(), w),
                    m_weights.end());
  }

  // For run-to-run reproducibility, make sure the weights are
  // initialized in the same order no matter how they are ordered in
  // the prototext file.
  std::sort(m_weights.begin(), m_weights.end(),
            [](weights* const &x, weights* const &y) {
              return x->get_name().compare(y->get_name()) < 0;
            });

  // Setup weights
  for (auto* w : m_weights) { w->setup(); }

}

void model::add_evaluation_layers(std::unordered_set<Layer*>& layer_set,
                                  std::unordered_set<std::string>& layer_names) {
  std::stringstream err;

  // Add evaluation layers corresponding to objective function layer terms
  for (auto* t : m_objective_function->get_terms()) {
    auto* term = dynamic_cast<layer_term*>(t);
    if (term != nullptr) {
      auto& l = term->get_layer();
      if (layer_set.count(&l) == 0) {
        err << "model \"" << get_name() << "\" "
            << "has an objective function layer term corresponding to "
            << "layer \"" << l.get_name() << "\", "
            << "which isn't in the model's list of layers";
        LBANN_ERROR(err.str());
      }
      if (dynamic_cast<abstract_evaluation_layer*>(&l) == nullptr) {

        // Create evaluation layer
        std::unique_ptr<Layer> eval(abstract_evaluation_layer::construct(
                                      l.get_comm(),
                                      l.get_data_layout(),
                                      l.get_device_allocation()));

        // Set evaluation layer name
        El::Int name_index = 1;
        std::string name = l.get_name() + "_eval";
        while (layer_names.count(name) > 0) {
          name_index++;
          name = l.get_name() + "_eval" + std::to_string(name_index);
        }
        eval->set_name(name);

        // Update workspace objects
        layer_set.insert(eval.get());
        layer_names.insert(eval->get_name());

        // Add evaluation layer to model
        l.add_child_layer(eval.get());
        eval->add_parent_layer(&l);
        term->set_layer(*eval);
        add_layer(std::move(eval));

      }
    }
  }

  // Add evaluation layers corresponding to layer metrics
  for (auto* m : m_metrics) {
    auto* met = dynamic_cast<layer_metric*>(m);
    if (met != nullptr) {
      auto& l = met->get_layer();
      if (layer_set.count(&l) == 0) {
        err << "layer metric \"" << met->name() << "\" "
            << "corresponds to layer \"" << l.get_name() << "\", "
            << "which is not in model \"" << get_name() << "\"";
        LBANN_ERROR(err.str());
      }
      if (dynamic_cast<abstract_evaluation_layer*>(&l) == nullptr) {

        // Create evaluation layer
        std::unique_ptr<Layer> eval(abstract_evaluation_layer::construct(
                                      l.get_comm(),
                                      l.get_data_layout(),
                                      l.get_device_allocation()));

        // Set evaluation layer name
        El::Int name_index = 1;
        std::string name = l.get_name() + "_eval";
        while (layer_names.count(name) > 0) {
          name_index++;
          name = l.get_name() + "_eval" + std::to_string(name_index);
        }
        eval->set_name(name);

        // Update workspace objects
        layer_set.insert(eval.get());
        layer_names.insert(eval->get_name());

        // Add evaluation layer to model
        l.add_child_layer(eval.get());
        eval->add_parent_layer(&l);
        met->set_layer(*eval);
        add_layer(std::move(eval));

      }
    }
  }

}

void model::add_dummy_layers(std::unordered_set<std::string>& layer_names) {
  for (El::Int i = 0; i < get_num_layers(); ++i) {
    auto& l = get_layer(i);
    while (l.get_num_children() < l.get_expected_num_child_layers()) {

      // Create dummy layer
      std::unique_ptr<Layer> dummy;
      using args_tuple = std::tuple<data_layout,El::Device>;
      args_tuple args(l.get_data_layout(), l.get_device_allocation());
      if (args == args_tuple(data_layout::DATA_PARALLEL, El::Device::CPU)) {
        dummy.reset(new dummy_layer<data_layout::DATA_PARALLEL, El::Device::CPU>(m_comm));
      }
      if (args == args_tuple(data_layout::MODEL_PARALLEL, El::Device::CPU)) {
        dummy.reset(new dummy_layer<data_layout::MODEL_PARALLEL, El::Device::CPU>(m_comm));
      }
#ifdef LBANN_HAS_GPU
      if (args == args_tuple(data_layout::DATA_PARALLEL, El::Device::GPU)) {
        dummy.reset(new dummy_layer<data_layout::DATA_PARALLEL, El::Device::GPU>(m_comm));
      }
      if (args == args_tuple(data_layout::MODEL_PARALLEL, El::Device::GPU)) {
        dummy.reset(new dummy_layer<data_layout::MODEL_PARALLEL, El::Device::GPU>(m_comm));
      }
#endif // LBANN_HAS_GPU
      if (dummy == nullptr) {
        std::stringstream err;
        err << "could not construct dummy layer corresponding to "
            << "layer \"" << l.get_name() << "\" "
            << "in model \"" << get_name() << "\"";
        LBANN_ERROR(err.str());
      }

      // Set dummy layer name
      El::Int name_index = 1;
      std::string name = l.get_name() + "_dummy";
      while (layer_names.count(name) > 0) {
        name_index++;
        name = l.get_name() + "_dummy" + std::to_string(name_index);
      }
      dummy->set_name(name);
      layer_names.insert(name);

      // Add dummy layer to model
      l.add_child_layer(dummy.get());
      dummy->add_parent_layer(&l);
      add_layer(std::move(dummy));

    }
  }
}

void model::add_split_layers(std::unordered_set<std::string>& layer_names) {
  for (El::Int i = 0; i < get_num_layers(); ++i) {
    auto& l = get_layer(i);

    // Add split layer if layer expects one child but has multiple
    auto& children = l.get_child_layers();
    if (l.get_expected_num_child_layers() == 1 && children.size() != 1) {

      // Create split layer
      std::unique_ptr<Layer> split;
      using args_tuple = std::tuple<data_layout,El::Device>;
      args_tuple args(l.get_data_layout(), l.get_device_allocation());
      if (args == args_tuple(data_layout::DATA_PARALLEL, El::Device::CPU)) {
        split.reset(new split_layer<data_layout::DATA_PARALLEL, El::Device::CPU>(m_comm));
      }
      if (args == args_tuple(data_layout::MODEL_PARALLEL, El::Device::CPU)) {
        split.reset(new split_layer<data_layout::MODEL_PARALLEL, El::Device::CPU>(m_comm));
      }
#ifdef LBANN_HAS_GPU
      if (args == args_tuple(data_layout::DATA_PARALLEL, El::Device::GPU)) {
        split.reset(new split_layer<data_layout::DATA_PARALLEL, El::Device::GPU>(m_comm));
      }
      if (args == args_tuple(data_layout::MODEL_PARALLEL, El::Device::GPU)) {
        split.reset(new split_layer<data_layout::MODEL_PARALLEL, El::Device::GPU>(m_comm));
      }
#endif // LBANN_HAS_GPU
      if (split == nullptr) {
        std::stringstream err;
        err << "could not construct split layer corresponding to "
            << "layer \"" << l.get_name() << "\" "
            << "in model \"" << get_name() << "\"";
        LBANN_ERROR(err.str());
      }

      // Set split layer name
      El::Int name_index = 1;
      std::string name = l.get_name() + "_split";
      while (layer_names.count(name) > 0) {
        name_index++;
        name = l.get_name() + "_split" + std::to_string(name_index);
      }
      split->set_name(name);
      layer_names.insert(name);

      // Copy parallel strategy from parent.
      ParallelStrategy& ps = split->get_parallel_strategy();
      ParallelStrategy& orig_ps = l.get_parallel_strategy();
      ps = orig_ps;

      // Setup relationships between split layer and child layers
      for (auto&& const_child : children) {
        auto* child = const_cast<Layer*>(const_child);
        split->add_child_layer(child);
        auto& child_parents = child->get_parent_layers();
        std::replace(child_parents.begin(), child_parents.end(),
                     &l, split.get());
      }

      // Setup relationship between current layer and split layer
      children.clear();
      l.add_child_layer(split.get());
      split->add_parent_layer(&l);

      // Add split layer to layer list
      add_layer(std::move(split));

    }

  }
}

// =============================================
// Execution
// =============================================

void model::evaluate(execution_mode mode, int num_batches) {

  // Return early if execution mode is invalid
  if (!is_execution_mode_valid(mode)) return;
  if (mode != execution_mode::validation
      && mode != execution_mode::testing) {
    std::stringstream err;
    err << __FILE__ << " " << __LINE__ << " :: "
        << "invalid execution mode for evaluation";
    throw lbann_exception(err.str());
  }

  // Evaluate on all mini-batches
  reset_epoch_statistics(mode);
  reset_mode_and_model(mode);
  do_evaluate_begin_cbs(mode);
  if (num_batches > 0) {
    for (int i = 0; i < num_batches; i++) { evaluate_mini_batch(mode); }
  } else {
    while (!evaluate_mini_batch(mode)) {}
  }
  do_evaluate_end_cbs(mode);
}

void model::train(int num_epochs, int num_batches) {
  do_train_begin_cbs();
  for (int epoch = m_epoch; epoch < num_epochs; ++epoch) {
    if (get_terminate_training()) { break; }

    // Initialize epoch
    reset_mode_and_model(execution_mode::training);
    do_epoch_begin_cbs();

    // Training iterations
    if (num_batches > 0) {
      for (int i = 0; i < num_batches; i++) { train_mini_batch(); }
    } else {
      while (!train_mini_batch()) {}
    }

    // Finalize epoch
    ++m_epoch;
    reconcile_weight_values();
    do_epoch_end_cbs();
    reset_epoch_statistics(execution_mode::training);

#ifdef LBANN_HAS_DISTCONV
    if (dc::is_profiling_enabled()) {
      if (m_comm->am_trainer_master()) {
        std::cout << "Distconv elapsed time: " << m_elapsed
                  << ", average: " << (m_elapsed / m_num_iterations)
                  << std::endl;
      }
      clock_clear();
    }
#endif

    // Evaluate on validation set
    evaluate(execution_mode::validation);

  }
  do_train_end_cbs();
}


void model::collect_background_data_fetch(execution_mode mode) {
  for (El::Int i = 0; i < get_num_layers(); ++i) {
    auto *input = dynamic_cast<generic_input_layer*>(&get_layer(i));
    if (input != nullptr) {
      input->collect_background_data_fetch(mode);
    }
  }
}

void model::make_data_store_preloaded(execution_mode mode) {
  for (El::Int i = 0; i < get_num_layers(); ++i) {
    auto *input = dynamic_cast<generic_input_layer*>(&get_layer(i));
    if (input != nullptr) {
      auto *data_store = input->get_data_reader(mode)->get_data_store_ptr();
      if(data_store != nullptr && !data_store->is_preloaded()) {
        input->get_data_reader(mode)->get_data_store_ptr()->set_preload();
        input->get_data_reader(mode)->get_data_store_ptr()->set_explicit_loading(false);
      }
    }
  }
}

void model::mark_data_store_explicitly_loading(execution_mode mode) {
  for (El::Int i = 0; i < get_num_layers(); ++i) {
    auto *input = dynamic_cast<generic_input_layer*>(&get_layer(i));
    if (input != nullptr) {
      auto *data_store = input->get_data_reader(mode)->get_data_store_ptr();
      if(data_store != nullptr && !data_store->is_preloaded()) {
        input->get_data_reader(mode)->get_data_store_ptr()->set_explicit_loading(true);
      }
    }
  }
}

// At the start of the epoch, set the execution mode and make sure
// that each layer points to this model
void model::reset_mode_and_model(execution_mode mode) {
  set_execution_mode(mode);
  for (El::Int i = 0; i < get_num_layers(); ++i) {
    get_layer(i).set_model(this);
  }
}

// At the end of the epoch, clean up the objective function and metrics
void model::reset_epoch_statistics(execution_mode mode) {
  m_objective_function->reset_statistics(mode);
  for (const auto& m : m_metrics) {
    m->reset_statistics(mode);
  }
}

bool model::evaluate_mini_batch(execution_mode mode) {
  reset_mode_and_model(mode);
  do_batch_begin_cbs(mode);
  forward_prop(mode);
  m_objective_function->start_evaluation(mode, get_current_mini_batch_size());
  m_objective_function->finish_evaluation(mode, get_current_mini_batch_size());
  for (const auto& m : m_metrics) {
    m->evaluate(mode, get_current_mini_batch_size());
  }
  const bool finished = update_layers();

  // Increment mini-batch step
  /// @todo Move after the callbacks
  if (m_step.count(mode) < 1) { m_step[mode] = 0; }
  ++m_step[mode];

  do_batch_end_cbs(mode);
  return finished;
}

bool model::train_mini_batch() {
  constexpr execution_mode mode = execution_mode::training;
  reset_mode_and_model(mode);
  do_batch_begin_cbs(mode);


  bool finished;

#if defined(LBANN_HAVE_OMP_TASKLOOP)
  LBANN_OMP_PARALLEL
  {
    #pragma omp single
    {
#endif
  // Forward prop step
  clear_gradients();
  forward_prop(mode);
  // Result is not needed until the end of the mini-batch.
  m_objective_function->start_evaluation(mode, get_current_mini_batch_size());

  // Backward prop step
  m_objective_function->differentiate();
  backward_prop();
  m_objective_function->compute_weight_regularization();

  // Finish evaluation.
  m_objective_function->finish_evaluation(mode, get_current_mini_batch_size());
  for (const auto& m : m_metrics) {
    m->evaluate(mode, get_current_mini_batch_size());
  }

  // Update step
  update_weights();
  finished = update_layers();
#if defined(LBANN_HAVE_OMP_TASKLOOP)
    }
  }
#endif

  // Increment mini-batch step
  /// @todo Move after the callbacks
  if (m_step.count(mode) < 1) { m_step[mode] = 0; }
  ++m_step[mode];

  do_batch_end_cbs(execution_mode::training);
  return finished;
}

void model::clear_gradients() {
  for (const auto& w : m_weights) {
    optimizer* opt = w->get_optimizer();
    if (opt != nullptr) { opt->clear_gradient(); }
  }
}

void model::forward_prop(execution_mode mode) {
  do_model_forward_prop_begin_cbs(mode);
  for (El::Int i = 0; i < get_num_layers(); ++i) {
    auto& l = get_layer(i);
    do_layer_forward_prop_begin_cbs(mode, &l);
    l.forward_prop();
    do_layer_forward_prop_end_cbs(mode, &l);
  }
  do_model_forward_prop_end_cbs(mode);
}

void model::backward_prop() {
  do_model_backward_prop_begin_cbs();
  for (El::Int i = get_num_layers()-1; i >= 0; --i) {

    // Perform backward prop step on current layer
    auto& l = get_layer(i);
    do_layer_backward_prop_begin_cbs(&l);
    l.back_prop();
    do_layer_backward_prop_end_cbs(&l);

    // Terminate early if all gradients have been computed
    bool all_gradients_computed = true;
    for (auto&& w : m_weights) {
      auto&& opt = w->get_optimizer();
      if (opt != nullptr && opt->get_num_gradient_sources() != 0) {
        all_gradients_computed = false;
        break;
      }
    }
    if (all_gradients_computed) { break; }

  }
  do_model_backward_prop_end_cbs();
}

void model::update_weights() {
  do_model_optimize_begin_cbs();
  for (El::Int i = m_weights.size()-1; i >= 0; --i) {
    auto& w = *m_weights[i];
    optimizer* opt = w.get_optimizer();
    if (opt != nullptr) {
      do_weight_optimize_begin_cbs(&w);
      opt->step();
      do_weight_optimize_end_cbs(&w);
    }
  }
  do_model_optimize_end_cbs();
}

bool model::update_layers() {
  bool finished = true;
  for (El::Int i = get_num_layers()-1; i >= 0; --i) {
    finished = get_layer(i).update() && finished;
  }
  return finished;
}

void model::reconcile_weight_values() {
  std::vector<Al::request> reqs(m_weights.size());
  for (El::Int i = m_weights.size()-1; i >= 0; --i) {
    m_weights[i]->reconcile_values(reqs[i]);
  }
  for (auto& req : reqs) { m_comm->wait(req); }
}

// =============================================
// Callbacks
// =============================================

void model::do_setup_end_cbs() {
  for (const auto& cb : m_callbacks) {
    cb->on_setup_end(this);
  }
}

void model::do_train_begin_cbs() {
  for (const auto& cb : m_callbacks) {
    cb->on_train_begin(this);
  }
}

void model::do_train_end_cbs() {
  for (const auto& cb : m_callbacks) {
    cb->on_train_end(this);
  }
}

void model::do_evaluate_begin_cbs(execution_mode mode) {
  for (const auto& cb : m_callbacks) {
    switch (mode) {
    case execution_mode::validation:
      cb->on_validation_begin(this); break;
    case execution_mode::testing:
      cb->on_test_begin(this); break;
    default:
      std::stringstream err;
      err << __FILE__ << " " << __LINE__ << " :: "
          << "invalid execution mode";
      throw lbann_exception(err.str());
    }
  }
}

void model::do_evaluate_end_cbs(execution_mode mode) {
  for (const auto& cb : m_callbacks) {
    switch (mode) {
    case execution_mode::validation:
      cb->on_validation_end(this); break;
    case execution_mode::testing:
      cb->on_test_end(this); break;
    default:
      std::stringstream err;
      err << __FILE__ << " " << __LINE__ << " :: "
          << "invalid execution mode";
      throw lbann_exception(err.str());
    }
  }
}

void model::do_epoch_begin_cbs() {
  for (const auto& cb : m_callbacks) {
    cb->on_epoch_begin(this);
  }
}

void model::do_epoch_end_cbs() {
  for (const auto& cb : m_callbacks) {
    cb->on_epoch_end(this);
  }
}

void model::do_batch_begin_cbs(execution_mode mode) {
  for (const auto& cb : m_callbacks) {
    switch (mode) {
    case execution_mode::training:
      if (get_step() % cb->get_batch_interval() == 0) {
        cb->on_batch_begin(this);
      }
      break;
    case execution_mode::validation:
    case execution_mode::testing:
      cb->on_batch_evaluate_begin(this);
      break;
    default:
      LBANN_ERROR("invalid execution mode");
    }
  }
}

void model::do_batch_end_cbs(execution_mode mode) {
  for (const auto& cb : m_callbacks) {
    switch (mode) {
    case execution_mode::training:
      if (get_step() % cb->get_batch_interval() == 0) {
        cb->on_batch_end(this);
      }
      break;
    case execution_mode::validation:
    case execution_mode::testing:
      cb->on_batch_evaluate_end(this);
      break;
    default:
      LBANN_ERROR("invalid execution mode");
    }
  }
}

void model::do_model_forward_prop_begin_cbs(execution_mode mode) {
  for (const auto& cb : m_callbacks) {
    switch (mode) {
    case execution_mode::training:
      if (get_step() % cb->get_batch_interval() == 0) {
        cb->on_forward_prop_begin(this);
      }
      break;
    case execution_mode::validation:
    case execution_mode::testing:
      cb->on_evaluate_forward_prop_begin(this);
      break;
    default:
      LBANN_ERROR("invalid execution mode");
    }
  }
}

void model::do_model_forward_prop_end_cbs(execution_mode mode) {
  for (const auto& cb : m_callbacks) {
    switch (mode) {
    case execution_mode::training:
      if (get_step() % cb->get_batch_interval() == 0) {
        cb->on_forward_prop_end(this);
      }
      break;
    case execution_mode::validation:
    case execution_mode::testing:
      cb->on_evaluate_forward_prop_end(this);
      break;
    default:
      LBANN_ERROR("invalid execution mode");
    }
  }
}

/** @todo Consistent behavior between train, validation, and test
 *  modes
 */
void model::do_layer_forward_prop_begin_cbs(execution_mode mode, Layer *l) {
  for (const auto& cb : m_callbacks) {
    switch (mode) {
    case execution_mode::training:
      if (get_step() % cb->get_batch_interval() == 0) {
        cb->on_forward_prop_begin(this, l);
      }
      break;
    case execution_mode::validation:
    case execution_mode::testing:
      cb->on_evaluate_forward_prop_begin(this, l);
      break;
    default:
      LBANN_ERROR("invalid execution mode");
    }
  }
}

/** @todo Consistent behavior between train, validation, and test
 *  modes
 */
void model::do_layer_forward_prop_end_cbs(execution_mode mode, Layer *l) {
  for (const auto& cb : m_callbacks) {
    switch (mode) {
    case execution_mode::training:
      if (get_step() % cb->get_batch_interval() == 0) {
        cb->on_forward_prop_end(this, l);
      }
      break;
    case execution_mode::validation:
    case execution_mode::testing:
      cb->on_evaluate_forward_prop_end(this, l);
      break;
    default:
      LBANN_ERROR("invalid execution mode");
    }
  }
}

void model::do_model_backward_prop_begin_cbs() {
  for (const auto& cb : m_callbacks) {
    if (get_step() % cb->get_batch_interval() == 0) {
      cb->on_backward_prop_begin(this);
    }
  }
}

void model::do_model_backward_prop_end_cbs() {
  for (const auto& cb : m_callbacks) {
    if (get_step() % cb->get_batch_interval() == 0) {
      cb->on_backward_prop_end(this);
    }
  }
}

void model::do_layer_backward_prop_begin_cbs(Layer *l) {
  for (const auto& cb : m_callbacks) {
    if (get_step() % cb->get_batch_interval() == 0) {
      cb->on_backward_prop_begin(this, l);
    }
  }
}

void model::do_layer_backward_prop_end_cbs(Layer *l) {
  for (const auto& cb : m_callbacks) {
    if (get_step() % cb->get_batch_interval() == 0) {
      cb->on_backward_prop_end(this, l);
    }
  }
}

void model::do_model_optimize_begin_cbs() {
  for (const auto& cb : m_callbacks) {
    if (get_step() % cb->get_batch_interval() == 0) {
      cb->on_optimize_begin(this);
    }
  }
}

void model::do_model_optimize_end_cbs() {
  for (const auto& cb : m_callbacks) {
    if (get_step() % cb->get_batch_interval() == 0) {
      cb->on_optimize_end(this);
    }
  }
}

void model::do_weight_optimize_begin_cbs(weights *w) {
  for (const auto& cb : m_callbacks) {
    if (get_step() % cb->get_batch_interval() == 0) {
      cb->on_optimize_begin(this, w);
    }
  }
}

void model::do_weight_optimize_end_cbs(weights *w) {
  for (const auto& cb : m_callbacks) {
    if (get_step() % cb->get_batch_interval() == 0) {
      cb->on_optimize_end(this, w);
    }
  }
}

// =============================================
// Summarizer
// =============================================

void model::summarize_stats(lbann_summary& summarizer) {
  for (El::Int i = 0; i < get_num_layers(); ++i) {
    get_layer(i).summarize_stats(summarizer, get_step(execution_mode::training));
  }
  summarizer.reduce_scalar("objective",
                           m_objective_function->get_mean_value(m_execution_mode),
                           get_step(execution_mode::training));
  summarizer.reduce_scalar(
    "objective_evaluation_time",
    m_objective_function->get_evaluation_time(),
    get_step(execution_mode::training));
  summarizer.reduce_scalar(
    "objective_differentiation_time",
    m_objective_function->get_differentiation_time(),
    get_step(execution_mode::training));
  m_objective_function->reset_counters();
  double total_metric_time = 0.0;
  for (auto&& m : m_metrics) {
    total_metric_time += m->get_evaluate_time();
    m->reset_counters();
  }
  summarizer.reduce_scalar(
    "metric_evaluation_time",
    total_metric_time,
    get_step(execution_mode::training));
}

void model::summarize_matrices(lbann_summary& summarizer) {
  for (El::Int i = 0; i < get_num_layers(); ++i) {
    get_layer(i).summarize_matrices(summarizer, get_step(execution_mode::training));
  }
}

// =============================================
// Checkpointing
// =============================================

/* struct used to serialize mode fields in file and MPI transfer */
struct lbann_model_header {
  uint32_t execution_mode;
  uint32_t terminate_training;
  uint64_t epoch;
  uint64_t training_step;
  uint64_t validation_step;
  uint64_t testing_step;
  uint32_t max_mini_batch_size;
  uint32_t current_mini_batch_size;
  uint32_t callback_type;;
};

bool model::save_to_checkpoint_shared(persist& p) {
  // write out fields we need to save for model
  if (p.get_cb_type() != callback_type::validation) {
    if (m_comm->am_trainer_master()) {
      p.write_uint32(persist_type::train, "execution_mode",     (uint32_t) m_execution_mode);
      p.write_uint32(persist_type::train, "terminate_training", (uint32_t) m_terminate_training);
      p.write_uint64(persist_type::train, "epoch",              (uint64_t) m_epoch);
      p.write_uint64(persist_type::train, "training_step",      (uint64_t) get_step(execution_mode::training));
      p.write_uint64(persist_type::train, "testing_step",       (uint64_t) get_step(execution_mode::testing));
      p.write_uint32(persist_type::train, "max_mini_batch_size",      (uint32_t) m_max_mini_batch_size);
      p.write_uint32(persist_type::train, "current_mini_batch_size",      (uint32_t) m_current_mini_batch_size);
      p.write_uint32(persist_type::train, "persist_callback_type",      (uint32_t) p.get_cb_type());
      if(p.get_cb_type() == callback_type::batch)
        p.write_uint64(persist_type::validate, "validation_step",       (uint64_t) get_step(execution_mode::validation));
    }

    for (weights *w : m_weights) {
      w->save_to_checkpoint_shared(p);
    }

    for (El::Int i = 0; i < get_num_layers(); ++i) {
      if (!get_layer(i).save_to_checkpoint_shared(p)) {
        return false;
      }
    }
    if(p.get_cb_type() == callback_type::batch || get_num_iterations_per_epoch(execution_mode::validation) == 0){
      save_rng_to_checkpoint_shared(p, m_comm);
      for (const auto& m : m_metrics) {
        m->save_to_checkpoint_shared(p);
      }
    }
  }
  else{
    if (m_comm->am_trainer_master()) {
      p.write_uint64(persist_type::validate, "validation_step",       (uint64_t) get_step(execution_mode::validation));
    }
    save_rng_to_checkpoint_shared(p, m_comm);
    for (weights *w : m_weights) {
      w->save_to_checkpoint_shared(p);
    }
    for (El::Int i = 0; i < get_num_layers(); ++i) {
      if (!get_layer(i).save_to_checkpoint_shared(p)) {
        return false;
      }
    }
    for (const auto& m : m_metrics) {
      m->save_to_checkpoint_shared(p);
    }
  }
  return true;
}

bool model::load_from_checkpoint_shared(persist& p) {
  // have rank 0 read the file
  // read state from file
  struct lbann_model_header header;
  // Assume checkpoint reload from epoch end not step end
  if (m_comm->am_trainer_master()) {
    if (p.get_cb_type() != callback_type::validation) {
      p.read_uint32(persist_type::train, "execution_mode",     &header.execution_mode);
      p.read_uint32(persist_type::train, "terminate_training", &header.terminate_training);
      p.read_uint64(persist_type::train, "epoch",              &header.epoch);
      p.read_uint64(persist_type::train, "training_step",       &header.training_step);
      if(get_num_iterations_per_epoch(execution_mode::validation) != 0)
        p.read_uint64(persist_type::validate, "validation_step",       &header.validation_step);
      p.read_uint64(persist_type::train, "testing_step",       &header.testing_step);
      p.read_uint32(persist_type::train, "max_mini_batch_size",      &header.max_mini_batch_size);
      p.read_uint32(persist_type::train, "current_mini_batch_size",      &header.current_mini_batch_size);
      p.read_uint32(persist_type::train, "persist_callback_type",     &header.callback_type);
    } else {
      p.read_uint64(persist_type::validate, "validation_step",       &header.validation_step);
    }
  }
  load_rng_from_checkpoint_shared(p, m_comm);
  // TODO: this assumes homogeneous processors
  // broadcast state from rank 0
  m_comm->trainer_broadcast(0, header);
  // set our member params from values read from disk
  if (p.get_cb_type() != callback_type::validation) {
    m_execution_mode     = (execution_mode) header.execution_mode;
    m_terminate_training = (bool)           header.terminate_training;
    m_epoch              = (int)            header.epoch;
    m_step[execution_mode::training] = (int) header.training_step;
    if(get_num_iterations_per_epoch(execution_mode::validation) != 0)
      m_step[execution_mode::validation] = (int) header.validation_step;
    m_step[execution_mode::testing] = (int) header.testing_step;
    m_max_mini_batch_size = (int)           header.max_mini_batch_size;
    m_current_mini_batch_size = (int)       header.current_mini_batch_size;
    // set state of persist object to know which type of ckpt we are returning from.
    p.set_cb_type((callback_type) header.callback_type);
  } else {
    m_step[execution_mode::validation] = (int) header.validation_step;
  }

  for (weights *w : m_weights) {
    w->load_from_checkpoint_shared(p);
  }

  // read in each layer
  for (El::Int i = 0; i < get_num_layers(); ++i) {
    if (!get_layer(i).load_from_checkpoint_shared(p)) {
      return false;
    }
  }
  if(get_num_iterations_per_epoch(execution_mode::validation) != 0){
    for (const auto& m : m_metrics) {
      m->load_from_checkpoint_shared(p);
    }
  }
#ifdef LBANN_HAS_GPU
  El::GPUManager::SynchronizeDevice();
#endif // LBANN_HAS_GPU
  return true;
}

bool model::save_to_checkpoint_distributed(persist& p){
  // write out fields we need to save for model
  if (p.get_cb_type() != callback_type::validation) {
    p.write_uint32(persist_type::train, "execution_mode",     (uint32_t) m_execution_mode);
    p.write_uint32(persist_type::train, "terminate_training", (uint32_t) m_terminate_training);
    p.write_uint64(persist_type::train, "epoch",              (uint64_t) m_epoch);
    p.write_uint64(persist_type::train, "training_step",      (uint64_t) get_step(execution_mode::training));
    p.write_uint64(persist_type::train, "testing_step",       (uint64_t) get_step(execution_mode::testing));
    p.write_uint32(persist_type::train, "max_mini_batch_size",      (uint32_t) m_max_mini_batch_size);
    p.write_uint32(persist_type::train, "current_mini_batch_size",      (uint32_t) m_current_mini_batch_size);
    p.write_uint32(persist_type::train, "persist_callback_type",      (uint32_t) p.get_cb_type());
    if(p.get_cb_type() == callback_type::batch)
      p.write_uint64(persist_type::validate, "validataion_step",       (uint64_t) get_step(execution_mode::validation));

    for (weights *w : m_weights) {
      w->save_to_checkpoint_distributed(p);
    }

    for (El::Int i = 0; i < get_num_layers(); ++i) {
      if (!get_layer(i).save_to_checkpoint_distributed(p)) {
        return false;
      }
    }
    if(p.get_cb_type() == callback_type::batch || get_num_iterations_per_epoch(execution_mode::validation) == 0){
       save_rng_to_checkpoint_shared(p, m_comm);
      for (const auto& m : m_metrics) {
        m->save_to_checkpoint_distributed(p);
      }
    }
  }

  else {
    p.write_uint64(persist_type::validate, "validataion_step",       (uint64_t) get_step(execution_mode::validation));
    save_rng_to_checkpoint_shared(p, m_comm);

    for (El::Int i = 0; i < get_num_layers(); ++i) {
      if (!get_layer(i).save_to_checkpoint_distributed(p)) {
        return false;
      }
    }
    for (const auto& m : m_metrics) {
      m->save_to_checkpoint_distributed(p);
    }
  }
  return true;
}

bool model::load_from_checkpoint_distributed(persist& p){
  struct lbann_model_header header;
  p.read_uint32(persist_type::train, "execution_mode",     &header.execution_mode);
  p.read_uint32(persist_type::train, "terminate_training", &header.terminate_training);
  p.read_uint64(persist_type::train, "epoch",              &header.epoch);
  p.read_uint64(persist_type::train, "training_step",      &header.training_step);
  if(get_num_iterations_per_epoch(execution_mode::validation) != 0)
    p.read_uint64(persist_type::validate, "validation_step",       &header.validation_step);
  p.read_uint64(persist_type::train, "testing_step",               &header.testing_step);
  p.read_uint32(persist_type::train, "max_mini_batch_size",      &header.max_mini_batch_size);
  p.read_uint32(persist_type::train, "current_mini_batch_size",      &header.current_mini_batch_size);
  p.read_uint32(persist_type::train, "persist_callback_type",     &header.callback_type);

  m_execution_mode     = (execution_mode) header.execution_mode;
  m_terminate_training = (bool)           header.terminate_training;
  m_epoch              = (int)            header.epoch;
  m_step[execution_mode::training] = (int) header.training_step;
  if(get_num_iterations_per_epoch(execution_mode::validation) != 0)
    m_step[execution_mode::validation] = (int) header.validation_step;
  m_step[execution_mode::testing] = (int) header.testing_step;
  m_max_mini_batch_size = (int)           header.max_mini_batch_size;
  m_current_mini_batch_size = (int)       header.current_mini_batch_size;

  p.set_cb_type((callback_type) header.callback_type);
  load_rng_from_checkpoint_shared(p, m_comm);

  for (weights *w : m_weights) {
    w->load_from_checkpoint_distributed(p);
  }

  for (El::Int i = 0; i < get_num_layers(); ++i) {
    if (!get_layer(i).load_from_checkpoint_distributed(p)) {
      return false;
    }
  }
  if(get_num_iterations_per_epoch(execution_mode::validation) != 0){
    for (const auto& m : m_metrics) {
      m->load_from_checkpoint_distributed(p);
    }
  }
  return true;
}

void model::write_proto(lbann_data::Model* proto) {
  proto->Clear();
  if (m_comm->am_world_master())
    proto->set_mini_batch_size(m_max_mini_batch_size);
}

bool model::save_weights(persist& p) {
  // write out fields we need to save a model's weights
  for (weights *w : m_weights) {
    w->save_to_checkpoint_shared(p);
  }
  return true;
}

bool model::reload_weights(const std::string latest, const std::vector<std::string>& weight_list) {
  // load weights that appear in weight list.
  for(weights *w : m_weights) {
    w->load_from_save(latest,weight_list);
  }
  return true;
}

bool model::save_model() {
  for (auto* c : m_callbacks) {
    if (auto *cb = dynamic_cast<callback::save_model*>(c)) {
      return cb->do_save_model(this);
    }
  }
  if (m_comm->am_trainer_master()) {
    LBANN_WARNING("save_model was called, but the callback_save_model was not loaded");
  }
  return false;
}

#ifdef LBANN_HAS_DISTCONV
void model::setup_distconv() {
  // Dist[dc::num_dists]: {x, y, dx, dy}
  std::map<const Layer*, std::array<dc::Dist, dc::num_dists>> dists;
  std::map<dc::Dist*, std::set<dc::Dist*>> invariants;
  std::set<dc::Dist*> updated;
  std::set<dc::Dist*> fixed;
  for (El::Int i = 0; i < get_num_layers(); ++i) {
    get_layer(i).setup_tensor_distribution_init(dists, invariants, updated, fixed);
  }
  for (El::Int i = 0; i < get_num_layers(); ++i) {
    get_layer(i).setup_tensor_distribution_add_adjacent_invariants(
        dists, invariants);
  }
  while (updated.size() > 0) {
    dc::MPIRootPrintStreamDebug() << "# of updated dists: " << updated.size() << "\n";
    std::set<dc::Dist*> updated_new;
    for (const auto d: updated) {
      dc::MPIRootPrintStreamDebug() << "Updated: " << *d << "\n";
      for (auto p: invariants[d]) {
        dc::MPIRootPrintStreamDebug() << "Invariant: " << *p << "\n";
        if (d->get_overlap() != p->get_overlap()) {
          if (fixed.find(p) != fixed.end()) {
            throw lbann_exception("Cannot satisfy the distconv constraints");
          }
          p->set_overlap(d->get_overlap());
          updated_new.insert(p);
        }
      }
    }
    updated = std::move(updated_new);
  }
  // displays parent and child layer names for debugging
  for (El::Int i = 0; i < get_num_layers(); ++i) {
    const auto& layer = get_layer(i);
    std::stringstream names;
    names << "parents:";
    for (const auto &parent: layer.get_parent_layers()) {
      names << " " << parent->get_name();
    }
    names << "; children:";
    for (const auto &child: layer.get_child_layers()) {
      names << " " << child->get_name();
    }
    dc::MPIRootPrintStreamDebug()
        << layer.get_name() << "; " << names.str();
  }
  for (El::Int i = 0; i < get_num_layers(); ++i) {
    const auto& layer = get_layer(i);
    if (layer.distconv_enabled()) {
      dc::MPIRootPrintStreamInfo()
          << layer.get_name()
          << "; prev_activations_dist: " << dists[&layer][0]
          << ", activations_dist: " << dists[&layer][1]
          << ", error_signals_dist: " << dists[&layer][2]
          << ", prev_error_signals_dist: " << dists[&layer][3];
    } else {
      dc::MPIRootPrintStreamInfo()
          << layer.get_name() << "; distconv disabled";
    }
  }
  for (El::Int i = 0; i < get_num_layers(); ++i) {
    auto &layer = get_layer(i);
    layer.setup_tensors_fwd(dists[&layer]);
  }
  for (El::Int i = get_num_layers() - 1; i >= 0; --i) {
    auto &layer = get_layer(i);
    layer.setup_tensors_bwd(dists[&layer]);
  }
  size_t available = cuda::get_available_memory_capacity();
  size_t workspace_memory = available;
  // set aside some space for shuffling, halo exchange, etc.
  workspace_memory -= 1 << 28;
  dc::MPIRootPrintStreamInfo()
      << "Current available memory: " << available << " (" << int(available / 1024.0 / 1024.0)
      << " MB), workspace: " << workspace_memory
      << " (" << int(workspace_memory / 1024.0 / 1024.0)
      << " MB)";
  for (El::Int i = 0; i < get_num_layers(); ++i) {
    get_layer(i).setup_distconv_post(workspace_memory);
  }
}

#endif // LBANN_HAS_DISTCONV

}  // namespace lbann<|MERGE_RESOLUTION|>--- conflicted
+++ resolved
@@ -48,19 +48,10 @@
 #include <iomanip>
 #include <queue>
 #include <unordered_set>
-<<<<<<< HEAD
-#include <lbann.pb.h>
-#include <set>
-#include <map>
-#include <cmath>
 
 #ifdef LBANN_HAS_DISTCONV
 #include "lbann/utils/distconv.hpp"
 #endif
-
-#include "mpi.h"
-=======
->>>>>>> 28c5eaa2
 
 namespace lbann {
 
@@ -640,15 +631,12 @@
     cb->setup(this);
   }
 
-<<<<<<< HEAD
 #ifdef LBANN_HAS_DISTCONV
   setup_distconv();
 #endif
-=======
+
   // Callback hooks at end of setup
   do_setup_end_cbs();
-
->>>>>>> 28c5eaa2
 }
 
 void model::setup_layer_topology() {
