#!/bin/bash

# Detect system parameters
CLUSTER=$(hostname | sed 's/\([a-zA-Z][a-zA-Z]*\)[0-9]*/\1/g')
TOSS=$(uname -r | sed 's/\([0-9][0-9]*\.*\)\-.*/\1/g')
ARCH=$(uname -m)
CORAL=$([[ $(hostname) =~ (sierra|lassen|ray) ]] && echo 1 || echo 0)

################################################################
# Default options
################################################################

COMPILER=gnu
if [ "${CLUSTER}" == "surface" -o "${CLUSTER}" == "pascal" ]; then
    module load gcc/7.3.0
elif [ "${CORAL}" -eq 1 ]; then
    # Make sure module commands available
    . /usr/share/lmod/lmod/init/bash
    module load gcc/7.3.1
fi
if [ "${ARCH}" == "x86_64" ]; then
    MPI=mvapich2
elif [ "${ARCH}" == "ppc64le" ]; then
    MPI=spectrum
fi
BUILD_TYPE=Release
Elemental_DIR=
case $TOSS in
	3.10.0|4.11.0|4.14.0)
		OpenCV_DIR=""
		if [ "${ARCH}" == "x86_64" ]; then
			export VTUNE_DIR=/usr/tce/packages/vtune/default
		elif [ "${ARCH}" == "ppc64le" ]; then
			export VTUNE_DIR=
		fi
		;;
	*)
      OpenCV_DIR=/usr/gapps/brain/tools/OpenCV/2.4.13
      export VTUNE_DIR=/usr/local/tools/vtune
	  ;;
esac
if [ "${ARCH}" == "x86_64" ]; then
    IPPROOT=/p/lscratchh/brainusr/ippicv_lnx
fi


C_FLAGS=
CXX_FLAGS=-DLBANN_SET_EL_RNG
CUDA_FLAGS=
Fortran_FLAGS=
CLEAN_BUILD=0
DATATYPE=float
VERBOSE=0
CMAKE_INSTALL_MESSAGE=LAZY
MAKE_NUM_PROCESSES=$(($(nproc) + 1))
NINJA_NUM_PROCESSES=0 # Let ninja decide
GEN_DOC=0
INSTALL_LBANN=0
BUILD_TOOL="make"
BUILD_DIR=
INSTALL_DIR=
BUILD_SUFFIX=
DETERMINISTIC=OFF
WITH_CUDA=
WITH_TOPO_AWARE=ON
INSTRUMENT=
WITH_ALUMINUM=
ALUMINUM_WITH_MPI_CUDA=OFF
ALUMINUM_WITH_NCCL=
WITH_CONDUIT=ON
WITH_TBINF=OFF
WITH_DIHYDROGEN=OFF
WITH_DISTCONV=OFF
RECONFIGURE=0
USE_NINJA=0
# In case that autoconf fails during on-demand buid on surface, try the newer
# version of autoconf installed under '/p/lscratchh/brainusr/autoconf/bin'
# by putting it at the beginning of the PATH or use the preinstalled library
# by enabling LIBJPEG_TURBO_DIR
WITH_LIBJPEG_TURBO=ON
#LIBJPEG_TURBO_DIR="/p/lscratchh/brainusr/libjpeg-turbo-1.5.2"
WITH_NVSHMEM=0
NVSHMEM_DIR=

function version_gt() { test "$(printf '%s\n' "$@" | sort -V | head -n 1)" != "$1"; }

if [ "${CLUSTER}" == "surface" ]; then
    AUTOCONF_CUSTOM_DIR=/p/lscratchh/brainusr/autoconf/bin
    AUTOCONF_VER_DEFAULT=`autoconf --version | awk '(FNR==1){print $NF}'`
    AUTOCONF_VER_CUSTOM=`${AUTOCONF_CUSTOM_DIR}/autoconf --version | awk '(FNR==1){print $NF}'`

    if version_gt ${AUTOCONF_VER_CUSTOM} ${AUTOCONF_VER_DEFAULT}; then
        PATH=${AUTOCONF_CUSTOM_DIR}:${PATH}
    fi
fi

################################################################
# Help message
################################################################

function help_message {
    local SCRIPT=$(basename ${0})
    local N=$(tput sgr0)    # Normal text
    local C=$(tput setf 4)  # Colored text
    cat << EOF
Build LBANN on an LLNL LC system.
Can be called anywhere in the LBANN project tree.
Usage: ${SCRIPT} [options]
Options:
  ${C}--help${N}                  Display this help message and exit.
  ${C}--compiler${N} <val>        Specify compiler ('gnu' or 'intel' or 'clang').
  ${C}--mpi${N} <val>             Specify MPI library ('mvapich2' or 'openmpi' or 'spectrum').
  ${C}--datatype${N} <val>        Datatype size in bytes (4 for float and 8 for double).
  ${C}--verbose${N}               Verbose output.
  ${C}--debug${N}                 Build with debug flag.
  ${C}--tbinf${N}                 Build with Tensorboard interface.
  ${C}--vtune${N}                 Build with VTune profiling libraries.
  ${C}--nvprof${N}                Build with region annotations for NVPROF.
  ${C}--reconfigure${N}           Reconfigure build. Used when build parameters are changed (e.g current build is release and --debug is desired). Clean build overrides
  ${C}--clean-build${N}           Clean build directory before building.
  ${C}--make-processes${N} <val>  Number of parallel processes for make.
  ${C}--doc${N}                   Generate documentation.
  ${C}--install-lbann${N}         Install LBANN headers and dynamic library into the build directory.
  ${C}--build${N}                 Specify alternative build directory; default is <lbann_home>/build.
  ${C}--suffix${N}                Specify suffix for build directory. If you are, e.g, building on surface, your build will be <someplace>/surface.llnl.gov, regardless of your choice of compiler or other flags. This option enables you to specify, e.g: --suffix gnu_debug, in which case your build will be in the directory <someplace>/surface.llnl.gov.gnu_debug
  ${C}--instrument${N}            Use -finstrument-functions flag, for profiling stack traces
  ${C}--disable-cuda${N}          Disable CUDA
  ${C}--disable-topo-aware${N}    Disable topological-aware configuration (no HWLOC)
  ${C}--disable-aluminum${N}           Disable the Aluminum communication library
  ${C}--aluminum-with-mpi-cuda         Enable MPI-CUDA backend in Aluminum
  ${C}--disable-aluminum-with-nccl     Disable the NCCL backend in Aluminum
  ${C}--with-conduit              Build with conduit interface
  ${C}--ninja                     Generate ninja files instead of makefiles
  ${C}--ninja-processes${N} <val> Number of parallel processes for ninja.
  ${C}--nvshmem${N}               Enable NVSHMEM
EOF
}

################################################################
# Parse command-line arguments
################################################################

while :; do
    case ${1} in
        -h|--help)
            # Help message
            help_message
            exit 0
            ;;
        --build)
            # Change default build directory
            if [ -n "${2}" ]; then
                BUILD_DIR=${2}
                shift
            else
                echo "\"${1}\" option requires a non-empty option argument" >&2
                exit 1
            fi
            ;;
        --suffix)
            # Specify suffix for build directory
            if [ -n "${2}" ]; then
                BUILD_SUFFIX=${2}
                shift
            else
                echo "\"${1}\" option requires a non-empty option argument" >&2
                exit 1
            fi
            ;;
        --compiler)
            # Choose compiler
            if [ -n "${2}" ]; then
                COMPILER=${2}
                shift
            else
                echo "\"${1}\" option requires a non-empty option argument" >&2
                exit 1
            fi
            ;;
        --mpi)
            # Choose mpi library
            if [ -n "${2}" ]; then
                MPI=${2}
                shift
            else
                echo "\"${1}\" option requires a non-empty option argument" >&2
                exit 1
            fi
            ;;
        --datatype)
            # Set datatype size
            if [ -n "${2}" ]; then
                DATATYPE=${2}
                shift
            else
                echo "\"${1}\" option requires a non-empty option argument" >&2
                exit 1
            fi
            ;;
        --ninja)
            USE_NINJA=1
            BUILD_TOOL="ninja"
            ;;
        --ninja-processes)
            if [ -n "${2}" ]; then
                NINJA_NUM_PROCESSES=${2}
                shift
            else
                echo "\"${1}\" option requires a non-empty option argument" >&2
                exit 1
            fi
            ;;
        -v|--verbose)
            # Verbose output
            VERBOSE=1
            CMAKE_INSTALL_MESSAGE=ALWAYS
            ;;
        -d|--debug)
            # Debug mode
            BUILD_TYPE=Debug
            DETERMINISTIC=ON
            ;;
        --tbinf)
            # Tensorboard interface
            WITH_TBINF=ON
            ;;
        --vtune)
            # VTune libraries
            WITH_VTUNE=ON
            ;;
        --nvprof)
            WITH_NVPROF=ON
            ;;
        --clean-build|--build-clean)
            # Clean build directory
            CLEAN_BUILD=1
            ;;
        -j|--make-processes)
            if [ -n "${2}" ]; then
                MAKE_NUM_PROCESSES=${2}
                shift
            else
                echo "\"${1}\" option requires a non-empty option argument" >&2
                exit 1
            fi
            ;;
        --doc)
            # Generate documentation
            GEN_DOC=1
            ;;
        -i|--install-lbann)
            INSTALL_LBANN=1
            ;;
        --disable-cuda)
            WITH_CUDA=OFF
            ;;
        --disable-topo-aware)
            WITH_TOPO_AWARE=OFF
            ;;
        --disable-aluminum)
            WITH_ALUMINUM=OFF
            ;;
        --aluminum-with-mpi-cuda)
            WITH_ALUMINUM=ON
            ALUMINUM_WITH_MPI_CUDA=ON
            ;;
        --disable-aluminum-with-nccl)
            ALUMINUM_WITH_NCCL=OFF
            ;;
        --with-conduit)
            WITH_CONDUIT=ON
            ;;
        --instrument)
            INSTRUMENT="-finstrument-functions -ldl"
            ;;
        --reconfigure)
            RECONFIGURE=1
            ;;
        --nvshmem)
            WITH_NVSHMEM=1
            ;;
        --with-dihydrogen)
            WITH_DIHYDROGEN=ON
            ;;
        --with-distconv)
            WITH_DISTCONV=ON
            WITH_DIHYDROGEN=ON
            # CUDA is required for Distconv
            WITH_CUDA=ON
            # MPI-CUDA backend is required for Distconv
            ALUMINUM_WITH_MPI_CUDA=ON
            ;;
        -?*)
            # Unknown option
            echo "Unknown option (${1})" >&2
            exit 1
            ;;
        *)
            # Break loop if there are no more options
            break
    esac
    shift
done

################################################################
# Initialize package system
################################################################

# Determine whether system uses modules
USE_MODULES=0
case $TOSS in
	3.10.0|4.11.0|4.14.0)
		USE_MODULES=1
		;;
	2.6.32)
		USE_MODULES=0
		;;
	*)
		# Initialize modules
		. /usr/share/[mM]odules/init/bash
		USE_MODULES=1
		;;
esac

# Initialize Dotkit if system doesn't use modules
if [ ${USE_MODULES} -eq 0 ]; then
    . /usr/local/tools/dotkit/init.sh
fi

# Load packages
if [ ${USE_MODULES} -ne 0 ]; then
    module load git
    #module load cmake/3.14.5
else
    use git
fi

################################################################
# Initialize C/C++/Fortran compilers
################################################################

# Get compiler directory
COMPILER_=${COMPILER}
if [ ${USE_MODULES} -ne 0 ]; then
    if [ "${COMPILER_}" == "gnu" ]; then
        COMPILER_=gcc
    fi
    if [ -z "$(module list 2>&1 | grep ${COMPILER_})" ]; then
        if [ "${COMPILER_}" == "gcc" ]; then
            # Special case to avoid GCC 8.1
            # Note: This should be removed once the bug in GCC 8.1 is
            # patched. See https://github.com/LLNL/lbann/issues/529.
            COMPILER_=$(module --terse spider ${COMPILER_} 2>&1 | grep -v 8.1.0 | sed '/^$/d' | tail -1)
        else
            COMPILER_=$(module --terse spider ${COMPILER_} 2>&1 | sed '/^$/d' | tail -1)
        fi
        module load ${COMPILER_}
    fi
    if [ -z "$(module list 2>&1 | grep ${COMPILER_})" ]; then
        echo "Could not load module (${COMPILER_})"
        exit 1
    fi
    COMPILER_BASE="$(module show ${COMPILER_} 2>&1 | grep '\"PATH\"' | cut -d ',' -f 2 | cut -d ')' -f 1 | sed 's/\/bin//' | sed 's/\"//g')"
else
    if [ "${COMPILER_}" == "intel" ]; then
        COMPILER_=ic-17.0.174
    elif [ "${COMPILER_}" == "gnu" ]; then
        COMPILER_=gcc-4.9.3p
    fi
    if [ -z "$(use | grep ${COMPILER_})" ]; then
        use ${COMPILER_}
    fi
    COMPILER_="$(use | sed 's/ //g' | egrep -e "^${COMPILER_}")"
    if [ -z "${COMPILER_}" ]; then
        echo "Could not load dotkit for ${COMPILER_}"
        exit 1
    fi
    COMPILER_BASE="$(use -hv ${COMPILER_} | grep 'dk_alter PATH' | awk '{print $3}' | sed 's/\/bin//')"
fi
COMPILER_STRIP="$(echo ${COMPILER_} | sed "s/[^[a-z]//g")"
# Get compiler paths
if [ "${COMPILER}" == "gnu" ]; then
    # GNU compilers
    C_COMPILER=${COMPILER_BASE}/bin/gcc
    CXX_COMPILER=${COMPILER_BASE}/bin/g++
    Fortran_COMPILER=${COMPILER_BASE}/bin/gfortran
    COMPILER_VERSION=$(${C_COMPILER} --version | head -n 1 | awk '{print $3}')
    FORTRAN_LIB=${COMPILER_BASE}/lib64/libgfortran.so
elif [ "${COMPILER}" == "intel" ]; then
    # Intel compilers
    C_COMPILER=${COMPILER_BASE}/bin/icc
    CXX_COMPILER=${COMPILER_BASE}/bin/icpc
    Fortran_COMPILER=${COMPILER_BASE}/bin/ifort
    COMPILER_VERSION=$(${C_COMPILER} --version | head -n 1 | awk '{print $3}')
    FORTRAN_LIB=${COMPILER_BASE}/lib/intel64/libifcoremt.so.5
    CXX_FLAGS="${CXX_FLAGS} -std=c++11"
elif [ "${COMPILER}" == "clang" ]; then
    # clang
    # clang depends on gnu fortran library. so, find the dependency
    if [[ ${CORAL} -eq 1 ]]; then
        #gccdep=`ldd ${COMPILER_BASE}/lib/*.so 2> /dev/null | grep gcc | awk '(NF>2){print $3}' | sort | uniq | head -n 1`
        #GCC_VERSION=`ls -l $gccdep | awk '{print $NF}' | cut -d '-' -f 2 | cut -d '/' -f 1`
        # Forcing to gcc 4.9.3 because of the current way of ray's gcc and various clang installation
        GCC_VERSION=4.9.3
        GNU_DIR=/usr/tce/packages/gcc/gcc-${GCC_VERSION}
    elif [ ${USE_MODULES} -ne 0 ]; then
        GCC_VERSION=$(ldd ${COMPILER_BASE}/lib/libclang.so | grep gcc- | awk 'BEGIN{FS="/"} {for (i=1;i<=NF; i++) if ($i~/^gcc-/) print $i}' | tail -n 1)
        GNU_DIR=/usr/tce/packages/gcc/${GCC_VERSION}
    else
        GCC_VERSION=$(ldd ${COMPILER_BASE}/lib/libclang.so | grep gnu | awk 'BEGIN{FS="/"} {for (i=1;i<=NF; i++) if ($i~/^gnu$/) print $(i+1)}' | tail -n 1)
        GNU_DIR=/usr/apps/gnu/${GCC_VERSION}
    fi
    C_COMPILER=${COMPILER_BASE}/bin/clang
    CXX_COMPILER=${COMPILER_BASE}/bin/clang++
    Fortran_COMPILER=${GNU_DIR}/bin/gfortran
    FORTRAN_LIB=${GNU_DIR}/lib64/libgfortran.so
    COMPILER_VERSION=$(${C_COMPILER} --version | awk '(($1=="clang")&&($2=="version")){print $3}')
    MPICH_FC=${GNU_DIR}/bin/gfortran
    #MPI_Fortran_COMPILER="${MPI_DIR}/bin/mpifort -fc=${Fortran_COMPILER}" $ done by exporting MPICH_FC
else
    # Unrecognized compiler
    echo "Unrecognized compiler (${COMPILER})"
    exit 1
fi
# Add compiler optimization flags
if [ "${BUILD_TYPE}" == "Release" ]; then
    if [ "${COMPILER}" == "gnu" ]; then
        C_FLAGS="${C_FLAGS} -O3 ${INSTRUMENT} -fno-omit-frame-pointer"
        CXX_FLAGS="${CXX_FLAGS} -O3 ${INSTRUMENT} -fno-omit-frame-pointer"
        Fortran_FLAGS="${Fortran_FLAGS} -O3"
        if [ "${CLUSTER}" == "catalyst" ]; then
            C_FLAGS="${C_FLAGS} -march=ivybridge -mtune=ivybridge"
            CXX_FLAGS="${CXX_FLAGS} -march=ivybridge -mtune=ivybridge"
            Fortran_FLAGS="${Fortran_FLAGS} -march=ivybridge -mtune=ivybridge"
        elif [ "${CLUSTER}" == "quartz" ] || [ "${CLUSTER}" == "pascal" ] ; then
            C_FLAGS="${C_FLAGS} -march=broadwell -mtune=broadwell"
            CXX_FLAGS="${CXX_FLAGS} -march=broadwell -mtune=broadwell"
            Fortran_FLAGS="${Fortran_FLAGS} -march=broadwell -mtune=broadwell"
        elif [ "${CLUSTER}" == "surface" ]; then
            C_FLAGS="${C_FLAGS} -march=sandybridge -mtune=sandybridge"
            CXX_FLAGS="${CXX_FLAGS} -march=sandybridge -mtune=sandybridge"
            Fortran_FLAGS="${Fortran_FLAGS} -march=sandybridge -mtune=sandybridge"
        elif [ "${CLUSTER}" == "ray" ]; then
            C_FLAGS="${C_FLAGS} -mcpu=power8 -mtune=power8"
            CXX_FLAGS="${CXX_FLAGS} -mcpu=power8 -mtune=power8"
            Fortran_FLAGS="${Fortran_FLAGS} -mcpu=power8 -mtune=power8"
        elif [ "${CLUSTER}" == "sierra" -o "${CLUSTER}" == "lassen" ]; then
            C_FLAGS="${C_FLAGS} -mcpu=power9 -mtune=power9"
            CXX_FLAGS="${CXX_FLAGS} -mcpu=power9 -mtune=power9"
            Fortran_FLAGS="${Fortran_FLAGS} -mcpu=power9 -mtune=power9"
        fi
    fi
else
    if [ "${COMPILER}" == "gnu" ]; then
        C_FLAGS="${C_FLAGS} -g ${INSTRUMENT} -fno-omit-frame-pointer"
        CXX_FLAGS="${CXX_FLAGS} -g ${INSTRUMENT} -fno-omit-frame-pointer"
        Fortran_FLAGS="${Fortran_FLAGS} -g"
    fi
fi

# Add flag for libldl: may be needed some compilers
CXX_FLAGS="${CXX_FLAGS} -ldl"
C_FLAGS="${CXX_FLAGS}"

# Hacks to build with NVSHMEM
if [ ${WITH_NVSHMEM} -ne 0 ]; then
    if [ "${CLUSTER}" == "lassen" ]; then
        NVSHMEM_DIR=/usr/workspace/wsb/brain/nvshmem/nvshmem_0.3.3/cuda-10.1_ppc64le
        CUDA_FLAGS="-gencode=arch=compute_70,code=sm_70"
    else
        echo "NVSHMEM is currently only supported on Lassen"
        exit 1
    fi
fi

# Set environment variables
CC=${C_COMPILER}
CXX=${CXX_COMPILER}


################################################################
# Initialize directories
################################################################

# Get LBANN root directory
ROOT_DIR=$(realpath $(dirname $0)/..)

# Initialize build directory
if [ -z "${BUILD_DIR}" ]; then
    BUILD_DIR=${ROOT_DIR}/build/${COMPILER}.${BUILD_TYPE}.${CLUSTER}.llnl.gov
fi
if [ -n "${BUILD_SUFFIX}" ]; then
    BUILD_DIR=${BUILD_DIR}.${BUILD_SUFFIX}
fi
mkdir -p ${BUILD_DIR}

# Initialize install directory
if [ -z "${INSTALL_DIR}" ]; then
    INSTALL_DIR=${BUILD_DIR}/install
fi
mkdir -p ${INSTALL_DIR}

SUPERBUILD_DIR="${ROOT_DIR}/superbuild"


################################################################
# Initialize MPI compilers
################################################################

# Invalid MPI libraries
if [ "${ARCH}" == "x86_64" ] && [ "${MPI}" != "mvapich2" ] && [ "${MPI}" != "openmpi" ]; then
    echo "Invalid MPI library selected (${MPI})"
    exit 1
fi
if [ "${ARCH}" == "ppc64le" ] && [ "${MPI}" != "spectrum" ]; then
    echo "Invalid MPI library selected (${MPI})"
    exit 1
fi

if [ "${MPI}" == "spectrum" ]; then
    MPI=spectrum-mpi
fi

if [ -z "${MPI_HOME}" ]; then
	if [ ${USE_MODULES} -ne 0 ]; then
		if [ -z "$(module list 2>&1 | grep ${MPI})" ]; then
			MPI=$(module --terse spider ${MPI} 2>&1 | sed '/^$/d' | tail -1)
			module load ${MPI}
		fi
		if [ -z "$(module list 2>&1 | grep ${MPI})" ]; then
			echo "Could not load module (${MPI})"
			exit 1
		fi
		MPI_HOME=$(module show ${MPI} 2>&1 | grep '\"PATH\"' | cut -d ',' -f 2 | cut -d ')' -f 1 | sed 's/\/bin//' | sed 's/\"//g')
	else
		# The idea here is to check if the module of the specified mpi type is loaded
		MPI_DOTKIT=$(use | grep ${MPI} | sed 's/ //g')
		if [ -z "${MPI_DOTKIT}" ]; then
			if [ "${COMPILER}" == "gnu" ] || [ "${COMPILER}" == "intel" ] || [ "${COMPILER}" == "pgi" ] ; then
				MPI_COMPILER=-${COMPILER}
			elif [ "${COMPILER}" == "clang" ]; then
				MPI_COMPILER=-gnu
			fi
			# The default MVAPICH version does not work on surface
			if [ "${CLUSTER}" == "surface" -a "${MPI}" == "mvapich2" ]; then
				MPI_VERSION="-2.2"
			else
				MPI_VERSION=""
			fi
		else
			MPI_COMPILER=-$(echo ${MPI_DOTKIT} | awk 'BEGIN{FS="-"}{print $2}')
			MPI_VERSION=-$(echo ${MPI_DOTKIT} |  awk 'BEGIN{FS="-"}{print $NF}')
		fi
		if [ "${BUILD_TYPE}" == "Debug" ]; then
			MPI_DEBUG="-debug"
		else
			MPI_DEBUG=""
		fi
		MPI_DOTKIT=${MPI}${MPI_COMPILER}${MPI_DEBUG}${MPI_VERSION}
		echo "Using ${MPI_DOTKIT}"
		use ${MPI_DOTKIT}
		if [ -z "$(use | grep ${MPI_DOTKIT})" ]; then
			echo "Could not load dotkit (${MPI_DOTKIT})"
			exit 1
		fi
		if [ "${COMPILER}" == "gnu" ] || [ "${COMPILER}" == "intel" ] || [ "${COMPILER}" == "pgi" ]; then
			if [ "`echo ${MPI_DOTKIT} | grep ${COMPILER}`" == "" ] ; then
				echo "switch to an MPI version that is consistent with (${COMPILER}) compilers"
				exit 1
			fi
		fi
		MPI_HOME=$(use -hv ${MPI_DOTKIT} | grep 'dk_alter PATH' | awk '{print $3}' | sed 's/\/bin//')
	fi
fi

# Get MPI compilers
export MPI_HOME
export CMAKE_PREFIX_PATH=${MPI_HOME}:${CMAKE_PREFIX_PATH}
export MPI_C_COMPILER=${MPI_HOME}/bin/mpicc
export MPI_CXX_COMPILER=${MPI_HOME}/bin/mpicxx
export MPI_Fortran_COMPILER=${MPI_HOME}/bin/mpifort
if [ "${MPI}" == "spectrum-mpi" ]; then
    WITH_SPECTRUM=ON
fi

################################################################
# Initialize GPU libraries
################################################################

if [ "${CLUSTER}" == "surface" -o "${CORAL}" -eq 1 -o "${CLUSTER}" == "pascal" ]; then
    HAS_GPU=1
    WITH_CUDA=${WITH_CUDA:-ON}
    WITH_CUDNN=ON
    WITH_CUB=${WITH_CUB:-ON}
    WITH_ALUMINUM=${WITH_ALUMINUM:-ON}
    ALUMINUM_WITH_NCCL=${ALUMINUM_WITH_NCCL:-ON}
	if [[ ${CORAL} -eq 1 ]]; then
		module del cuda
		CUDA_TOOLKIT_MODULE=${CUDA_TOOLKIT_MODULE:-cuda/10.1.243}
	fi

    # Hack for surface
	case $CLUSTER in
		surface)
		    . /usr/share/[mM]odules/init/bash
		    CUDA_TOOLKIT_MODULE=cudatoolkit/9.2
		    ;;
		pascal)
		    CUDA_TOOLKIT_MODULE=${CUDA_TOOLKIT_MODULE:-cuda/10.1.168}
		    ;;
	esac
fi

if [ "${WITH_CUDA}" == "ON" ]; then
	# Defines CUDA_TOOLKIT_ROOT_DIR
	if [ -z "${CUDA_TOOLKIT_ROOT_DIR}" ]; then
		if [ -n "${CUDA_PATH}" ]; then
			CUDA_TOOLKIT_ROOT_DIR=${CUDA_PATH}
		elif [ -n "${CUDA_HOME}" ]; then
			CUDA_TOOLKIT_ROOT_DIR=${CUDA_HOME}
		elif [ -n "${CUDA_TOOLKIT_MODULE}" -o ${USE_MODULES} -ne 0 ]; then
			CUDA_TOOLKIT_MODULE=${CUDA_TOOLKIT_MODULE:-cuda}
			module load ${CUDA_TOOLKIT_MODULE}
			CUDA_TOOLKIT_ROOT_DIR=${CUDA_HOME:-${CUDA_PATH}}
		fi
	fi
	if [ -n "${CUDA_TOOLKIT_ROOT_DIR}" -a -d "${CUDA_TOOLKIT_ROOT_DIR}" ]; then
		export CUDA_TOOLKIT_ROOT_DIR
	else
		echo "Could not find CUDA"
		exit 1
	fi
	# Defines CUDA_TOOLKIT_VERSION
	#CUDA_TOOLKIT_VERSION=$(ls -l ${CUDA_TOOLKIT_ROOT_DIR} | awk '{print $NF}' | cut -d '-' -f 2)
	CUDA_TOOLKIT_VERSION=$(${CUDA_TOOLKIT_ROOT_DIR}/bin/nvcc --version | grep -oE "V[0-9]+\.[0-9]+" | sed 's/V//')

	# CUDNN
	if [[ -z $CUDNN_DIR ]]; then
        CUDNN_VER=${CUDNN_VER:-7.6.4}
		CUDNN_DIR=/usr/WS1/jain8/internship/cudnn/cuda/targets/ppc64le-linux
        #CUDNN_DIR=/usr/workspace/wsb/brain/cudnn/cudnn-${CUDNN_VER}/cuda-${CUDA_TOOLKIT_VERSION}_${ARCH}
	fi
	if [[ ! -d $CUDNN_DIR ]]; then
		echo "Could not find cuDNN at $CUDNN_DIR"
		exit 1
	fi
	export CUDNN_DIR

    # NCCL
    if [[ -z $NCCL_DIR ]]; then
<<<<<<< HEAD
        NCCL_VER=${NCCL_VER:-2.7.8-1}
        NCCL_DIR=/usr/workspace/wsb/brain/nccl2/nccl_${NCCL_VER}+cuda${CUDA_TOOLKIT_VERSION}_${ARCH}
=======
        # Subsequent 2.4.X versions are known to have a performance
        # regression. See the release notes.
        NCCL_VER=${NCCL_VER:-2.4.2-1}
        NCCL_DIR=/usr/WS1/jain8/internship/elemental_patch/new_aluminum/new_nccl/nccl/build/
        # NCCL_DIR=/usr/workspace/wsb/brain/nccl2/nccl_${NCCL_VER}+cuda${CUDA_TOOLKIT_VERSION}_${ARCH}
>>>>>>> 79c256f8
    fi
    if [[ ! -d $NCCL_DIR ]]; then
        echo "Could not find NCCL at $NCCL_DIR"
        exit 1
    fi
    export NCCL_DIR
else
    HAS_GPU=0
    WITH_CUDA=${WITH_CUDA:-OFF}
    WITH_CUDNN=OFF
    WITH_CUB=OFF
    ALUMINUM_WITH_NCCL=OFF
    ALUMINUM_WITH_MPI_CUDA=OFF
fi

################################################################
# Library options
################################################################
if [ "${CLUSTER}" == "sierra" -o "${CLUSTER}" == "lassen" ]; then
	OPENBLAS_ARCH="TARGET=POWER8"
else
	OPENBLAS_ARCH=
fi

################################################################
# Setup Ninja, if using
################################################################

if [ ${USE_NINJA} -ne 0 ]; then
    if ! which ninja ; then
        if [ "${ARCH}" == "x86_64" ]; then
            export PATH=/usr/workspace/wsb/brain/utils/toss3/ninja/bin:$PATH
        elif [ "${ARCH}" == "ppc64le" ]; then
            export PATH=/usr/workspace/wsb/brain/utils/coral/ninja/bin:$PATH
        fi
    fi
    if ! which ninja ; then
        USE_NINJA=0
    fi
fi
################################################################
# Display parameters
################################################################

# Function to print variable
function print_variable {
    echo "${1}=${!1}"
}

# Print parameters
if [ ${VERBOSE} -ne 0 ]; then
    echo ""
    echo "----------------------"
    echo "System parameters"
    echo "----------------------"
    print_variable CLUSTER
    print_variable TOSS
    print_variable ARCH
    print_variable HAS_GPU
    print_variable USE_MODULES
    echo ""
    echo "----------------------"
    echo "Compiler parameters"
    echo "----------------------"
    print_variable COMPILER
    print_variable COMPILER_VERSION
    print_variable MPI
    print_variable C_COMPILER
    print_variable CXX_COMPILER
    print_variable Fortran_COMPILER
    print_variable MPI_C_COMPILER
    print_variable MPI_CXX_COMPILER
    print_variable MPI_Fortran_COMPILER
    print_variable C_FLAGS
    print_variable CXX_FLAGS
    print_variable Fortran_FLAGS
    echo ""
    echo "----------------------"
    echo "Build parameters"
    echo "----------------------"
    print_variable BUILD_TOOL
    print_variable BUILD_TYPE
    print_variable BUILD_SUFFIX
    print_variable BUILD_DIR
    print_variable INSTALL_DIR
    print_variable Elemental_DIR
    print_variable OpenCV_DIR
    print_variable VTUNE_DIR
    print_variable WITH_CUDA
    print_variable WITH_CUDNN
    print_variable WITH_NVPROF
    print_variable DETERMINISTIC
    print_variable CLEAN_BUILD
    print_variable VERBOSE
    print_variable MAKE_NUM_PROCESSES
    print_variable GEN_DOC
    print_variable WITH_TOPO_AWARE
    echo ""
fi

################################################################
# Build LBANN
################################################################

# Work in build directory
pushd ${BUILD_DIR}

# Clean up build directory
if [ ${CLEAN_BUILD} -ne 0 ]; then
    CLEAN_COMMAND="rm -rf ${BUILD_DIR}/*"
    if [ ${VERBOSE} -ne 0 ]; then
        echo "${CLEAN_COMMAND}"
    fi
    eval ${CLEAN_COMMAND}
fi

if [[ ((${BUILD_TOOL} == "make" && -f ${BUILD_DIR}/lbann/build/Makefile) ||
       (${BUILD_TOOL} == "ninja" && -f ${BUILD_DIR}/lbann/build/build.ninja))
      && (${RECONFIGURE} != 1) ]]; then
    echo "Building previously configured LBANN"
    cd ${BUILD_DIR}/lbann/build/
    ${BUILD_TOOL} -j${MAKE_NUM_PROCESSES} all
    ${BUILD_TOOL} install -j${MAKE_NUM_PROCESSES} all
    exit $?
fi

# ATM: goes after Elemental_DIR
#-D OpenCV_DIR=${OpenCV_DIR} \

# Setup the CMake generator
GENERATOR="\"Unix Makefiles\""
if [ ${USE_NINJA} -ne 0 ]; then
    GENERATOR="Ninja"
fi

# Configure build with CMake
CONFIGURE_COMMAND=$(cat << EOF
cmake \
-G ${GENERATOR} \
-D CMAKE_EXPORT_COMPILE_COMMANDS=ON \
-D CMAKE_BUILD_TYPE=${BUILD_TYPE} \
-D CMAKE_INSTALL_MESSAGE=${CMAKE_INSTALL_MESSAGE} \
-D CMAKE_INSTALL_PREFIX=${INSTALL_DIR} \
-D LBANN_SB_BUILD_CEREAL=ON \
-D LBANN_SB_BUILD_CLARA=ON \
-D LBANN_SB_BUILD_CNPY=ON \
-D LBANN_SB_BUILD_HYDROGEN=ON \
-D LBANN_SB_FWD_HYDROGEN_Hydrogen_ENABLE_CUDA=${WITH_CUDA} \
-D LBANN_SB_BUILD_OPENBLAS=ON \
-D LBANN_SB_BUILD_OPENCV=ON \
-D LBANN_SB_BUILD_JPEG_TURBO=ON \
-D LBANN_SB_BUILD_PROTOBUF=ON \
-D LBANN_SB_BUILD_CUB=${WITH_CUB} \
-D LBANN_SB_BUILD_ALUMINUM=${WITH_ALUMINUM} \
-D ALUMINUM_TAG=master \
-D ALUMINUM_ENABLE_MPI_CUDA=${ALUMINUM_WITH_MPI_CUDA} \
-D ALUMINUM_ENABLE_NCCL=${ALUMINUM_WITH_NCCL} \
-D HYDROGEN_TAG="v1.3.5_different_grid" \
-D HYDROGEN_URL=https://github.com/aj-prime/Elemental.git \
-D LBANN_SB_BUILD_CONDUIT=${WITH_CONDUIT} \
-D LBANN_SB_BUILD_HDF5=${WITH_CONDUIT} \
-D LBANN_SB_BUILD_LBANN=ON \
-D CMAKE_CXX_FLAGS="${CXX_FLAGS}" \
-D CMAKE_C_FLAGS="${C_FLAGS}" \
-D CMAKE_CUDA_FLAGS="${CUDA_FLAGS}" \
-D CMAKE_C_COMPILER=${C_COMPILER} \
-D CMAKE_CXX_COMPILER=${CXX_COMPILER} \
-D CMAKE_Fortran_COMPILER=${Fortran_COMPILER} \
-D LBANN_WITH_CUDA=${WITH_CUDA} \
-D LBANN_WITH_NVPROF=${WITH_NVPROF} \
-D LBANN_WITH_VTUNE=${WITH_VTUNE} \
-D LBANN_WITH_TBINF=${WITH_TBINF} \
-D LBANN_WITH_TOPO_AWARE=${WITH_TOPO_AWARE} \
-D LBANN_DATATYPE=${DATATYPE} \
-D LBANN_DETERMINISTIC=${DETERMINISTIC} \
-D LBANN_WITH_ALUMINUM=${WITH_ALUMINUM} \
-D LBANN_SB_BUILD_CATCH2=ON \
-D LBANN_NO_OMP_FOR_DATA_READERS=${NO_OMP_FOR_DATA_READERS} \
-D LBANN_CONDUIT_DIR=${CONDUIT_DIR} \
-D LBANN_BUILT_WITH_SPECTRUM=${WITH_SPECTRUM} \
-D OPENBLAS_ARCH_COMMAND=${OPENBLAS_ARCH} \
-D LBANN_WITH_NVSHMEM=${WITH_NVSHMEM} \
-D LBANN_SB_FWD_LBANN_NVSHMEM_DIR=${NVSHMEM_DIR} \
-D LBANN_SB_BUILD_DIHYDROGEN=${WITH_DIHYDROGEN} \
-D DIHYDROGEN_ENABLE_DISTCONV_LEGACY=${WITH_DISTCONV} \
-D LBANN_WITH_DIHYDROGEN=${WITH_DIHYDROGEN} \
-D LBANN_WITH_DISTCONV=${WITH_DISTCONV} \
-DLBANN_SB_FWD_LBANN_Python_EXECUTABLE=/usr/workspace/jain8/miniconda3/envs/hope_lbann_pytorch/bin/python \
-DLBANN_SB_FWD_LBANN_Python_LIBRARY=/usr/workspace/jain8/miniconda3/envs/hope_lbann_pytorch/lib/libpython3.7m.so.1.0 \
${SUPERBUILD_DIR}
EOF
)


if [ ${VERBOSE} -ne 0 ]; then
    echo "${CONFIGURE_COMMAND}" |& tee cmake_superbuild_invocation.txt
else
    echo "${CONFIGURE_COMMAND}" > cmake_superbuild_invocation.txt
fi
eval ${CONFIGURE_COMMAND}
if [ $? -ne 0 ]; then
    echo "--------------------"
    echo "CONFIGURE FAILED"
    echo "--------------------"
    exit 1
fi

BUILD_OPTIONS="-j${MAKE_NUM_PROCESSES}"
if [ ${VERBOSE} -ne 0 ]; then
  if [ "${BUILD_TOOL}" == "ninja" ]; then
      BUILD_OPTIONS+=" -v"
  else
      BUILD_OPTIONS+=" VERBOSE=${VERBOSE}"
  fi
fi

# Build LBANN with make
# Note: Ensure Elemental to be built before LBANN. Dependency violation appears to occur only when using cuda_add_library.
BUILD_COMMAND="make -j${MAKE_NUM_PROCESSES} VERBOSE=${VERBOSE}"
if [ ${USE_NINJA} -ne 0 ]; then
    if [ ${NINJA_NUM_PROCESSES} -ne 0 ]; then
        BUILD_COMMAND="ninja -j${NINJA_NUM_PROCESSES}"
    else
        # Usually equivalent to -j<num_cpus+2>
        BUILD_COMMAND="ninja"
    fi
fi
if [ ${VERBOSE} -ne 0 ]; then
    echo "${BUILD_COMMAND}"
fi
eval ${BUILD_COMMAND}
if [ $? -ne 0 ]; then
    echo "--------------------"
    echo "BUILD FAILED"
    echo "--------------------"
    exit 1
fi

# Install LBANN with make
if [ ${INSTALL_LBANN} -ne 0 ]; then
    INSTALL_COMMAND="make install -j${MAKE_NUM_PROCESSES} VERBOSE=${VERBOSE}"
    if [ ${USE_NINJA} -ne 0 ]; then
        if [ ${NINJA_NUM_PROCESSES} -ne 0 ]; then
            BUILD_COMMAND="ninja -j${NINJA_NUM_PROCESSES} install"
        else
            # Usually equivalent to -j<num_cpus+2>
            BUILD_COMMAND="ninja install"
        fi
    fi
    if [ ${VERBOSE} -ne 0 ]; then
        echo "${INSTALL_COMMAND}"
    fi
    eval ${INSTALL_COMMAND}
    if [ $? -ne 0 ]; then
        echo "--------------------"
        echo "INSTALL FAILED"
        echo "--------------------"
        exit 1
    fi
fi

# Generate documentation with make
if [ ${GEN_DOC} -ne 0 ]; then
    DOC_COMMAND="make doc"
    if [ ${USE_NINJA} -ne 0 ]; then
        DOC_COMMAND="ninja doc"
    fi
    if [ ${VERBOSE} -ne 0 ]; then
        echo "${DOC_COMMAND}"
    fi
    eval ${DOC_COMMAND}
    if [ $? -ne 0 ]; then
        echo "--------------------"
        echo "BUILDING DOC FAILED"
        echo "--------------------"
        exit 1
    fi
fi

# Return to original directory
dirs -c<|MERGE_RESOLUTION|>--- conflicted
+++ resolved
@@ -648,16 +648,10 @@
 
     # NCCL
     if [[ -z $NCCL_DIR ]]; then
-<<<<<<< HEAD
+
         NCCL_VER=${NCCL_VER:-2.7.8-1}
         NCCL_DIR=/usr/workspace/wsb/brain/nccl2/nccl_${NCCL_VER}+cuda${CUDA_TOOLKIT_VERSION}_${ARCH}
-=======
-        # Subsequent 2.4.X versions are known to have a performance
-        # regression. See the release notes.
-        NCCL_VER=${NCCL_VER:-2.4.2-1}
-        NCCL_DIR=/usr/WS1/jain8/internship/elemental_patch/new_aluminum/new_nccl/nccl/build/
-        # NCCL_DIR=/usr/workspace/wsb/brain/nccl2/nccl_${NCCL_VER}+cuda${CUDA_TOOLKIT_VERSION}_${ARCH}
->>>>>>> 79c256f8
+
     fi
     if [[ ! -d $NCCL_DIR ]]; then
         echo "Could not find NCCL at $NCCL_DIR"
