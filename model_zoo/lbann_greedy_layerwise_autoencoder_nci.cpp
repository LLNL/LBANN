////////////////////////////////////////////////////////////////////////////////
// Copyright (c) 2014-2016, Lawrence Livermore National Security, LLC.
// Produced at the Lawrence Livermore National Laboratory.
// Written by the LBANN Research Team (B. Van Essen, et al.) listed in
// the CONTRIBUTORS file. <lbann-dev@llnl.gov>
//
// LLNL-CODE-697807.
// All rights reserved.
//
// This file is part of LBANN: Livermore Big Artificial Neural Network
// Toolkit. For details, see http://software.llnl.gov/LBANN or
// https://github.com/LLNL/LBANN.
//
// Licensed under the Apache License, Version 2.0 (the "Licensee"); you
// may not use this file except in compliance with the License.  You may
// obtain a copy of the License at:
//
// http://www.apache.org/licenses/LICENSE-2.0
//
// Unless required by applicable law or agreed to in writing, software
// distributed under the License is distributed on an "AS IS" BASIS,
// WITHOUT WARRANTIES OR CONDITIONS OF ANY KIND, either express or
// implied. See the License for the specific language governing
// permissions and limitations under the license.
//
// lbann_dnn_nci.cpp - Autoencoder application for NCI
////////////////////////////////////////////////////////////////////////////////
#include "lbann/data_readers/lbann_data_reader_nci.hpp"
#include "lbann/callbacks/lbann_callback_dump_weights.hpp"
#include "lbann/callbacks/lbann_callback_dump_activations.hpp"
#include "lbann/callbacks/lbann_callback_dump_gradients.hpp"
#include "lbann/lbann.hpp"

using namespace std;
using namespace lbann;
#ifdef __LIB_ELEMENTAL
using namespace El;
#endif


//@todo use param options

int main(int argc, char *argv[]) {
  // El initialization (similar to MPI_Init)
  lbann_comm *comm = initialize(argc, argv, 42);

  El::GemmUseGPU(32,32,32);

  try {


    ///////////////////////////////////////////////////////////////////
    // initalize grid, block
    ///////////////////////////////////////////////////////////////////
    TrainingParams trainParams;
    trainParams.DatasetRootDir = "/usr/mic/post1/metagenomics/cancer/anl_datasets/tmp_norm/";
    //trainParams.DumpWeights = "false"; //set to true to dump weight bias matrices
    //trainParams.DumpDir = "."; //provide directory to dump weight bias matrices
    trainParams.MBSize = 50;
    trainParams.LearnRate = 0.0001;
    trainParams.DropOut = -1.0f;
    trainParams.ProcsPerModel = 0;
    trainParams.PercentageTrainingSamples = 1.0;
    trainParams.PercentageValidationSamples = 0.1;
    PerformanceParams perfParams;
    perfParams.BlockSize = 256;

    // Parse command-line inputs
    trainParams.parse_params();
    perfParams.parse_params();

    // Read in the user specified network topology
    NetworkParams netParams;

    ProcessInput();
    PrintInputReport();

    // set algorithmic blocksize
    SetBlocksize(perfParams.BlockSize);

    const string train_data = trainParams.DatasetRootDir + trainParams.TrainFile;
    const string test_data  = trainParams.DatasetRootDir + trainParams.TestFile;

    // Set up the communicator and get the grid.
    comm->split_models(trainParams.ProcsPerModel);
    Grid& grid = comm->get_model_grid();
    if (comm->am_world_master()) {
      cout << "Number of models: " << comm->get_num_models() << endl;
      cout << "Grid is " << grid.Height() << " x " << grid.Width() << endl;
      cout << "Train Data: " << train_data << endl;
      cout << "Test Data: " << test_data << endl;
      cout << endl;
    }

    int parallel_io = perfParams.MaxParIOSize;
    if(parallel_io == 0) {
      cout << "\tMax Parallel I/O Fetch: " << grid.Size() << " (Limited to # Processes)" << endl;
      parallel_io = grid.Size();
    } else {
      cout << "\tMax Parallel I/O Fetch: " << parallel_io << endl;
    }

<<<<<<< HEAD
      std::map<execution_mode, generic_data_reader*> data_readers = {std::make_pair(execution_mode::training,&nci_trainset),
                                                             std::make_pair(execution_mode::validation, &nci_validation_set),
                                                             std::make_pair(execution_mode::testing, &nci_testset)};
=======
    ///////////////////////////////////////////////////////////////////
    // load training data
    ///////////////////////////////////////////////////////////////////
    //data_reader_nci nci_dataset(g_MBSize, true, grid.Rank()*g_MBSize, parallel_io*g_MBSize);
    clock_t load_time = clock();
    data_reader_nci nci_trainset(trainParams.MBSize, true);
    nci_trainset.set_data_filename(train_data);
    nci_trainset.set_validation_percent(trainParams.PercentageValidationSamples);
    nci_trainset.load();

    ///////////////////////////////////////////////////////////////////
    // create a validation set from the unused training data (NCI)
    ///////////////////////////////////////////////////////////////////
    data_reader_nci nci_validation_set(nci_trainset); // Clone the training set object
    nci_validation_set.use_unused_index_set();
    if (comm->am_world_master()) {
      size_t num_train = nci_trainset.getNumData();
      size_t num_validate = nci_trainset.getNumData();
      double validate_percent = num_validate / (num_train+num_validate)*100.0;
      double train_percent = num_train / (num_train+num_validate)*100.0;
      cout << "Training using " << train_percent << "% of the training data set, which is " << nci_trainset.getNumData() << " samples." << endl
           << "Validating training using " << validate_percent << "% of the training data set, which is " << nci_validation_set.getNumData() << " samples." << endl;
    }
>>>>>>> 59bc798b


    ///////////////////////////////////////////////////////////////////
    // load testing data (MNIST)
    ///////////////////////////////////////////////////////////////////
    data_reader_nci nci_testset(trainParams.MBSize, true);
    nci_testset.set_data_filename(test_data);
    nci_testset.load();

    if (comm->am_world_master()) {
      cout << "Load Time " << ((double)clock() - load_time) / CLOCKS_PER_SEC << endl;
    }


    ///////////////////////////////////////////////////////////////////
    // initalize neural network (layers)
    ///////////////////////////////////////////////////////////////////
    optimizer_factory *optimizer_fac;
    if (trainParams.LearnRateMethod == 1) { // Adagrad
      optimizer_fac = new adagrad_factory(comm, trainParams.LearnRate);
    } else if (trainParams.LearnRateMethod == 2) { // RMSprop
      optimizer_fac = new rmsprop_factory(comm, trainParams.LearnRate);
    } else if (trainParams.LearnRateMethod == 3) { // Adam
      optimizer_fac = new adam_factory(comm, trainParams.LearnRate);
    } else {
      optimizer_fac = new sgd_factory(comm, trainParams.LearnRate, 0.9, trainParams.LrDecayRate, true);
    }
    greedy_layerwise_autoencoder gla(trainParams.MBSize, comm, new objective_functions::mean_squared_error(comm), optimizer_fac);

    std::map<execution_mode, generic_data_reader *> data_readers = {std::make_pair(execution_mode::training,&nci_trainset),
                                                           std::make_pair(execution_mode::validation, &nci_validation_set),
                                                           std::make_pair(execution_mode::testing, &nci_testset)
                                                          };

    Layer *input_layer = new input_layer_distributed_minibatch_parallel_io<data_layout::MODEL_PARALLEL>(comm, parallel_io, (int) trainParams.MBSize, data_readers);
    gla.add(input_layer);
    Layer *fc1 = new fully_connected_layer<data_layout::MODEL_PARALLEL>(1,
                                                        nci_trainset.get_linearized_data_size(), 500,trainParams.MBSize,
                                                        weight_initialization::glorot_uniform, comm, optimizer_fac->create_optimizer());
    gla.add(fc1);

    /*gla.add("FullyConnected", data_layout::MODEL_PARALLEL, 500, trainParams.ActivationType, weight_initialization::glorot_uniform, {new dropout(data_layout::MODEL_PARALLEL, comm, trainParams.DropOut)});
    gla.add("FullyConnected", data_layout::MODEL_PARALLEL, 300, trainParams.ActivationType, weight_initialization::glorot_uniform, {new dropout(data_layout::MODEL_PARALLEL, comm, trainParams.DropOut)});

    gla.add("FullyConnected", data_layout::MODEL_PARALLEL, 100, trainParams.ActivationType, weight_initialization::glorot_uniform, {new dropout(data_layout::MODEL_PARALLEL, comm, trainParams.DropOut)});
*/

    //Dump Weight-Bias matrices to files in DumpDir
    lbann_callback_dump_weights *dump_weights_cb;
    if (trainParams.DumpWeights) {
      dump_weights_cb = new lbann_callback_dump_weights(
        trainParams.DumpDir);
      gla.add_callback(dump_weights_cb);
    }


    if (comm->am_world_master()) {
      cout << "Parameter settings:" << endl;
      cout << "\tMini-batch size: " << trainParams.MBSize << endl;
      cout << "\tLearning rate: " << trainParams.LearnRate << endl;
      cout << "\tEpoch count: " << trainParams.EpochCount << endl;
      cout << "\t Dump Weights? " << trainParams.DumpWeights << endl;
      cout << "\tDump Dir : " << trainParams.DumpDir << endl;
    }



    gla.setup();

    // set checkpoint directory and checkpoint interval
    // @TODO: add to lbann_proto
    gla.set_checkpoint_dir(trainParams.ParameterDir);
    gla.set_checkpoint_epochs(trainParams.CkptEpochs);
    gla.set_checkpoint_steps(trainParams.CkptSteps);
    gla.set_checkpoint_secs(trainParams.CkptSecs);

    // restart model from checkpoint if we have one
    gla.restartShared();

    for(int i =1; i <= trainParams.EpochCount; i++) {

      if (comm->am_world_master()) {
        std::cout << "\n(Pre) train autoencoder - unsupersived training, global epoch [ " << i << " ]" << std::endl;
        std::cout << "xxxxxxxxxxxxxxxxxxxxxxxxxxxxxxxxxxxxxxxxxxxxxxxxxxxx" << std::endl;
      }
      gla.train(1,true);
      gla.reset_phase();
    }

    if (trainParams.DumpWeights) {
      delete dump_weights_cb;
    }

    delete optimizer_fac;
    delete comm;
  } catch (exception& e) {
    ReportException(e);
  }

  // free all resources by El and MPI
  Finalize();

  return 0;
}<|MERGE_RESOLUTION|>--- conflicted
+++ resolved
@@ -100,11 +100,6 @@
       cout << "\tMax Parallel I/O Fetch: " << parallel_io << endl;
     }
 
-<<<<<<< HEAD
-      std::map<execution_mode, generic_data_reader*> data_readers = {std::make_pair(execution_mode::training,&nci_trainset),
-                                                             std::make_pair(execution_mode::validation, &nci_validation_set),
-                                                             std::make_pair(execution_mode::testing, &nci_testset)};
-=======
     ///////////////////////////////////////////////////////////////////
     // load training data
     ///////////////////////////////////////////////////////////////////
@@ -128,7 +123,6 @@
       cout << "Training using " << train_percent << "% of the training data set, which is " << nci_trainset.getNumData() << " samples." << endl
            << "Validating training using " << validate_percent << "% of the training data set, which is " << nci_validation_set.getNumData() << " samples." << endl;
     }
->>>>>>> 59bc798b
 
 
     ///////////////////////////////////////////////////////////////////
