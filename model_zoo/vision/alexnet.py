--- conflicted
+++ resolved
@@ -98,24 +98,6 @@
 if not args.prototext:
     from lbann.contrib.lc.paths import imagenet_dir, imagenet_labels
     import lbann.contrib.lc.launcher
-<<<<<<< HEAD
-    kwargs = {}
-    if args.nodes:          kwargs['nodes'] = args.nodes
-    if args.procs_per_node: kwargs['procs_per_node'] = args.procs_per_node
-    if args.partition:      kwargs['partition'] = args.partition
-    if args.account:        kwargs['account'] = args.account
-    if args.time_limit:     kwargs['time_limit'] = args.time_limit
-    if args.imagenet_classes:
-        classes = args.imagenet_classes
-        kwargs['lbann_args'] = (
-            '--data_filedir_train={} --data_filename_train={} '
-            '--data_filedir_test={} --data_filename_test={}'
-            .format(imagenet_dir(data_set='train', num_classes=classes),
-                    imagenet_labels(data_set='train', num_classes=classes),
-                    imagenet_dir(data_set='val', num_classes=classes),
-                    imagenet_labels(data_set='val', num_classes=classes)))
-    lbann.contrib.lc.launcher.run(trainer, model, data_reader_proto, opt,
-=======
     kwargs = lbann.contrib.args.get_scheduler_kwargs(args)
     classes = args.num_labels
     kwargs['lbann_args'] = (
@@ -125,7 +107,6 @@
                 imagenet_labels(data_set='train', num_classes=classes),
                 imagenet_dir(data_set='val', num_classes=classes),
                 imagenet_labels(data_set='val', num_classes=classes)))
-    lbann.contrib.lc.launcher.run(model, data_reader_proto, opt,
->>>>>>> 42df729e
+    lbann.contrib.lc.launcher.run(trainer, model, data_reader_proto, opt,
                                   job_name = 'lbann_alexnet',
                                   **kwargs)