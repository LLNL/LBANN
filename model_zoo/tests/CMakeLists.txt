#Add a parallel test (MPI)
function(add_mpi_ctest TEST_NAME)

  # Add test executable
  set(TEST_SOURCE ${TEST_NAME}.cpp)
  set(TEST_EXE ${TEST_NAME})
  add_executable(${TEST_EXE} ${TEST_SOURCE})

  # Include header files and link libraries
  include_directories(${CMAKE_CURRENT_SOURCE_DIR})
  target_link_libraries(${TEST_EXE} ${MPI_CXX_LIBRARIES})
  target_link_libraries(${TEST_EXE} lbann)
  if(LBANN_HAS_TBINF)
    target_link_libraries(${TEST_EXE} TBinf)
  endif()

  # ctest with 1, 2, and 4 MPI processes
  set(NUM_PROCS 1)
  while(8 GREATER ${NUM_PROCS})
    add_test("${TEST_NAME}_${NUM_PROCS}"
      ${MPIEXEC} ${MPIEXEC_NUMPROC_FLAG} ${NUM_PROCS} ${MPIEXEC_PREFLAGS}
      ${CMAKE_CURRENT_BINARY_DIR}/${TEST_EXE})
    math(EXPR NUM_PROCS "${NUM_PROCS} * 2")
  endwhile()

endfunction()

# Parallel Tests
<<<<<<< HEAD
add_mpi_ctest( quantizer_bm )
add_mpi_ctest( comm_test )
add_mpi_ctest( quantizer_test )
add_mpi_ctest( conduit_timing_test )
if (NOT APPLE) # FIXME: Weird linking errors; ignoring for now...
  add_mpi_ctest( collective_test )
endif ()
=======
add_mpi_ctest( comm_test )
>>>>>>> ce97a107
<|MERGE_RESOLUTION|>--- conflicted
+++ resolved
@@ -26,14 +26,4 @@
 endfunction()
 
 # Parallel Tests
-<<<<<<< HEAD
-add_mpi_ctest( quantizer_bm )
-add_mpi_ctest( comm_test )
-add_mpi_ctest( quantizer_test )
-add_mpi_ctest( conduit_timing_test )
-if (NOT APPLE) # FIXME: Weird linking errors; ignoring for now...
-  add_mpi_ctest( collective_test )
-endif ()
-=======
-add_mpi_ctest( comm_test )
->>>>>>> ce97a107
+add_mpi_ctest( comm_test )