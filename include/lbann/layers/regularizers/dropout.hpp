////////////////////////////////////////////////////////////////////////////////
// Copyright (c) 2014-2019, Lawrence Livermore National Security, LLC.
// Produced at the Lawrence Livermore National Laboratory.
// Written by the LBANN Research Team (B. Van Essen, et al.) listed in
// the CONTRIBUTORS file. <lbann-dev@llnl.gov>
//
// LLNL-CODE-697807.
// All rights reserved.
//
// This file is part of LBANN: Livermore Big Artificial Neural Network
// Toolkit. For details, see http://software.llnl.gov/LBANN or
// https://github.com/LLNL/LBANN.
//
// Licensed under the Apache License, Version 2.0 (the "Licensee"); you
// may not use this file except in compliance with the License.  You may
// obtain a copy of the License at:
//
// http://www.apache.org/licenses/LICENSE-2.0
//
// Unless required by applicable law or agreed to in writing, software
// distributed under the License is distributed on an "AS IS" BASIS,
// WITHOUT WARRANTIES OR CONDITIONS OF ANY KIND, either express or
// implied. See the License for the specific language governing
// permissions and limitations under the license.
////////////////////////////////////////////////////////////////////////////////

#ifndef LBANN_LAYER_REGULARIZER_DROPOUT_HPP_INCLUDED
#define LBANN_LAYER_REGULARIZER_DROPOUT_HPP_INCLUDED

#include "lbann/models/model.hpp"
#ifdef LBANN_HAS_DNN_LIB
#include "lbann/utils/dnn_lib/helpers.hpp"
#include "lbann/utils/dnn_lib/dropout.hpp"
#endif // LBANN_HAS_DNN_LIB
#include "lbann/utils/random_number_generators.hpp"

namespace lbann {

/** @brief Probabilistically drop layer outputs
 *
 *  The weights are multiplied by 1/(keep probability) at training
 *  time. Keep probabilities of 0.5 for fully-connected layers and 0.8
 *  for input layers are good starting points. See:
 *
 *  Nitish Srivastava, Geoffrey Hinton, Alex Krizhevsky, Ilya
 *  Sutskever, and Ruslan Salakhutdinov. "Dropout: a simple way to
 *  prevent neural networks from overfitting." The Journal of Machine
 *  Learning Research 15, no. 1 (2014): 1929-1958.
 */
template <typename TensorDataType, data_layout T_layout, El::Device Dev>
class dropout : public data_type_layer<TensorDataType> {
public:
  /** @name Public Types */
  ///@{

  /** @brief The tensor type expected in this object. */
  using AbsDistMatrixType = El::AbstractDistMatrix<TensorDataType>;

  ///@}

public:
  /** Keep units with probabiliy keep_prob. */
  dropout(lbann_comm *comm,
          EvalType keep_prob = EvalType(0.5))
    : data_type_layer<TensorDataType>(comm),
      m_keep_prob(keep_prob)
<<<<<<< HEAD
#ifdef LBANN_HAS_DNN_LIB
    , m_tensors_dnn_desc(this)
#endif // LBANN_HAS_DNN_LIB
  {
#if defined(LBANN_HAS_DNN_LIB) && defined(LBANN_DETERMINISTIC)
    /// @todo GPU implementation of dropout with sequential consistency
    if (Dev == El::Device::GPU && this->get_comm()->am_trainer_master()) {
      std::cerr << "Warning: GPU dropout currently does not guarantee "
                << "sequential consistency" << std::endl;
    }
#endif // defined(LBANN_HAS_DNN_LIB) && defined(LBANN_DETERMINISTIC)
  }
=======
#ifdef LBANN_HAS_CUDNN
    , m_tensors_cudnn_desc(this)
#endif // LBANN_HAS_CUDNN
  {}
>>>>>>> e112ed35

  dropout(const dropout& other)
    : data_type_layer<TensorDataType>(other),
      m_keep_prob(other.m_keep_prob),
      m_mask(other.m_mask ? other.m_mask->Copy() : nullptr)
#ifdef LBANN_HAS_DNN_LIB
      ,
      m_tensors_dnn_desc(other.m_tensors_dnn_desc)
#endif // LBANN_HAS_DNN_LIB
  {
#ifdef LBANN_HAS_DNN_LIB
    m_tensors_dnn_desc.set_layer(this);
    m_states = other.m_states;
    m_reserve_space = other.m_reserve_space;
    if (other.m_dropout_dnn_desc != nullptr) {
      setup_dropout_dnn_desc();
    }
#endif // LBANN_HAS_DNN_LIB
  }

  dropout& operator=(const dropout& other) {
    data_type_layer<TensorDataType>::operator=(other);
    m_keep_prob = other.m_keep_prob;
    m_mask = other.m_mask ? std::unique_ptr<AbsDistMatrixType>(other.m_mask->Copy()) : nullptr;
#ifdef LBANN_HAS_DNN_LIB
    m_tensors_dnn_desc = other.m_tensors_dnn_desc;
    m_tensors_dnn_desc.set_layer(this);
    m_states = other.m_states;
    m_reserve_space = other.m_reserve_space;
    if (other.m_dropout_dnn_desc != nullptr) {
      setup_dropout_dnn_desc();
    }
#endif // LBANN_HAS_DNN_LIB
    return *this;
  }

  ~dropout() override = default;

  dropout* copy() const override { return new dropout(*this); }
  std::string get_type() const override { return "dropout"; }
  data_layout get_data_layout() const override { return T_layout; }
  El::Device get_device_allocation() const override { return Dev; }

  description get_description() const override {
    auto desc = data_type_layer<TensorDataType>::get_description();
    desc.add("Keep probability", m_keep_prob);
    return desc;
  }
  /** @brief get prob for keep each unit. */
  EvalType get_keep_prob() const {
    return m_keep_prob;
  }
  /** @brief set prob for keep each unit. */
  void set_keep_prob(EvalType keep_prob) {
    m_keep_prob = keep_prob;
  }

protected:

  void setup_dims(DataReaderMetaData& dr_metadata) override {
    data_type_layer<TensorDataType>::setup_dims(dr_metadata);
    this->set_output_dims(this->get_input_dims());
  }

  void setup_matrices(const El::Grid& grid) override {
    data_type_layer<TensorDataType>::setup_matrices(grid);
    m_mask = std::unique_ptr<AbsDistMatrixType>(this->get_activations().Copy());
  }

  void setup_gpu() override {
<<<<<<< HEAD
    regularizer_layer<TensorDataType>::setup_gpu();
#ifndef LBANN_HAS_DNN_LIB
    LBANN_ERROR("DNN library not detected");
#else

    // Initialize DNN library objects
    setup_dropout_dnn_desc();
=======
    data_type_layer<TensorDataType>::setup_gpu();
#ifndef LBANN_HAS_CUDNN
    LBANN_ERROR("cuDNN not detected");
#else

#ifdef LBANN_DETERMINISTIC
    /// @todo GPU implementation of dropout with sequential consistency
    if (this->get_comm()->am_trainer_master()) {
      LBANN_WARNING(
        this->get_type()," layer \"",this->get_name(),"\" ",
        "does not guarantee sequential consistency");
    }
#endif // LBANN_DETERMINISTIC

    // Initialize cuDNN objects
    setup_dropout_cudnn_desc();
>>>>>>> e112ed35

#endif // LBANN_HAS_DNN_LIB
  }

  void fp_compute () override {
    if (this->using_gpus()) {
      fp_compute_gpu();
    } else {
      fp_compute_cpu();
    }
  }

  void bp_compute () override {
    if (this->using_gpus()) {
      bp_compute_gpu();
    } else {
      bp_compute_cpu();
    }
  }

 private:

  void fp_compute_cpu() {

    // Matrices
    const auto& input = this->get_prev_activations();
    auto& output = this->get_activations();

    // Do nothing if dropout is disabled
    const auto& mode = this->m_model->get_execution_context().get_execution_mode();
    if (mode != execution_mode::training || m_keep_prob < EvalType(0)) {
      El::Copy(input, output);
      return;
    }

    // Construct mask matrix
    const TensorDataType scale = static_cast<TensorDataType>(1 / m_keep_prob);
    const auto& height = input.Height();
    const auto& width = input.Width();
    m_mask->Resize(height, width);
#ifdef LBANN_DETERMINISTIC
    bernoulli_fill_procdet(*m_mask, height, width, TensorDataType(m_keep_prob));
    El::Scale(scale, *m_mask);
#else
    El::EntrywiseMap(*m_mask,
                     (std::function<TensorDataType(const TensorDataType&)>)
                     ([this,scale](const TensorDataType& z)->TensorDataType {
                       auto& gen = get_fast_generator();
                       std::bernoulli_distribution dist(m_keep_prob);
                       return dist(gen) ? scale : El::TypeTraits<TensorDataType>::Zero();
                     }));
#endif // LBANN_DETERMINISTIC

    // Apply mask matrix to get activations
    El::Hadamard(input, *m_mask, output);

  }

  /** Adjust gradients for dropout in backprop. */
  void bp_compute_cpu() {
    const auto& gradient_wrt_output = this->get_prev_error_signals();
    auto& gradient_wrt_input = this->get_error_signals();
    const auto& mode = this->m_model->get_execution_context().get_execution_mode();
    if (mode != execution_mode::training || m_keep_prob < EvalType(0)) {
      El::Copy(gradient_wrt_output, gradient_wrt_input);
    } else {
      El::Hadamard(gradient_wrt_output, *m_mask, gradient_wrt_input);
    }
  }

  void fp_compute_gpu() {
#ifndef LBANN_HAS_DNN_LIB
    LBANN_ERROR("DNN library not detected");
#else

    // Matrices
    const auto& input = this->get_prev_activations();
    const auto& local_input = input.LockedMatrix();
    auto& output = this->get_activations();
    auto& local_output = output.Matrix();

    // Do nothing if dropout is disabled or there is no local data
    const auto& mode = this->m_model->get_execution_context().get_execution_mode();
    if (mode != execution_mode::training || m_keep_prob < EvalType(0)) {
      El::Copy(input, output);
      return;
    }
    if (local_input.Height() < 1 || local_input.Width() < 1) { return; }

    // Initialize DNN library objects
    auto&& input_desc = m_tensors_dnn_desc.get_prev_activations();
    auto&& output_desc = m_tensors_dnn_desc.get_activations();
    size_t size = dnn_lib::get_dropout_reserve_space_size(input_desc);
    m_reserve_space.Resize((size + sizeof(TensorDataType) - 1) / sizeof(TensorDataType), 1);

    // Apply dropout on the GPU
    dnn_lib::dropout_forward(m_dropout_dnn_desc,
                             input_desc,
                             local_input,
                             output_desc,
                             local_output,
                             m_reserve_space);

#endif // LBANN_HAS_DNN_LIB
  }

  void bp_compute_gpu() {
#ifndef LBANN_HAS_DNN_LIB
    LBANN_ERROR("DNN library not detected");
#else

    // Matrices
    const auto& gradient_wrt_output = this->get_prev_error_signals();
    const auto& local_gradient_wrt_output = gradient_wrt_output.LockedMatrix();
    auto& gradient_wrt_input = this->get_error_signals();
    auto& local_gradient_wrt_input = gradient_wrt_input.Matrix();

    // Copy error signal if dropout is disabled
    const auto& mode = this->m_model->get_execution_context().get_execution_mode();
    if (mode != execution_mode::training || m_keep_prob < EvalType(0)) {
      El::Copy(gradient_wrt_output, gradient_wrt_input);
    } else {
      if (local_gradient_wrt_input.Height() > 0
          && local_gradient_wrt_input.Width() > 0) {
        dnn_lib::dropout_backward(m_dropout_dnn_desc,
                                  m_tensors_dnn_desc.get_prev_error_signals(),
                                  local_gradient_wrt_output,
                                  m_tensors_dnn_desc.get_error_signals(),
                                  local_gradient_wrt_input,
                                  m_reserve_space);
      }
    }
#endif // LBANN_HAS_DNN_LIB
  }

#ifdef LBANN_HAS_DNN_LIB
  /** Setup DNN library dropout descriptor and RNG state.
   */
  void setup_dropout_dnn_desc() {

    // Setup RNG state
    size_t size = dnn_lib::get_dropout_states_size();
    m_states.Resize((size + sizeof(TensorDataType) - 1) / sizeof(TensorDataType), 1);

    // Setup dropout descriptor
    m_dropout_dnn_desc.set(float(1 - m_keep_prob),
                             m_states.Buffer(),
                             m_states.Height() * sizeof(TensorDataType),
                             get_generator()());

  }
#endif // LBANN_HAS_DNN_LIB

  /** Probability of keeping each unit. */
  EvalType m_keep_prob;
  /** Current dropout mask (a scaled Bernoulli random matrix). */
  std::unique_ptr<AbsDistMatrixType> m_mask;

#ifdef LBANN_HAS_DNN_LIB
  /** Dropout DNN library descriptor. */
  dnn_lib::DropoutDescriptor m_dropout_dnn_desc;
  /** Tensor DNN library descriptors. */
  dnn_lib::entrywise_layer_tensor_manager<TensorDataType> m_tensors_dnn_desc;
  /** RNG state for DNN library dropout. */
  El::Matrix<TensorDataType, El::Device::GPU> m_states;
  /** Work space for DNN library dropout. */
  El::Matrix<TensorDataType, El::Device::GPU> m_reserve_space;
#endif // LBANN_HAS_DNN_LIB

};

template <typename T, data_layout L, El::Device D>
using dropout_layer = dropout<T, L, D>;

LBANN_DEFINE_LAYER_BUILDER(dropout);

#ifndef LBANN_DROPOUT_LAYER_INSTANTIATE
#define PROTO_DEVICE(T, Device) \
  extern template class dropout<T, data_layout::DATA_PARALLEL, Device>; \
  extern template class dropout<T, data_layout::MODEL_PARALLEL, Device>

#include "lbann/macros/instantiate_device.hpp"
#undef PROTO_DEVICE
#endif // LBANN_DROPOUT_LAYER_INSTANTIATE

} // namespace lbann

#endif // LBANN_LAYER_REGULARIZER_DROPOUT_HPP_INCLUDED<|MERGE_RESOLUTION|>--- conflicted
+++ resolved
@@ -64,25 +64,11 @@
           EvalType keep_prob = EvalType(0.5))
     : data_type_layer<TensorDataType>(comm),
       m_keep_prob(keep_prob)
-<<<<<<< HEAD
 #ifdef LBANN_HAS_DNN_LIB
     , m_tensors_dnn_desc(this)
 #endif // LBANN_HAS_DNN_LIB
-  {
-#if defined(LBANN_HAS_DNN_LIB) && defined(LBANN_DETERMINISTIC)
-    /// @todo GPU implementation of dropout with sequential consistency
-    if (Dev == El::Device::GPU && this->get_comm()->am_trainer_master()) {
-      std::cerr << "Warning: GPU dropout currently does not guarantee "
-                << "sequential consistency" << std::endl;
-    }
-#endif // defined(LBANN_HAS_DNN_LIB) && defined(LBANN_DETERMINISTIC)
-  }
-=======
-#ifdef LBANN_HAS_CUDNN
-    , m_tensors_cudnn_desc(this)
-#endif // LBANN_HAS_CUDNN
   {}
->>>>>>> e112ed35
+
 
   dropout(const dropout& other)
     : data_type_layer<TensorDataType>(other),
@@ -153,18 +139,9 @@
   }
 
   void setup_gpu() override {
-<<<<<<< HEAD
-    regularizer_layer<TensorDataType>::setup_gpu();
+    data_type_layer<TensorDataType>::setup_gpu();
 #ifndef LBANN_HAS_DNN_LIB
     LBANN_ERROR("DNN library not detected");
-#else
-
-    // Initialize DNN library objects
-    setup_dropout_dnn_desc();
-=======
-    data_type_layer<TensorDataType>::setup_gpu();
-#ifndef LBANN_HAS_CUDNN
-    LBANN_ERROR("cuDNN not detected");
 #else
 
 #ifdef LBANN_DETERMINISTIC
@@ -176,9 +153,8 @@
     }
 #endif // LBANN_DETERMINISTIC
 
-    // Initialize cuDNN objects
-    setup_dropout_cudnn_desc();
->>>>>>> e112ed35
+    // Initialize DNN library objects
+    setup_dropout_dnn_desc();
 
 #endif // LBANN_HAS_DNN_LIB
   }
