--- conflicted
+++ resolved
@@ -162,19 +162,13 @@
     const auto& num_inputs = this->get_num_parents();
     const auto& output_dims = this->get_output_dims();
 
+#ifdef LBANN_HAS_DISTCONV
+    if (this->distconv_enabled() && !this->keep_original_output(0)) {
+      return;
+    }
+#endif // LBANN_HAS_DISTCONV
+
     // Initialize output tensor
-<<<<<<< HEAD
-    if (keep_original_output(0)) {
-      auto& output = get_activations();
-      output.Empty(false);
-      if (num_inputs > 1) {
-        output.AlignWith(get_prev_activations());
-        output.Resize(get_output_size(), mini_batch_size);
-      } else {
-        El::LockedView(output, get_prev_activations());
-        return;
-      }
-=======
     auto& output = this->get_activations();
     output.Empty(false);
     if (num_inputs > 1) {
@@ -183,8 +177,14 @@
     } else {
       El::LockedView(output, this->get_prev_activations());
       return;
->>>>>>> 21d63e35
-    }
+    }
+
+#ifdef LBANN_HAS_DISTCONV
+    if (this->distconv_enabled()) {
+      // No need to copy from LBANN matrices
+      return;
+    }
+#endif // LBANN_HAS_DISTCONV
 
     // Divide output tensor into unit slices along concat dimension
     // Note: Each unit slice is divided into contiguous "unit blocks"
@@ -203,16 +203,8 @@
 
     // Populate slices of output tensor with input tensors
     for (int i = 0; i < num_inputs; ++i) {
-<<<<<<< HEAD
-      if (!keep_original_output(i)) continue;
-      if (i != 0) LBANN_ERROR("Copyout non-first tensor not supported");
-      auto& output = get_activations();
-      const auto& input_dims = get_input_dims(i);
-      auto& input = get_prev_activations(i);
-=======
       const auto& input_dims = this->get_input_dims(i);
       auto& input = this->get_prev_activations(i);
->>>>>>> 21d63e35
 
       // Divide input tensor into unit slices
       const auto& input_num_unit_slices = input_dims[m_concat_dim];
@@ -234,24 +226,17 @@
                  El::ALL);
         El::Copy(*m_input_v, *m_output_v);
       }
-
-    }
-
+    }
   }
 
   void bp_setup_gradient_wrt_inputs(El::Int mini_batch_size) override {
-<<<<<<< HEAD
-#ifdef LBANN_HAS_DISTCONV
-  if (skip_first_layer_bp()) {
-    return;
-  }
+#ifdef LBANN_HAS_DISTCONV
+    if (this->skip_first_layer_bp()) {
+      return;
+    }
 #endif
-    const auto& num_inputs = get_num_parents();
-    const auto& output_dims = get_output_dims();
-=======
     const auto& num_inputs = this->get_num_parents();
     const auto& output_dims = this->get_output_dims();
->>>>>>> 21d63e35
 
     // Divide output tensor into unit slices along concat dimension
     // Note: Each unit slice is divided into contiguous "unit blocks"
@@ -271,18 +256,12 @@
     // Populate gradient w.r.t. input tensors
     const auto& gradient_wrt_output = this->get_prev_error_signals();
     for (int i = 0; i < num_inputs; ++i) {
-<<<<<<< HEAD
-#ifdef LBANN_HAS_DISTCONV
-      if (!keep_original_input(i)) continue;
+#ifdef LBANN_HAS_DISTCONV
+      if (this->distconv_enabled() && !this->keep_original_input(i)) continue;
 #endif
-      const auto& input_dims = get_input_dims(i);
-      const auto& input_size = get_input_size(i);
-      auto& gradient_wrt_input = get_error_signals(i);
-=======
       const auto& input_dims = this->get_input_dims(i);
       const auto& input_size = this->get_input_size(i);
       auto& gradient_wrt_input = this->get_error_signals(i);
->>>>>>> 21d63e35
 
       // Divide input tensor into unit slices
       const auto& input_num_unit_slices = input_dims[m_concat_dim];
@@ -322,7 +301,7 @@
 
   void fp_compute() override {
 #ifdef LBANN_HAS_DISTCONV
-    if (distconv_enabled()) {
+    if (this->distconv_enabled()) {
       fp_compute_distconv();
       return;
     }
@@ -330,7 +309,7 @@
   }
   void bp_compute() override {
 #ifdef LBANN_HAS_DISTCONV
-    if (distconv_enabled()) {
+    if (this->distconv_enabled()) {
       bp_compute_distconv();
       return;
     }
@@ -355,41 +334,42 @@
   std::vector<dc::TensorDev> m_error_signals_siblings;
 
   dc::Shape get_activations_tensor_local_shape() const override {
-    auto shape = m_prev_activations_t.get_local_shape();
-    shape[-2] = get_output_tensor_shape()[-2];
+    auto shape = this->get_prev_activations_t().get_local_shape();
+    shape[-2] = this->get_output_tensor_shape()[-2];
     return shape;
   }
 
   void setup_tensors_fwd(const std::array<dc::Dist, dc::num_dists> &dists) override {
-    Layer::setup_tensors_fwd(dists);
+    data_type_layer<TensorDataType>::setup_tensors_fwd(dists);
     if (!this->distconv_enabled()) return;
 
     this->setup_prev_activations_tensor(dists);
     this->setup_activations_tensor(dists);
     this->setup_activations_copyout_tensor(dists);
 
-    m_prev_activations_siblings.reserve(get_num_parents() - 1);
-    for (int i = 0; i < get_num_parents() - 1; ++i) {
-      if (m_parent_shuffle_required[i] ||
-          m_parent_copy_in_required[i]) {
+    m_prev_activations_siblings.reserve(this->get_num_parents() - 1);
+    for (int i = 0; i < this->get_num_parents() - 1; ++i) {
+      if (this->parent_shuffle_required(i+1) ||
+          this->parent_copy_in_required(i+1)) {
         LBANN_ERROR("Copyin non-first tensor not supported");
       }
       m_prev_activations_siblings.emplace_back(
-          get_parent_layers()[i+1]->get_activations_t(*this));
+          dynamic_cast<const data_type_layer<TensorDataType>*>(
+              this->get_parent_layers()[i+1])->get_activations_t(*this));
     }
   }
 
   void setup_tensors_bwd(const std::array<dc::Dist, dc::num_dists> &dists) override {
-    Layer::setup_tensors_bwd(dists);
+    data_type_layer<TensorDataType>::setup_tensors_bwd(dists);
     if (!this->distconv_enabled()) return;
 
     this->setup_prev_error_signals_tensor(dists);
     this->setup_error_signals_tensor(dists);
     this->setup_error_signals_copyout_tensor(dists);
 
-    m_error_signals_siblings.reserve(get_num_parents() - 1);
+    m_error_signals_siblings.reserve(this->get_num_parents() - 1);
     const dc::LocaleMPI loc(dc::get_mpi_comm(), false);
-    for (int i = 0; i < get_num_parents() - 1; ++i) {
+    for (int i = 0; i < this->get_num_parents() - 1; ++i) {
       const auto &global_shape = m_prev_activations_siblings[i].get_shape();
       const auto &local_shape = m_prev_activations_siblings[i].get_local_shape();
       m_error_signals_siblings.emplace_back(
@@ -399,13 +379,15 @@
     }
   }
 
+  using data_type_layer<TensorDataType>::get_error_signals_t;
+
   // TODO: Make the layer class have multiple parents and children
   const dc::TensorDev &get_error_signals_t(const Layer &parent) const {
-    const auto parents = get_parent_layers();
+    const auto parents = this->get_parent_layers();
     for (int i = 0; i < (int)parents.size(); ++i) {
       if (parents[i] == &parent) {
         if (i == 0) {
-          return m_error_signals_t;
+          return this->get_error_signals_t();
         } else {
           return m_error_signals_siblings[i-1];
         }
@@ -415,21 +397,22 @@
   }
 
   void fp_compute_distconv() {
-    dc::MPIPrintStreamDebug() << get_name() << ": " << __FUNCTION__;
-    assert_always(distconv_enabled());
-    assert_always(get_num_parents() == 2);
-    dc::tensor::Concatenate(m_activations_t, m_prev_activations_t,
+    assert_always(this->distconv_enabled());
+    assert_always(this->get_num_parents() == 2);
+    dc::tensor::Concatenate(this->get_activations_t(),
+                            this->get_prev_activations_t(),
                             m_prev_activations_siblings[0],
                             dc::get_stream());
-    copy_out_activations();
+    this->copy_out_activations();
   }
 
   void bp_compute_distconv() {
-    dc::MPIPrintStreamDebug() << get_name() << ": " << __FUNCTION__;
-    assert_always(distconv_enabled());
-    dc::tensor::Slice(m_error_signals_t, m_error_signals_siblings[0],
-                      m_prev_error_signals_t, dc::get_stream());
-    copy_out_error_signals();
+    assert_always(this->distconv_enabled());
+    dc::tensor::Slice(this->get_error_signals_t(),
+                      m_error_signals_siblings[0],
+                      this->get_prev_error_signals_t(),
+                      dc::get_stream());
+    this->copy_out_error_signals();
   }
 #endif // LBANN_HAS_DISTCONV
 
