////////////////////////////////////////////////////////////////////////////////
// Copyright (c) 2014-2019, Lawrence Livermore National Security, LLC.
// Produced at the Lawrence Livermore National Laboratory.
// Written by the LBANN Research Team (B. Van Essen, et al.) listed in
// the CONTRIBUTORS file. <lbann-dev@llnl.gov>
//
// LLNL-CODE-697807.
// All rights reserved.
//
// This file is part of LBANN: Livermore Big Artificial Neural Network
// Toolkit. For details, see http://software.llnl.gov/LBANN or
// https://github.com/LLNL/LBANN.
//
// Licensed under the Apache License, Version 2.0 (the "Licensee"); you
// may not use this file except in compliance with the License.  You may
// obtain a copy of the License at:
//
// http://www.apache.org/licenses/LICENSE-2.0
//
// Unless required by applicable law or agreed to in writing, software
// distributed under the License is distributed on an "AS IS" BASIS,
// WITHOUT WARRANTIES OR CONDITIONS OF ANY KIND, either express or
// implied. See the License for the specific language governing
// permissions and limitations under the license.
////////////////////////////////////////////////////////////////////////////////

#ifndef LBANN_LAYERS_TRANSFORM_TESSELLATE_HPP_INCLUDED
#define LBANN_LAYERS_TRANSFORM_TESSELLATE_HPP_INCLUDED

#include "lbann/layers/data_type_layer.hpp"

namespace lbann {

/** @brief Repeat a tensor until it matches specified dimensions.
 *
 *  The output dimensions do not need to be integer multiples of the
 *  input dimensions.
 *
 *  As an example, tessellating a @f$ 2 \times 2 @f$ matrix into a
 *  @f$ 3 \times 4 @f$ matrix looks like the following:
 *  @f[
 *    \begin{bmatrix}
 *      1 & 2 \\
 *      3 & 4
 *    \end{bmatrix}
 *    \rightarrow
 *    \begin{bmatrix}
 *      1 & 2 & 1 & 2 \\
 *      3 & 4 & 3 & 4 \\
 *      1 & 2 & 1 & 2
 *    \end{bmatrix}
 *  @f]
 *
 *  Formally, suppose we tessellate an input tensor @f$ X @f$ with
 *  dimensions @f$d_1 \times\cdots\times d_n@f$ to obtain an output
 *  tensor @f$ Y @f$ with dimensions @f$e_1 \times\cdots\times
 *  e_n@f$. Then, denoting the modulo operator with @f$ \% @f$,
 *  @f[ Y_{i_1,\cdots,i_n} = X_{i_1\% d_1,\cdots,i_n\% d_n} @f]
 */
template <typename TensorDataType,
          data_layout Layout = data_layout::DATA_PARALLEL,
          El::Device Device = El::Device::CPU>
class tessellate_layer : public data_type_layer<TensorDataType> {
public:
  /** @name Public Types */
  ///@{

  /** @brief The tensor type expected in this object. */
  using AbsDistMatrixType = El::AbstractDistMatrix<TensorDataType>;

  /** @brief The local tensor type expected in this object. */
  using AbsMatrixType = El::AbstractMatrix<TensorDataType>;

  ///@}

public:

<<<<<<< HEAD
  tessellate_layer(lbann_comm *comm,
                   std::vector<int> dims = std::vector<int>())
    : Layer(comm) {
    set_output_dims(dims);
=======
  tessellate_layer(lbann_comm *comm, std::vector<int> dims = {})
    : data_type_layer<TensorDataType>(comm) {
    this->set_output_dims(dims);
>>>>>>> f80e3d1e
  }

  tessellate_layer(const tessellate_layer& other)
    : data_type_layer<TensorDataType>(other),
      m_input_v(other.m_input_v ? other.m_input_v->Copy() : nullptr) {}
  tessellate_layer& operator=(const tessellate_layer& other) {
    data_type_layer<TensorDataType>::operator=(other);
    m_input_v.reset(other.m_input_v ? other.m_input_v->Copy() : nullptr);
    return *this;
  }

  tessellate_layer* copy() const override { return new tessellate_layer(*this); }
  std::string get_type() const override { return "tessellate"; }
  data_layout get_data_layout() const override { return Layout; }
  El::Device get_device_allocation() const override { return Device; }

  void setup_dims() override {
    data_type_layer<TensorDataType>::setup_dims();
    std::stringstream err;

    // Check input and output dimensions
    const auto input_dims = this->get_input_dims();
    const auto& output_dims = this->get_output_dims();
    if (input_dims.size() != output_dims.size()) {
      err << get_type() << " layer \"" << this->get_name() << "\" "
          << "attempted to tessellate a ";
      for (size_t i = 0; i < input_dims.size(); ++i) {
        err << (i > 0 ? "x" : "") << input_dims[i];
      }
      err << " tensor into a ";
      for (size_t i = 0; i < output_dims.size(); ++i) {
        err << (i > 0 ? "x" : "") << output_dims[i];
      }
      err << " tensor";
      LBANN_ERROR(err.str());
    }

    /// @todo Support tessellation with >3 dimensions
    if (input_dims.size() > 3) {
      err << get_type() << " layer \"" << this->get_name() << "\" "
          << "attempted to tessellate a ";
      for (size_t i = 0; i < input_dims.size(); ++i) {
        err << (i > 0 ? "x" : "") << input_dims[i];
      }
      err << " tensor, but tessellation is currently only supported "
          << "with 3 dimensions or less";
    }

  }

  void setup_matrices(const El::Grid& grid) override {
    data_type_layer<TensorDataType>::setup_matrices(grid);
    auto dist_data = this->get_prev_activations().DistData();
    dist_data.colDist = El::STAR;
    m_input_v.reset(AbsDistMatrixType::Instantiate(dist_data));
  }

protected:

  void fp_compute() override {

    // Get input and output dimensions
    auto input_dims = this->get_input_dims();
    auto output_dims = this->get_output_dims();
    while (input_dims.size() < 3) { input_dims.insert(input_dims.begin(), 1); }
    while (output_dims.size() < 3) { output_dims.insert(output_dims.begin(), 1); }

    // Get input and output data
    auto& output = this->get_activations();
    const auto& input = this->get_prev_activations();
    m_input_v->Empty(false);
    m_input_v->AlignWith(output);
    if (m_input_v->DistData() == input.DistData()) {
      El::LockedView(*m_input_v, input);
    } else {
      El::Copy(input, *m_input_v);
    }
    const auto& local_input = m_input_v->LockedMatrix();

    // Apply tessellation
    /// @todo Support >3 dimensions
    if (input_dims.size() > 3) {
      LBANN_ERROR("tessellate layer currently only supports 3D tensors");
    }
    fp_compute_3d(input_dims, output_dims, local_input, output);

  }

  void bp_compute() override {

    // Get input and output dimensions
    auto input_dims = this->get_input_dims();
    auto output_dims = this->get_output_dims();
    while (input_dims.size() < 3) { input_dims.insert(input_dims.begin(), 1); }
    while (output_dims.size() < 3) { output_dims.insert(output_dims.begin(), 1); }

    // Get input and output data
    const auto& gradient_wrt_output = this->get_prev_error_signals();
    auto& gradient_wrt_input = this->get_error_signals();
    m_input_v->Empty(false);
    m_input_v->AlignWith(gradient_wrt_output);
    if (m_input_v->DistData() == gradient_wrt_input.DistData()) {
      El::View(*m_input_v, gradient_wrt_input);
    } else {
      m_input_v->Resize(gradient_wrt_input.Height(),
                        gradient_wrt_input.Width());
    }
    auto& local_gradient_wrt_input = m_input_v->Matrix();

    // Apply back prop with local data
    /// @todo Support >3 dimensions
    bp_compute_3d(input_dims, output_dims,
                  gradient_wrt_output, local_gradient_wrt_input);

    // Accumulate local error signals, if needed
    if (m_input_v->DistData() != gradient_wrt_input.DistData()) {
      this->m_comm->allreduce(*m_input_v, m_input_v->RedundantComm());
      El::Copy(*m_input_v, gradient_wrt_input);
    }

  }

private:

  /** View into input tensor. */
  std::unique_ptr<AbsDistMatrixType> m_input_v;

  /** Apply tessellation.
   *  Columns of 'input' should be intact mini-batch samples. If the
   *  data layout is not purely data-parallel, this means input data
   *  is duplicated over the input matrix's column communicator.
   */
  void fp_compute_3d(const std::vector<int>& input_dims,
                     const std::vector<int>& output_dims,
                     const AbsMatrixType& input,
                     AbsDistMatrixType& output);
  /** Compute local contribution to tessellation back prop
   *  The global gradient w.r.t. input can be obtained by performing
   *  an allreduce over the input matrix's column communicator.
   */
  void bp_compute_3d(const std::vector<int>& input_dims,
                     const std::vector<int>& output_dims,
                     const AbsDistMatrixType& gradient_wrt_output,
                     AbsMatrixType& gradient_wrt_input);

};

#ifndef LBANN_TESSELLATE_LAYER_INSTANTIATE
#define PROTO_DEVICE(T, Device) \
  extern template class tessellate_layer<T, data_layout::DATA_PARALLEL, Device>; \
  extern template class tessellate_layer<T, data_layout::MODEL_PARALLEL, Device>

#include "lbann/macros/instantiate_device.hpp"
#undef PROTO_DEVICE
#endif // LBANN_TESSELLATE_LAYER_INSTANTIATE

} // namespace lbann

#endif // LBANN_LAYERS_TRANSFORM_TESSELLATE_HPP_INCLUDED<|MERGE_RESOLUTION|>--- conflicted
+++ resolved
@@ -75,16 +75,9 @@
 
 public:
 
-<<<<<<< HEAD
-  tessellate_layer(lbann_comm *comm,
-                   std::vector<int> dims = std::vector<int>())
-    : Layer(comm) {
-    set_output_dims(dims);
-=======
-  tessellate_layer(lbann_comm *comm, std::vector<int> dims = {})
+  tessellate_layer(lbann_comm *comm, std::vector<int> dims = std::vector<int>())
     : data_type_layer<TensorDataType>(comm) {
     this->set_output_dims(dims);
->>>>>>> f80e3d1e
   }
 
   tessellate_layer(const tessellate_layer& other)
