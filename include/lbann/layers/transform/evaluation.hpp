////////////////////////////////////////////////////////////////////////////////
// Copyright (c) 2014-2016, Lawrence Livermore National Security, LLC.
// Produced at the Lawrence Livermore National Laboratory.
// Written by the LBANN Research Team (B. Van Essen, et al.) listed in
// the CONTRIBUTORS file. <lbann-dev@llnl.gov>
//
// LLNL-CODE-697807.
// All rights reserved.
//
// This file is part of LBANN: Livermore Big Artificial Neural Network
// Toolkit. For details, see http://software.llnl.gov/LBANN or
// https://github.com/LLNL/LBANN.
//
// Licensed under the Apache License, Version 2.0 (the "Licensee"); you
// may not use this file except in compliance with the License.  You may
// obtain a copy of the License at:
//
// http://www.apache.org/licenses/LICENSE-2.0
//
// Unless required by applicable law or agreed to in writing, software
// distributed under the License is distributed on an "AS IS" BASIS,
// WITHOUT WARRANTIES OR CONDITIONS OF ANY KIND, either express or
// implied. See the License for the specific language governing
// permissions and limitations under the license.
////////////////////////////////////////////////////////////////////////////////

#ifndef LBANN_LAYER_EVALUATION_HPP_INCLUDED
#define LBANN_LAYER_EVALUATION_HPP_INCLUDED

#include "lbann/layers/transform/transform.hpp"

namespace lbann {

/** Abstract evaluation layer.
 *  Computes the average value across a mini-batch. If the input
 *  tensor has multiple neurons, their values are added together.
 */
class abstract_evaluation_layer : public transform_layer {
public:

  /** Get scaling factor. */
  EvalType get_scale() const { return m_scale; }
  /** Set scaling factor. */
  void set_scale(EvalType scale) { m_scale = scale; }
  /** Get evaluated value. */
  EvalType get_value(bool scaled = true);

  /** Construct an evaluation layer.
   *  The caller is responsible for deallocating the layer.
   */
  static abstract_evaluation_layer* construct(lbann_comm *comm,
                                              data_layout layout,
                                              El::Device device);

protected:
  abstract_evaluation_layer(lbann_comm *comm);
  void setup_data() override;
  void fp_compute() override;
  void bp_compute() override;

private:

  /** Scaling factor to apply to evaluated value. */
  EvalType m_scale = 0;
  /** Evaluated value.
   *  The value may be stored in pinned memory.
   */
  CPUMat m_value;
  /** Non-blocking allreduce request. */
  Al::request m_allreduce_req;
<<<<<<< HEAD

=======
#ifdef LBANN_HAS_GPU
  /** CUDA event after a non-blocking GPU-CPU memory copy. */
  cuda::event_wrapper m_copy_event;
#endif // LBANN_HAS_GPU
  
>>>>>>> 5625917a
};

/** Evaluation layer.
 *  Computes the average value across a mini-batch. If the input
 *  tensor has multiple neurons, their values are added together.
 */
template <data_layout T_layout = data_layout::DATA_PARALLEL, El::Device Dev = El::Device::CPU>
class evaluation_layer : public abstract_evaluation_layer {
public:
  evaluation_layer(lbann_comm *comm) : abstract_evaluation_layer(comm) {}
  evaluation_layer* copy() const override { return new evaluation_layer(*this); }
  std::string get_type() const override { return "evaluation"; }
  data_layout get_data_layout() const override { return T_layout; }
  El::Device get_device_allocation() const override { return Dev; }
};

} // namespace lbann

#endif // LBANN_LAYER_EVALUATION_HPP_INCLUDED<|MERGE_RESOLUTION|>--- conflicted
+++ resolved
@@ -68,15 +68,11 @@
   CPUMat m_value;
   /** Non-blocking allreduce request. */
   Al::request m_allreduce_req;
-<<<<<<< HEAD
-
-=======
 #ifdef LBANN_HAS_GPU
   /** CUDA event after a non-blocking GPU-CPU memory copy. */
   cuda::event_wrapper m_copy_event;
 #endif // LBANN_HAS_GPU
-  
->>>>>>> 5625917a
+
 };
 
 /** Evaluation layer.
