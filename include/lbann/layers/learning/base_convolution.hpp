////////////////////////////////////////////////////////////////////////////////
// Copyright (c) 2014-2019, Lawrence Livermore National Security, LLC.
// Produced at the Lawrence Livermore National Laboratory.
// Written by the LBANN Research Team (B. Van Essen, et al.) listed in
// the CONTRIBUTORS file. <lbann-dev@llnl.gov>
//
// LLNL-CODE-697807.
// All rights reserved.
//
// This file is part of LBANN: Livermore Big Artificial Neural Network
// Toolkit. For details, see http://software.llnl.gov/LBANN or
// https://github.com/LLNL/LBANN.
//
// Licensed under the Apache License, Version 2.0 (the "Licensee"); you
// may not use this file except in compliance with the License.  You may
// obtain a copy of the License at:
//
// http://www.apache.org/licenses/LICENSE-2.0
//
// Unless required by applicable law or agreed to in writing, software
// distributed under the License is distributed on an "AS IS" BASIS,
// WITHOUT WARRANTIES OR CONDITIONS OF ANY KIND, either express or
// implied. See the License for the specific language governing
// permissions and limitations under the license.
////////////////////////////////////////////////////////////////////////////////

#ifndef LBANN_LAYERS_LEARNING_BASE_CONVOLUTION_HPP_INCLUDED
#define LBANN_LAYERS_LEARNING_BASE_CONVOLUTION_HPP_INCLUDED

#include <vector>
#include <omp.h>
#include "lbann/layers/layer.hpp"
#include "lbann/weights/initializer.hpp"
#include "lbann/weights/variance_scaling_initializers.hpp"
#include "lbann/utils/cudnn.hpp"
#include "lbann/utils/exception.hpp"
#include "lbann/utils/random.hpp"
#include "lbann/utils/timer.hpp"
#include "lbann/utils/im2col.hpp"
#include "lbann/training_algorithms/training_algorithm.hpp"
#include "lbann/training_algorithms/sgd_training_algorithm.hpp"

namespace lbann {

/** @brief Computation kernels for convolution and deconvolution layers.
 */
template <El::Device Device>
class base_convolution_layer : public Layer {

protected:

  int m_output_channels;
  /** @brief Spatial dimensions for convolution kernel.
   *  @details Excludes number of input and output channels.
   */
  std::vector<int> m_conv_dims;
  /** Convolution padding. */
  std::vector<int> m_pads;
  /** Convolution strides. */
  std::vector<int> m_strides;
  /** Convolution dilations. */
  std::vector<int> m_dilations;
  /** Convolution groups.
   *  The channels are split into this many independent groups when performing
   *  convolution. The default convolution operation has one group, and a
   *  depthwise convolution has as many groups as there are input channels.
   */
  int m_groups;

  /** Scaling factor for bias term.
   *  If the scaling factor is zero, bias is not applied.
   */
  DataType m_bias_scaling_factor;

#ifdef LBANN_HAS_CUDNN

  /** Convolution kernel cuDNN descriptor. */
  cudnnFilterDescriptor_t m_kernel_cudnn_desc = nullptr;
  /** Convolution cuDNN descriptor. */
  cudnnConvolutionDescriptor_t m_convolution_cudnn_desc = nullptr;
  /** Bias tensor cuDNN descriptor. */
  cudnnTensorDescriptor_t m_bias_cudnn_desc = nullptr;
  /** Tensor cuDNN descriptors. */
  cudnn::data_parallel_layer_tensor_manager m_tensors_cudnn_desc;
  /** Forward algorithm cache (mini-batch size -> algo). */
  std::unordered_map<int, cudnnConvolutionFwdAlgo_t> m_fwd_cudnn_algos;
  /** Backward data algorithm cache (mini-batch size -> algo). */
  std::unordered_map<int, cudnnConvolutionBwdDataAlgo_t> m_bwd_data_cudnn_algos;
  /** Backward filter algorithm cache (mini-batch size -> algo). */
  std::unordered_map<int, cudnnConvolutionBwdFilterAlgo_t> m_bwd_filter_cudnn_algos;

#endif // LBANN_HAS_CUDNN

public:
  /** @todo Remove num_data_dims from arg list */
  base_convolution_layer(lbann_comm* comm,
                         int num_data_dims,
                         int output_channels,
                         std::vector<int> conv_dims,
                         std::vector<int> pads,
                         std::vector<int> strides,
                         std::vector<int> dilations,
                         int groups,
                         bool has_bias)
    : Layer(comm),
      m_output_channels(output_channels),
      m_conv_dims(std::move(conv_dims)),
      m_pads(std::move(pads)),
      m_strides(std::move(strides)),
      m_dilations(std::move(dilations)),
      m_groups(groups),
      m_bias_scaling_factor(has_bias ? 1 : 0)
#ifdef LBANN_HAS_CUDNN
    , m_tensors_cudnn_desc(this)
#endif // LBANN_HAS_CUDNN
  {}

  base_convolution_layer(const base_convolution_layer& other)
    : Layer(other),
      m_output_channels(other.m_output_channels),
      m_conv_dims(other.m_conv_dims),
      m_pads(other.m_pads),
      m_strides(other.m_strides),
      m_dilations(other.m_dilations),
      m_groups(other.m_groups),
      m_bias_scaling_factor(other.m_bias_scaling_factor)
#ifdef LBANN_HAS_CUDNN
    , m_tensors_cudnn_desc(other.m_tensors_cudnn_desc),
      m_fwd_cudnn_algos(other.m_fwd_cudnn_algos),
      m_bwd_data_cudnn_algos(other.m_bwd_data_cudnn_algos),
      m_bwd_filter_cudnn_algos(other.m_bwd_filter_cudnn_algos)
#endif // LBANN_HAS_CUDNN
  {
#ifdef LBANN_HAS_CUDNN
    copy_kernel_cudnn_desc(other.m_kernel_cudnn_desc,
                           m_kernel_cudnn_desc);
    copy_convolution_cudnn_desc(other.m_convolution_cudnn_desc,
                                m_convolution_cudnn_desc);
    if (other.m_bias_scaling_factor != DataType(0)) {
      cudnn::copy_tensor_desc(other.m_bias_cudnn_desc,
                              m_bias_cudnn_desc);
    }
    m_tensors_cudnn_desc.set_layer(this);
#endif // LBANN_HAS_CUDNN
  }

  base_convolution_layer& operator=(const base_convolution_layer& other) {
    Layer::operator=(other);
    m_output_channels = other.m_output_channels;
    m_conv_dims = other.m_conv_dims;
    m_pads = other.m_pads;
    m_strides = other.m_strides;
    m_dilations = other.m_dilations;
    m_groups = other.m_groups;
    m_bias_scaling_factor = other.m_bias_scaling_factor;

#ifdef LBANN_HAS_CUDNN
    // Copy cuDNN objects
    copy_kernel_cudnn_desc(other.m_kernel_cudnn_desc,
                           m_kernel_cudnn_desc);
    copy_convolution_cudnn_desc(other.m_convolution_cudnn_desc,
                                m_convolution_cudnn_desc);
    if (other.m_bias_scaling_factor != DataType(0)) {
      cudnn::copy_tensor_desc(other.m_bias_cudnn_desc,
                              m_bias_cudnn_desc);
    }
    m_tensors_cudnn_desc = other.m_tensors_cudnn_desc;
    m_tensors_cudnn_desc.set_layer(this);
    m_fwd_cudnn_algos = other.m_fwd_cudnn_algos;
    m_bwd_data_cudnn_algos = other.m_bwd_data_cudnn_algos;
    m_bwd_filter_cudnn_algos = other.m_bwd_filter_cudnn_algos;
#endif // LBANN_HAS_CUDNN

    return *this;
  }

  ~base_convolution_layer() {
#ifdef LBANN_HAS_CUDNN
    if (m_kernel_cudnn_desc != nullptr) {
      CHECK_CUDNN_DTOR(cudnnDestroyFilterDescriptor(m_kernel_cudnn_desc));
    }
    if (m_convolution_cudnn_desc != nullptr) {
      CHECK_CUDNN_DTOR(cudnnDestroyConvolutionDescriptor(m_convolution_cudnn_desc));
    }
    if (m_bias_cudnn_desc != nullptr) {
      CHECK_CUDNN_DTOR(cudnnDestroyTensorDescriptor(m_bias_cudnn_desc));
    }
#endif // LBANN_HAS_CUDNN
  }

  description get_description() const override {
    auto&& desc = Layer::get_description();
    std::ostringstream ss;

    // Convolution dimensions
    ss.str(std::string{});
    ss.clear();
    for (size_t i = 0; i < m_conv_dims.size(); ++i) {
      ss << (i > 0 ? ", " : "" ) << m_conv_dims[i];
    }
    desc.add("Convolution dimensions", ss.str());

    // Strides
    ss.str(std::string{});
    ss.clear();
    for (size_t i = 0; i < m_strides.size(); ++i) {
      ss << (i > 0 ? ", " : "" ) << m_strides[i];
    }
    desc.add("Strides", ss.str());

    // Pads
    ss.str(std::string{});
    ss.clear();
    for (size_t i = 0; i < m_pads.size(); ++i) {
      ss << (i > 0 ? ", " : "" ) << m_pads[i];
    }
    desc.add("Pads", ss.str());

    // Dilation
    ss.str(std::string{});
    ss.clear();
    for (size_t i = 0; i < m_dilations.size(); ++i) {
      ss << (i > 0 ? ", " : "" ) << m_dilations[i];
    }
    desc.add("Dilations", ss.str());

    // Groups
    desc.add("Groups", m_groups);

    // Bias
    ss.str(std::string{});
    ss.clear();
    ss << (m_bias_scaling_factor == DataType(0) ?
           "disabled" : "enabled");
    desc.add("Bias", ss.str());

    // Result
    return desc;

  }

  void setup_dims() override {
    Layer::setup_dims();
    std::ostringstream err;

    // Check number of channels and channel groups
    const auto& input_dims = get_input_dims();
    if (m_output_channels < 1) {
      err << get_type() << " layer \"" << get_name() << "\" "
          << "has an invalid number of output channels "
          << "(" << m_output_channels << ")";
      LBANN_ERROR(err.str());
    } else if (m_groups < 1) {
      err << get_type() << " layer \"" << get_name() << "\" "
          << "has an invalid number of groups (" << m_groups << ")";
      LBANN_ERROR(err.str());
    } else if (input_dims[0] % m_groups != 0
               || m_output_channels % m_groups != 0) {
      err << get_type() << " layer \"" << get_name() << "\" "
          << "has " << m_groups << " groups, which does not divide "
          << "the input channels (" << input_dims[0] << ") or "
          << "the output channels (" << m_output_channels << ")";
      LBANN_ERROR(err.str());
    }

    // Check kernel dims, pads, stride, dilations
    const auto& num_spatial_dims = input_dims.size() - 1;
    if (m_conv_dims.size() != num_spatial_dims
        || std::any_of(m_conv_dims.begin(), m_conv_dims.end(),
                       [](El::Int d) { return d < 1; })) {
      err << get_type() << " layer \"" << get_name() << "\" "
          << "has invalid spatial dimensions for convolution kernel (";
      if (m_conv_dims.empty()) { err << "no dimensions"; }
      for (size_t i = 0; i < m_conv_dims.size(); ++i) {
        err << (i > 0 ? "x" : "") << m_conv_dims[i];
      }
      err << ", expected " << num_spatial_dims << " spatial dimensions)";
      LBANN_ERROR(err.str());
    } else if (m_pads.size() != num_spatial_dims) {
      err << get_type() << " layer \"" << get_name() << "\" "
          << "has invalid convolution pads ((";
      for (size_t i = 0; i < m_pads.size(); ++i) {
        err << (i > 0 ? "," : "") << m_pads[i];
      }
      err << "), expected " << num_spatial_dims << " spatial dimensions)";
      LBANN_ERROR(err.str());
    } else if (m_strides.size() != num_spatial_dims
               || std::any_of(m_strides.begin(), m_strides.end(),
                              [](El::Int d) { return d < 1; })) {
      err << get_type() << " layer \"" << get_name() << "\" "
          << "has invalid convolution strides ((";
      for (size_t i = 0; i < m_strides.size(); ++i) {
        err << (i > 0 ? "," : "") << m_strides[i];
      }
      err << "), expected " << num_spatial_dims << " spatial dimensions)";
      LBANN_ERROR(err.str());
    } else if (m_dilations.size() != num_spatial_dims
               || std::any_of(m_dilations.begin(), m_dilations.end(),
                              [](El::Int d) { return d < 1; })) {
      err << get_type() << " layer \"" << get_name() << "\" "
          << "has invalid convolution dilations ((";
      for (size_t i = 0; i < m_dilations.size(); ++i) {
        err << (i > 0 ? "," : "") << m_dilations[i];
      }
      err << "), expected " << num_spatial_dims << " spatial dimensions)";
      LBANN_ERROR(err.str());
    }

    // Make sure that configuration is supported
    if (Device == El::Device::CPU
        && std::any_of(m_dilations.begin(), m_dilations.end(),
                       [](El::Int d) { return d != 1; })) {
      err << get_type() << " layer \"" << get_name() << "\" "
          << "has non-unit dilation, which is not yet supported on CPU";
      LBANN_ERROR(err.str());
    }
    if (Device == El::Device::CPU && m_groups != 1) {
      err << get_type() << " layer \"" << get_name() << "\" "
          << "has " << m_groups << " groups, "
          << "but only one group is currently supported on CPU";
      LBANN_ERROR(err.str());
    }

  }

  /** Setup layer data.
   *  The kernel weights are setup in the convolution and
   *  deconvolution classes. */
  void setup_data() override {
    Layer::setup_data();

    // Tensor dimensions
    const auto& input_dims = get_input_dims();
    const auto& output_dims = get_output_dims();
    const auto& kernel_dims = get_kernel_dims();
    const auto& kernel_size = std::accumulate(kernel_dims.begin(),
                                              kernel_dims.end(),
                                              1, std::multiplies<int>());

    // Initialize default weights if none are provided
    if (this->m_weights.size() > 2) {
      std::stringstream err;
      err << "attempted to setup layer \"" << get_name() << "\" "
          << "with an invalid number of weights "
          << "(expected at most 2, "
          << "found " << this->m_weights.size() << ")";
      LBANN_ERROR(err.str());
    }
    if (m_bias_scaling_factor != DataType(0)) {
      this->m_weights.resize(2, nullptr);
    } else {
      this->m_weights.resize(1, nullptr);
    }
    if (this->m_weights[0] == nullptr) {
      auto* w = new weights(get_comm());
      std::unique_ptr<weights_initializer> init(new he_initializer(probability_distribution::gaussian));
      std::unique_ptr<optimizer> opt(m_model->create_optimizer());
      w->set_name(get_name() + "_kernel");
      w->set_initializer(init);
      w->set_optimizer(opt);
      this->m_weights[0] = w;
      this->m_model->add_weights(w);
    }
    auto& kernel_weights = *this->m_weights[0];

    // Initialize variance scaling initialization
    auto* cast_initializer
      = dynamic_cast<variance_scaling_initializer*>(kernel_weights.get_initializer());
    if (cast_initializer != nullptr) {
      cast_initializer->set_fan_in(kernel_size / output_dims[0]);
      cast_initializer->set_fan_out(kernel_size / input_dims[0]);
    }

    // Initialize weight matrices
    auto dist = get_prev_activations().DistData();
    dist.colDist = El::STAR;
    dist.rowDist = El::STAR;
    kernel_weights.set_dims(kernel_dims);
    kernel_weights.set_matrix_distribution(dist);

    // Set up bias if needed.
    if (m_bias_scaling_factor != DataType(0)) {
      if (this->m_weights[1] == nullptr) {
        auto* w = new weights(get_comm());
        std::unique_ptr<optimizer> opt(m_model->create_optimizer());
        w->set_name(get_name() + "_bias");
        w->set_optimizer(opt);
        this->m_weights[1] = w;
        this->m_model->add_weights(w);
      }
      auto& bias_weights = *this->m_weights[1];
      bias_weights.set_dims(output_dims[0]);
      bias_weights.set_matrix_distribution(dist);
    }

    // Initialize freeze state
    for (auto&& w : this->m_weights) {
      if (m_frozen) {
        w->freeze();
      } else {
        w->unfreeze();
      }
    }
    for (auto&& w : this->m_weights) {
      if (w->is_frozen() != m_frozen) {
        std::stringstream err;
        err << (m_frozen ? "" : "un") << "frozen "
            << "layer \"" << get_name() << "\" has "
            << (w->is_frozen() ? "" : "un") << "frozen "
            << "weights \"" << w->get_name() << "\"";
        LBANN_ERROR(err.str());
      }
    }

  }

  /// Initialize GPU objects
  void setup_gpu() override {
    Layer::setup_gpu();
#ifndef LBANN_HAS_CUDNN
    LBANN_ERROR("cuDNN not detected");
#else

    const auto& output_dims = get_output_dims();
    const auto& kernel_dims = get_kernel_dims();

    // Set kernel descriptor
    CHECK_CUDNN(cudnnCreateFilterDescriptor(&m_kernel_cudnn_desc));
    CHECK_CUDNN(cudnnSetFilterNdDescriptor(m_kernel_cudnn_desc,
                                           cudnn::get_data_type(),
                                           CUDNN_TENSOR_NCHW,
                                           kernel_dims.size(),
                                           kernel_dims.data()));

    // Set convolution descriptor
    CHECK_CUDNN(cudnnCreateConvolutionDescriptor(&m_convolution_cudnn_desc));
    CHECK_CUDNN(cudnnSetConvolutionNdDescriptor(m_convolution_cudnn_desc,
                                                m_pads.size(),
                                                m_pads.data(),
                                                m_strides.data(),
                                                m_dilations.data(),
                                                CUDNN_CROSS_CORRELATION,
                                                cudnn::get_data_type()));
    CHECK_CUDNN(cudnnSetConvolutionGroupCount(m_convolution_cudnn_desc,
                                              m_groups));

    // Set bias tensor descriptor
    if (m_bias_scaling_factor != DataType(0)) {
      std::vector<int> bias_dims(output_dims.size() + 1, 1);
      bias_dims[1] = output_dims[0];
      cudnn::set_tensor_desc(m_bias_cudnn_desc, bias_dims);
    }

#endif // LBANN_HAS_CUDNN
  }

protected:

  /** Dimensions of convolution kernel. */
  virtual std::vector<int> get_kernel_dims() const = 0;

  /** Convolution with cuDNN. */
  void apply_convolution_cudnn(bool during_forward_prop) {
#ifndef LBANN_HAS_CUDNN
    LBANN_ERROR("cuDNN not detected");
#else

    // Useful constants
    const DataType zero = DataType(0);
    const DataType one = DataType(1);

    // Matrices
    const auto& kernel = m_weights[0]->get_values();
    const auto& input = (during_forward_prop ?
                         get_local_prev_activations() :
                         get_local_prev_error_signals());
    auto& output = (during_forward_prop ?
                    get_local_activations() :
                    get_local_error_signals());

    // Do nothing if there is no local data
    if (input.Height() < 1 || input.Width() < 1
        || output.Height() < 1 || output.Width() < 1) {
      return;
    }

    // Initialize GPU workspace
    GPUMat workspace;
#ifdef HYDROGEN_HAVE_CUB
    workspace.SetMemoryMode(1);
#endif // HYDROGEN_HAVE_CUB
    size_t workspace_size = 1 << 30; /// @todo Allocate largest free block
    workspace.Resize(workspace_size / sizeof(DataType), 1);
    workspace_size = workspace.Height() * sizeof(DataType);

    // Convolution parameters
    std::vector<int> input_dims, output_dims;
    cudnnTensorDescriptor_t input_desc, output_desc;
    if (during_forward_prop) {
      input_dims = get_input_dims();
      output_dims = get_output_dims();
      input_desc = m_tensors_cudnn_desc.get_prev_activations();
      output_desc = m_tensors_cudnn_desc.get_activations();
    }
    else {
      input_dims = get_output_dims();
      output_dims = get_input_dims();
      input_desc = m_tensors_cudnn_desc.get_prev_error_signals();
      output_desc = m_tensors_cudnn_desc.get_error_signals();
    }

    // Perform convolution on the GPU
    // Determine convolution algorithm
    cudnnConvolutionFwdAlgo_t convolution_cudnn_algorithm
      = get_forward_algo_cudnn(input.Width(), input_desc, input.LockedBuffer(),
                               m_kernel_cudnn_desc, kernel.LockedBuffer(),
                               m_convolution_cudnn_desc,
                               output_desc, output.Buffer(),
                               workspace_size, workspace.Buffer());

    // Apply convolution
    CHECK_CUDNN(cudnnConvolutionForward(cudnn::get_handle(),
                                        &one,
                                        input_desc,
                                        input.LockedBuffer(),
                                        m_kernel_cudnn_desc,
                                        kernel.LockedBuffer(),
                                        m_convolution_cudnn_desc,
                                        convolution_cudnn_algorithm,
                                        workspace.Buffer(),
                                        workspace_size,
                                        &zero,
                                        output_desc,
                                        output.Buffer()));

#endif // LBANN_HAS_CUDNN
  }

  /** Transposed convolution with cuDNN. */
  void apply_transposed_convolution_cudnn(bool during_forward_prop) {
#ifndef LBANN_HAS_CUDNN
    LBANN_ERROR("cuDNN not detected");
#else

    // Useful constants
    const DataType zero = DataType(0);
    const DataType one = DataType(1);

    // GPU data
    const auto& kernel = m_weights[0]->get_values();
    const auto& input = (during_forward_prop ?
                         get_local_prev_activations() :
                         get_local_prev_error_signals());
    auto& output = (during_forward_prop ?
                    get_local_activations() :
                    get_local_error_signals());

    // Do nothing if there is no local data
    if (input.Height() < 1 || input.Width() < 1
        || output.Height() < 1 || output.Width() < 1) {
      return;
    }

    // Initialize GPU workspace
    // Note: Use CUB GPU memory pool if possible
    GPUMat workspace;
#ifdef HYDROGEN_HAVE_CUB
    workspace.SetMemoryMode(1);
#endif // HYDROGEN_HAVE_CUB
    size_t workspace_size = 1 << 30; /// @todo Allocate largest free block
    workspace.Resize(workspace_size / sizeof(DataType), 1);
    workspace_size = workspace.Height() * sizeof(DataType);

    // Convolution transpose parameters
    std::vector<int> input_dims, output_dims;
    cudnnTensorDescriptor_t input_desc, output_desc;
    if (during_forward_prop) {
      input_dims = get_input_dims();
      output_dims = get_output_dims();
      input_desc = m_tensors_cudnn_desc.get_prev_activations();
      output_desc = m_tensors_cudnn_desc.get_activations();
    }
    else {
      input_dims = get_output_dims();
      output_dims = get_input_dims();
      input_desc = m_tensors_cudnn_desc.get_prev_error_signals();
      output_desc = m_tensors_cudnn_desc.get_error_signals();
    }

    // Perform transposed convolution on the GPU
    // Determine transposed convolution algorithm
    cudnnConvolutionBwdDataAlgo_t transposed_convolution_cudnn_algorithm
      = get_backward_data_algo_cudnn(input.Width(),
                                     m_kernel_cudnn_desc, kernel.LockedBuffer(),
                                     input_desc, input.LockedBuffer(),
                                     m_convolution_cudnn_desc,
                                     output_desc, output.Buffer(),
                                     workspace_size, workspace.Buffer());
    // Perform transposed convolution
    CHECK_CUDNN(cudnnConvolutionBackwardData(cudnn::get_handle(),
                                             &one,
                                             m_kernel_cudnn_desc,
                                             kernel.LockedBuffer(),
                                             input_desc,
                                             input.LockedBuffer(),
                                             m_convolution_cudnn_desc,
                                             transposed_convolution_cudnn_algorithm,
                                             workspace.Buffer(),
                                             workspace_size,
                                             &zero,
                                             output_desc,
                                             output.Buffer()));


  #endif // LBANN_HAS_CUDNN
  }

  void apply_bias_cudnn() {
#ifndef LBANN_HAS_CUDNN
    LBANN_ERROR("cuDNN not detected");
#else
    auto& local_output = get_local_activations();
    if (m_bias_scaling_factor != DataType(0)
        && local_output.Height() > 0
        && local_output.Width() > 0) {
      const DataType one = 1;
      const auto& bias = m_weights[1]->get_values();
      CHECK_CUDNN(cudnnAddTensor(cudnn::get_handle(),
                                 &m_bias_scaling_factor,
                                 m_bias_cudnn_desc,
                                 bias.LockedBuffer(),
                                 &one,
                                 m_tensors_cudnn_desc.get_activations(),
                                 local_output.Buffer()));
    }
  #endif // LBANN_HAS_CUDNN
  }

  void compute_gradients_cudnn(bool using_transposed_convolution) {
#ifndef LBANN_HAS_CUDNN
    LBANN_ERROR("cuDNN not detected");
#else

    // Matrices
    const auto& local_input = get_local_prev_activations();
    const auto& local_gradient_wrt_output = get_local_prev_error_signals();

    // Useful constants
<<<<<<< HEAD
    const DataType zero = DataType(0);
    const DataType one = DataType(1);
    const sgd_execution_context& c = static_cast<sgd_execution_context&>(this->m_model->get_execution_context());
    const int effective_mini_batch_size = c.get_effective_mini_batch_size();
=======
    const int effective_mini_batch_size = this->m_model->get_effective_mini_batch_size();
>>>>>>> 42df729e
    const bool has_local_data = (local_input.Height() > 0
                                 && local_input.Width() > 0
                                 && local_gradient_wrt_output.Height() > 0
                                 && local_gradient_wrt_output.Width() > 0);

    // Compute bias gradient
    if (m_bias_scaling_factor != DataType(0)
        && m_weights[1]->get_optimizer() != nullptr) {
      optimizer* bias_optimizer = m_weights[1]->get_optimizer();
      DataType dst_scale = DataType(0), gradient_scale = DataType(0);
      auto& bias_gradient = bias_optimizer->get_gradient_buffer(
        dst_scale, gradient_scale, true);
      gradient_scale /= effective_mini_batch_size;
      if (has_local_data) {
        CHECK_CUDNN(cudnnConvolutionBackwardBias(
                      cudnn::get_handle(),
                      &gradient_scale,
                      m_tensors_cudnn_desc.get_prev_error_signals(),
                      local_gradient_wrt_output.LockedBuffer(),
                      &dst_scale,
                      m_bias_cudnn_desc,
                      bias_gradient.Buffer()));
      } else {
        El::Scale(dst_scale, bias_gradient);
      }
    }

    // Compute kernel gradient
    optimizer* kernel_optimizer = m_weights[0]->get_optimizer();
    if (kernel_optimizer != nullptr) {
      DataType dst_scale = DataType(0), gradient_scale = DataType(0);
      auto& kernel_gradient = kernel_optimizer->get_gradient_buffer(
        dst_scale, gradient_scale, true);
      gradient_scale /= effective_mini_batch_size;
      if (has_local_data) {
        // Initialize GPU workspace
        GPUMat workspace;
#ifdef HYDROGEN_HAVE_CUB
        workspace.SetMemoryMode(1); // CUB GPU memory pool
#endif // HYDROGEN_HAVE_CUB
        size_t workspace_size = 1 << 30; /// @todo Allocate largest free block
        workspace.Resize(workspace_size / sizeof(DataType), 1);
        workspace_size = workspace.Height() * sizeof(DataType);

        // Initialize cuDNN objects
        auto&& input_desc = m_tensors_cudnn_desc.get_prev_activations();
        auto&& gradient_wrt_output_desc = m_tensors_cudnn_desc.get_prev_error_signals();

        // Determine algorithm and compute kernel gradient
        if (using_transposed_convolution) {
          cudnnConvolutionBwdFilterAlgo_t kernel_gradient_cudnn_algorithm
            = get_backward_filter_algo_cudnn(
              local_input.Width(),
              gradient_wrt_output_desc, local_gradient_wrt_output.LockedBuffer(),
              input_desc, local_input.LockedBuffer(),
              m_convolution_cudnn_desc,
              m_kernel_cudnn_desc,
              workspace_size, workspace.Buffer());
          CHECK_CUDNN(cudnnConvolutionBackwardFilter(
                        cudnn::get_handle(),
                        &gradient_scale,
                        gradient_wrt_output_desc,
                        local_gradient_wrt_output.LockedBuffer(),
                        input_desc,
                        local_input.LockedBuffer(),
                        m_convolution_cudnn_desc,
                        kernel_gradient_cudnn_algorithm,
                        workspace.Buffer(),
                        workspace_size,
                        &dst_scale,
                        m_kernel_cudnn_desc,
                        kernel_gradient.Buffer()));
        } else {
          cudnnConvolutionBwdFilterAlgo_t kernel_gradient_cudnn_algorithm
            = get_backward_filter_algo_cudnn(
              local_input.Width(),
              input_desc, local_input.LockedBuffer(),
              gradient_wrt_output_desc, local_gradient_wrt_output.LockedBuffer(),
              m_convolution_cudnn_desc,
              m_kernel_cudnn_desc,
              workspace_size, workspace.Buffer());
          CHECK_CUDNN(cudnnConvolutionBackwardFilter(
                        cudnn::get_handle(),
                        &gradient_scale,
                        input_desc,
                        local_input.LockedBuffer(),
                        gradient_wrt_output_desc,
                        local_gradient_wrt_output.LockedBuffer(),
                        m_convolution_cudnn_desc,
                        kernel_gradient_cudnn_algorithm,
                        workspace.Buffer(),
                        workspace_size,
                        &dst_scale,
                        m_kernel_cudnn_desc,
                        kernel_gradient.Buffer()));
        }
      } else {
        El::Scale(dst_scale, kernel_gradient);
      }
    }

#endif // LBANN_HAS_CUDNN
  }

  /** Convolution with im2col GEMM algorithm. */
  void apply_convolution_im2col(bool during_forward_prop) {

    // Local matrices
    const auto& local_kernel = this->m_weights[0]->get_values().LockedMatrix();
    const auto& local_input = (during_forward_prop ?
                               get_local_prev_activations() :
                               get_local_prev_error_signals());
    auto& local_output = (during_forward_prop ?
                          get_local_activations() :
                          get_local_error_signals());

    // Matrix parameters
    const int output_size = local_output.Height();
    const El::Int local_width = local_input.Width();
    std::vector<int> input_dims, output_dims;
    if (during_forward_prop) {
      input_dims = get_input_dims();
      output_dims = get_output_dims();
    }
    else {
      input_dims = get_output_dims();
      output_dims = get_input_dims();
    }
    const auto& kernel_dims = get_kernel_dims();
    const auto& kernel_size = std::accumulate(kernel_dims.begin(),
                                              kernel_dims.end(),
                                              1, std::multiplies<int>());

    // Initialize matrices
    const int m = output_size / output_dims[0];
    const int n = output_dims[0];
    const int k = kernel_size / output_dims[0];
    DMat<Device> input_col, output_col;
    DMat<Device> im2col_matrix(k, m);
    const DMat<Device> kernel_matrix(k, n, local_kernel.LockedBuffer(), k);

    // Iterate through input columns
    for (El::Int col = 0; col < local_width; ++col) {

      // Construct im2col matrix from current input column
      El::LockedView(input_col, local_input, El::ALL, El::IR(col));
      im2col(input_col,
             im2col_matrix,
             input_dims[0],
             input_dims.size() - 1,
             &input_dims[1],
             m_pads.data(),
             &kernel_dims[2],
             m_strides.data());

      // Apply convolution to current input column
      output_col.Attach(m, n, local_output.Buffer(0, col), m);
      El::Gemm(El::TRANSPOSE, El::NORMAL,
               DataType(1), im2col_matrix, kernel_matrix,
               DataType(0), output_col);

    }

  }

  /** Transposed convolution with im2col GEMM algorithm. */
  void apply_transposed_convolution_im2col(bool during_forward_prop) {

    // Local matrices
    const auto& local_kernel = this->m_weights[0]->get_values().LockedMatrix();
    const auto& local_input = (during_forward_prop ?
                               get_local_prev_activations() :
                               get_local_prev_error_signals());
    DMat<Device>& local_output = (during_forward_prop ?
                                  get_local_activations() :
                                  get_local_error_signals());

    // Matrix parameters
    const int input_size = local_input.Height();
    const El::Int local_width = local_input.Width();
    std::vector<int> input_dims, output_dims;
    if (during_forward_prop) {
      input_dims = get_input_dims();
      output_dims = get_output_dims();
    }
    else {
      input_dims = get_output_dims();
      output_dims = get_input_dims();
    }
    const auto& kernel_dims = get_kernel_dims();
    const auto& kernel_size = std::accumulate(kernel_dims.begin(),
                                              kernel_dims.end(),
                                              1, std::multiplies<int>());

    // Initialize matrices
    const int m = kernel_size / input_dims[0];
    const int n = input_size / input_dims[0];
    const int k = input_dims[0];
    DMat<Device> input_col, output_col;
    DMat<Device> im2col_matrix(m, n);
    const DMat<Device> kernel_matrix(m, k, local_kernel.LockedBuffer(), m);

    // Iterate through input columns
    for (El::Int col = 0; col < local_width; ++col) {

      // Apply transposed convolution to current input column
      input_col.LockedAttach(n, k, local_input.LockedBuffer(0, col), n);
      El::Gemm(El::NORMAL, El::TRANSPOSE,
               DataType(1), kernel_matrix, input_col,
               DataType(0), im2col_matrix);

      // Perform col2im to accumulate contributions from each kernel
      // position
      El::View(output_col, local_output, El::ALL, El::IR(col));
      col2im(im2col_matrix,
             output_col,
             output_dims[0],
             output_dims.size() - 1,
             &output_dims[1],
             m_pads.data(),
             &kernel_dims[2],
             m_strides.data());

    }

  }

  void apply_bias_cpu() {

    // Return immediately if there is no bias
    if (m_bias_scaling_factor == DataType(0)) return;

    // Local matrices
    const auto& local_bias = m_weights[1]->get_values().LockedMatrix();
    auto& local_output = get_local_activations();

    // Matrix parameters
    const El::Int local_width = local_output.Width();
    const auto& output_dims = get_output_dims();
    const El::Int num_output_channels = output_dims[0];
    const El::Int num_per_output_channel = get_output_size() / num_output_channels;

    // Apply bias to each output channel
    LBANN_OMP_PARALLEL_FOR
    for (El::Int channel = 0; channel < num_output_channels; ++channel) {
      const El::Int row_start = channel * num_per_output_channel;
      const El::Int row_end = (channel+1) * num_per_output_channel;
      const DataType bias_term = m_bias_scaling_factor * local_bias(channel, 0);
      for (El::Int col = 0; col < local_width; ++col) {
        for (El::Int row = row_start; row < row_end; ++row) {
          local_output(row, col) += bias_term;
        }
      }
    }

  }

  void compute_gradients_im2col(bool using_transposed_convolution) {

    // Local matrices
    const DMat<Device>& local_input = get_local_prev_activations();
    const DMat<Device>& local_gradient_wrt_output = get_local_prev_error_signals();
    const bool has_local_data = (!local_input.IsEmpty()
                                 && !local_gradient_wrt_output.IsEmpty());

    // Get convolution parameters
    const El::Int local_width = local_input.Width();
    const auto& input_dims = get_input_dims();
    const auto& output_dims = get_output_dims();
    const int num_input_channels = input_dims[0];
    const int num_output_channels = output_dims[0];
    const int num_per_output_channel = get_output_size() / num_output_channels;
    const sgd_execution_context& c = static_cast<sgd_execution_context&>(this->m_model->get_execution_context());
    const int effective_mini_batch_size = c.get_effective_mini_batch_size();
    const auto& kernel_dims = get_kernel_dims();
    const auto& kernel_size = std::accumulate(kernel_dims.begin(),
                                              kernel_dims.end(),
                                              1, std::multiplies<int>());

    // Compute bias gradient
    // Note: Sum is computed with Kahan summation
    if (m_bias_scaling_factor != DataType(0)
        && this->m_weights[1]->get_optimizer() != nullptr) {
      optimizer* bias_optimizer = this->m_weights[1]->get_optimizer();
      DataType dst_scale = DataType(0), gradient_scale = DataType(0);
      auto& bias_gradient = bias_optimizer->get_gradient_buffer(
        dst_scale, gradient_scale, true);
      gradient_scale /= effective_mini_batch_size;
      if (has_local_data) {
        auto& local_bias_gradient = bias_gradient.Matrix();
        LBANN_OMP_PARALLEL_FOR
        for (int channel = 0; channel < num_output_channels; ++channel) {
          const El::Int row_start = channel * num_per_output_channel;
          const El::Int row_end = (channel+1) * num_per_output_channel;
          DataType sum = 0;
          DataType correction = 0;
          for (El::Int col = 0; col < local_width; ++col) {
            for (El::Int row = row_start; row < row_end; ++row) {
              DataType term = local_gradient_wrt_output(row, col);
              term += correction;
              const DataType next_sum = sum + term;
              correction = term - (next_sum - sum);
              sum = next_sum;
            }
          }
          local_bias_gradient(channel, 0) = dst_scale*local_bias_gradient(channel, 0)
            + gradient_scale*sum;
        }
      } else {
        El::Scale(dst_scale, bias_gradient);
      }
    }

    // Stop early if kernel is not being optimized
    optimizer* kernel_optimizer = this->m_weights[0]->get_optimizer();
    if (kernel_optimizer == nullptr) { return; }

    // Initialize matrices
    const int m = (using_transposed_convolution ?
                   kernel_size / num_input_channels :
                   kernel_size / num_output_channels);
    const int n = (using_transposed_convolution ?
                   num_input_channels :
                   num_output_channels);
    const int k = (using_transposed_convolution ?
                   get_input_size() / num_input_channels :
                   get_output_size() / num_output_channels);
    DataType dst_scale = 0, gradient_scale = 0;
    auto& kernel_gradient = kernel_optimizer->get_gradient_buffer(
      dst_scale, gradient_scale, true);
    El::Scale(dst_scale, kernel_gradient);
    gradient_scale /= effective_mini_batch_size;
    DMat<Device> im2col_matrix(m, k);
    DMat<Device> kernel_gradient_matrix(m, n, kernel_gradient.Buffer(), m);

    // Compute kernel gradient contributions from each data sample
    for (El::Int col = 0; col < local_width; ++col) {
      if (using_transposed_convolution) {
        const DMat<Device> input_col(k, n, local_input.LockedBuffer(0,col), k);
        const DMat<Device> gradient_wrt_output_col =
          El::LockedView(local_gradient_wrt_output, El::ALL, El::IR(col));
        im2col(gradient_wrt_output_col,
               im2col_matrix,
               num_output_channels,
               output_dims.size() - 1,
               &output_dims[1],
               m_pads.data(),
               &kernel_dims[2],
               m_strides.data());
        El::Gemm(El::NORMAL, El::NORMAL,
                 gradient_scale, im2col_matrix, input_col,
                 DataType(1), kernel_gradient_matrix);
      }
      else {
        const DMat<Device> input_col
          = El::LockedView(local_input, El::ALL, El::IR(col));
        const DMat<Device> gradient_wrt_output_col(k, n, local_gradient_wrt_output.LockedBuffer(0,col), k);
        im2col(input_col,
               im2col_matrix,
               num_input_channels,
               input_dims.size() - 1,
               &input_dims[1],
               m_pads.data(),
               &kernel_dims[2],
               m_strides.data());
        El::Gemm(El::NORMAL, El::NORMAL,
                 gradient_scale, im2col_matrix, gradient_wrt_output_col,
                 DataType(1), kernel_gradient_matrix);
      }
    }

  }

private:

#ifdef LBANN_HAS_CUDNN

  /** Copy convolution kernel cuDNN descriptor. */
  static void copy_kernel_cudnn_desc(const cudnnFilterDescriptor_t& src,
                                     cudnnFilterDescriptor_t& dst) {

    // Create or destroy descriptor if needed
    if(src != nullptr && dst == nullptr) {
      CHECK_CUDNN(cudnnCreateFilterDescriptor(&dst));
    }
    else if(src == nullptr && dst != nullptr) {
      CHECK_CUDNN(cudnnDestroyFilterDescriptor(dst));
      dst = nullptr;
    }

    // Copy descriptor data if needed
    if(src != nullptr) {
      cudnnDataType_t data_type;
      cudnnTensorFormat_t format;
      int num_dims;
      std::vector<int> dims(1);
      CHECK_CUDNN(cudnnGetFilterNdDescriptor(src,
                                             dims.size(),
                                             &data_type,
                                             &format,
                                             &num_dims,
                                             dims.data()));
      dims.resize(num_dims);
      CHECK_CUDNN(cudnnGetFilterNdDescriptor(src,
                                             num_dims,
                                             &data_type,
                                             &format,
                                             &num_dims,
                                             dims.data()));
      CHECK_CUDNN(cudnnSetFilterNdDescriptor(dst,
                                             data_type,
                                             format,
                                             num_dims,
                                             dims.data()));
    }

  }

  /** Copy convolution cuDNN descriptor. */
  static void copy_convolution_cudnn_desc(const cudnnConvolutionDescriptor_t& src,
                                          cudnnConvolutionDescriptor_t& dst) {

    // Create or destroy descriptor if needed
    if(src != nullptr && dst == nullptr) {
      CHECK_CUDNN(cudnnCreateConvolutionDescriptor(&dst));
    }
    else if(src == nullptr && dst != nullptr) {
      CHECK_CUDNN(cudnnDestroyConvolutionDescriptor(dst));
      dst = nullptr;
    }

    // Copy descriptor data if needed
    if(src != nullptr) {
      cudnnConvolutionMode_t mode;
      cudnnDataType_t data_type;
      int num_dims;
      CHECK_CUDNN(cudnnGetConvolutionNdDescriptor(src,
                                                  0,
                                                  &num_dims,
                                                  nullptr,
                                                  nullptr,
                                                  nullptr,
                                                  &mode,
                                                  &data_type));
      std::vector<int> pads(num_dims), strides(num_dims), dilations(num_dims);
      CHECK_CUDNN(cudnnGetConvolutionNdDescriptor(src,
                                                  num_dims,
                                                  &num_dims,
                                                  pads.data(),
                                                  strides.data(),
                                                  dilations.data(),
                                                  &mode,
                                                  &data_type));
      int num_groups;
      CHECK_CUDNN(cudnnGetConvolutionGroupCount(src,
                                                &num_groups));
      CHECK_CUDNN(cudnnSetConvolutionNdDescriptor(dst,
                                                  num_dims,
                                                  pads.data(),
                                                  strides.data(),
                                                  dilations.data(),
                                                  mode,
                                                  data_type));
      CHECK_CUDNN(cudnnSetConvolutionGroupCount(dst,
                                                num_groups));
    }

  }

  /** Get the cuDNN algorithm to use for forward prop. */
  cudnnConvolutionFwdAlgo_t get_forward_algo_cudnn(
    const int local_mini_batch_size,
    const cudnnTensorDescriptor_t& input_desc,
    const DataType* input,
    const cudnnFilterDescriptor_t& kernel_desc,
    const DataType* kernel,
    const cudnnConvolutionDescriptor_t& conv_desc,
    const cudnnTensorDescriptor_t& output_desc,
    DataType* output,
    size_t ws_size,
    DataType* ws) {
    if (m_fwd_cudnn_algos.count(local_mini_batch_size) == 0) {
#ifdef LBANN_DETERMINISTIC
      bool deterministic = true;
#else
      bool deterministic = false;
#endif
      m_fwd_cudnn_algos[local_mini_batch_size] =
        cudnn::get_fwd_algorithm(
          true, deterministic,
          input_desc, input,
          kernel_desc, kernel,
          conv_desc,
          output_desc, output,
          ws_size, ws);
    }
    return m_fwd_cudnn_algos[local_mini_batch_size];
  }

  /** Get the cuDNN algorithm to use for backward-data. */
  cudnnConvolutionBwdDataAlgo_t get_backward_data_algo_cudnn(
    const int local_mini_batch_size,
    const cudnnFilterDescriptor_t& kernel_desc,
    const DataType* kernel,
    const cudnnTensorDescriptor_t& prev_error_signal_desc,
    const DataType* prev_error_signal,
    const cudnnConvolutionDescriptor_t& conv_desc,
    const cudnnTensorDescriptor_t& error_signal_desc,
    DataType* error_signal,
    size_t ws_size,
    DataType* ws) {
    if (m_bwd_data_cudnn_algos.count(local_mini_batch_size) == 0) {
#ifdef LBANN_DETERMINISTIC
      bool deterministic = true;
#else
      bool deterministic = false;
#endif
      m_bwd_data_cudnn_algos[local_mini_batch_size] =
        cudnn::get_bwd_data_algorithm(
          true, deterministic,
          kernel_desc, kernel,
          prev_error_signal_desc, prev_error_signal,
          conv_desc,
          error_signal_desc, error_signal,
          ws_size, ws);
    }
    return m_bwd_data_cudnn_algos[local_mini_batch_size];
  }

  /**
   * Get the cuDNN algorithm to use for backward-filter.
   * Buffer space for kernel_gradient is allocated via temporary workspace.
   */
  cudnnConvolutionBwdFilterAlgo_t get_backward_filter_algo_cudnn(
    const int local_mini_batch_size,
    const cudnnTensorDescriptor_t& input_desc,
    const DataType* input,
    const cudnnTensorDescriptor_t& prev_error_signal_desc,
    const DataType* prev_error_signal,
    const cudnnConvolutionDescriptor_t& conv_desc,
    const cudnnFilterDescriptor_t& kernel_gradient_desc,
    size_t ws_size,
    DataType* ws) {
    if (m_bwd_filter_cudnn_algos.count(local_mini_batch_size) == 0) {
#ifdef LBANN_DETERMINISTIC
      bool deterministic = true;
#else
      bool deterministic = false;
#endif
      // Temporary filter gradient buffer.
      GPUMat kernel_gradient;
#ifdef HYDROGEN_HAVE_CUB
      kernel_gradient.SetMemoryMode(1);
#endif
      kernel_gradient.Resize(this->m_weights[0]->get_matrix_height(),
                             this->m_weights[0]->get_matrix_width());
      m_bwd_filter_cudnn_algos[local_mini_batch_size] =
        cudnn::get_bwd_filter_algorithm(
          true, deterministic,
          input_desc, input,
          prev_error_signal_desc, prev_error_signal,
          conv_desc,
          kernel_gradient_desc, kernel_gradient.Buffer(),
          ws_size, ws);
    }
    return m_bwd_filter_cudnn_algos[local_mini_batch_size];
  }

#endif // LBANN_HAS_CUDNN

};

} // namespace lbann

#endif // LBANN_LAYERS_LEARNING_BASE_CONVOLUTION_HPP_INCLUDED<|MERGE_RESOLUTION|>--- conflicted
+++ resolved
@@ -645,15 +645,8 @@
     const auto& local_input = get_local_prev_activations();
     const auto& local_gradient_wrt_output = get_local_prev_error_signals();
 
-    // Useful constants
-<<<<<<< HEAD
-    const DataType zero = DataType(0);
-    const DataType one = DataType(1);
     const sgd_execution_context& c = static_cast<sgd_execution_context&>(this->m_model->get_execution_context());
     const int effective_mini_batch_size = c.get_effective_mini_batch_size();
-=======
-    const int effective_mini_batch_size = this->m_model->get_effective_mini_batch_size();
->>>>>>> 42df729e
     const bool has_local_data = (local_input.Height() > 0
                                  && local_input.Width() > 0
                                  && local_gradient_wrt_output.Height() > 0
