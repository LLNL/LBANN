--- conflicted
+++ resolved
@@ -32,20 +32,6 @@
 #include "lbann_data_reader.hpp"
 #include "lbann_image_preprocessor.hpp"
 
-<<<<<<< HEAD
-namespace lbann
-{
-class mnist_reader : public generic_data_reader
-{
-public:
-  mnist_reader(int batchSize, bool shuffle);
-  mnist_reader(int batchSize);
-  ~mnist_reader();
-
-  int fetch_data(Mat& X);
-  int fetch_label(Mat& Y);
-  int get_num_labels() { return m_num_labels; }
-=======
 namespace lbann {
 class mnist_reader : public generic_data_reader {
  public:
@@ -58,17 +44,10 @@
   int get_num_labels(void) const {
     return m_num_labels;
   }
->>>>>>> 59bc798b
 
   // MNIST-specific functions
   void load(void);
 
-<<<<<<< HEAD
-  int get_image_width() { return m_image_width; }
-  int get_image_height() { return m_image_height; }
-  int get_linearized_data_size() { return m_image_width * m_image_height; }
-  int get_linearized_label_size() { return m_num_labels; }
-=======
   int get_image_width(void) const {
     return m_image_width;
   }
@@ -81,7 +60,6 @@
   int get_linearized_label_size(void) const {
     return m_num_labels;
   }
->>>>>>> 59bc798b
 
   //don't need this, since default ctor is adequate; eliminating
   //explict implementation reduces possible bugs
