--- conflicted
+++ resolved
@@ -45,11 +45,6 @@
 
   imagenet_reader* copy() const override { return new imagenet_reader(*this); }
 
-<<<<<<< HEAD
-  void setup(int num_io_threads, observing_ptr<thread_pool> io_thread_pool) override;
-
-=======
->>>>>>> 42df729e
   std::string get_type() const override {
     return "imagenet_reader";
   }
