--- conflicted
+++ resolved
@@ -643,11 +643,7 @@
     flush_profile_file();
   }
 
-<<<<<<< HEAD
-  void DEBUG() {
-=======
   void DEBUG_DS() { 
->>>>>>> 74f53e28
     if (!m_debug) {
       return;
     }
