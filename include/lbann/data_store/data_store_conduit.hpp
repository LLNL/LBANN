////////////////////////////////////////////////////////////////////////////////
// Copyright (c) 2014-2019, Lawrence Livermore National Security, LLC.
// Produced at the Lawrence Livermore National Laboratory.
// Written by the LBANN Research Team (B. Van Essen, et al.) listed in
// the CONTRIBUTORS file. <lbann-dev@llnl.gov>
//
// LLNL-CODE-697807.
// All rights reserved.
//
// This file is part of LBANN: Livermore Big Artificial Neural Network
// Toolkit. For details, see http://software.llnl.gov/LBANN or
// https://github.com/LLNL/LBANN.
//
// Licensed under the Apache License, Version 2.0 (the "Licensee"); you
// may not use this file except in compliance with the License.  You may
// obtain a copy of the License at:
//
// http://www.apache.org/licenses/LICENSE-2.0
//
// Unless required by applicable law or agreed to in writing, software
// distributed under the License is distributed on an "AS IS" BASIS,
// WITHOUT WARRANTIES OR CONDITIONS OF ANY KIND, either express or
// implied. See the License for the specific language governing
// permissions and limitations under the license.
//
////////////////////////////////////////////////////////////////////////////////

#ifndef __DATA_STORE_CONDUIT_HPP__
#define __DATA_STORE_CONDUIT_HPP__

#include "lbann_config.hpp"

#include "lbann/base.hpp"
#include "lbann/comm.hpp"
#include "lbann/utils/exception.hpp"
#include "conduit/conduit_node.hpp"
#include <unordered_map>
#include <unordered_set>
#include <mutex>


namespace lbann {

// support for encoding data_id in conduit::Node, used by
// conduit_data_store and associated code
#define LBANN_SAMPLE_ID_PAD 9
#define LBANN_DATA_ID_STR(data_id) pad(std::to_string(data_id), LBANN_SAMPLE_ID_PAD, '0')

class generic_data_reader;

/** Create a hash function for hashing a std::pair type */
struct size_t_pair_hash
{
  template <class T1, class T2>
  std::size_t operator() (const std::pair<T1, T2> &pair) const
  {
    return std::hash<T1>()(pair.first) ^ std::hash<T2>()(pair.second);
  }
};

class data_store_conduit {

 public:

  //! ctor
  data_store_conduit(generic_data_reader *reader);

  //! copy ctor
  data_store_conduit(const data_store_conduit&);

  //! copy / split ctor
  data_store_conduit(const data_store_conduit&, const std::vector<int>&);

  //! operator=
  data_store_conduit& operator=(const data_store_conduit&);

  data_store_conduit * copy() const { return new data_store_conduit(*this); }

  //! dtor
  ~data_store_conduit();

  /// required when the copy ctor is used to construct a validation set
  void set_data_reader_ptr(generic_data_reader *reader);

  //! convenience handle
  void set_shuffled_indices(const std::vector<int> *indices);

  /** @brief Returns the number of samples summed over all ranks */
  size_t get_num_global_indices() const;

  void setup(int mini_batch_size);

  void preload_local_cache();

  void check_mem_capacity(lbann_comm *comm, const std::string sample_list_file, size_t stride, size_t offset);

  /// returns the conduit node
  const conduit::Node & get_conduit_node(int data_id) const;

  /// if 'already_have = true' then the passed 'node' was obtained by a call to
  /// get_empty_node(). In some operating modes this saves us from copying the node
  void set_conduit_node(int data_id, conduit::Node &node, bool already_have = false);

  void set_preloaded_conduit_node(int data_id, const conduit::Node &node);
  void spill_preloaded_conduit_node(int data_id, const conduit::Node &node);

  const conduit::Node & get_random_node() const;

  const conduit::Node & get_random_node(const std::string &field) const;

  /// returns an empty node
  conduit::Node & get_empty_node(int data_id);

<<<<<<< HEAD
  /// As of this writing, will be called if cmd line includes: --preload_data_store
  /// This may change in the future; TODO revisit
  void set_preload();
=======
  void set_is_preloaded(); 
>>>>>>> 21ef49ff

  bool is_preloaded() { return m_preload; }

  void set_explicit_loading(bool flag) { m_explicit_loading = flag; }

  bool is_explicitly_loading() { return m_explicit_loading; }

  /// fills in m_owner, which maps index -> owning processor
  void build_preloaded_owner_map(const std::vector<int>& per_rank_list_sizes);

  /// Removed nodes corresponding from the indices vector from the data store
  void purge_unused_samples(const std::vector<int>& indices);

  /// Recompact the nodes because they are not copied properly when instantiating
  /// using the copy constructor
  void compact_nodes();

  /// returns the processor that owns the data associated
  /// with the index
  int get_index_owner(int idx);

  bool is_local_cache() const { return m_is_local_cache; }

  void exchange_mini_batch_data(size_t current_pos, size_t mb_size);

  void set_node_sizes_vary() { m_node_sizes_vary = true; }

  bool has_conduit_node(int data_id) const;

  /// only used for debugging; pass --debug on cmd line to get
  /// each data store to print to a different file. This is made
  /// public so data readers can also print to the file
  std::ofstream *m_debug = nullptr;
  std::ofstream *m_profile = nullptr;

  /// for use during development and debugging
  int get_data_size() { return m_data.size(); }

  /// made public for debugging during development
  void copy_members(const data_store_conduit& rhs, const std::vector<int>& = std::vector<int>());

<<<<<<< HEAD
  void flush_debug_file();
=======
  /** @brief Closes then reopens the debug logging file
   *
   * Debug logging is enabled on all ranks via the cmd line flag: --data_store_debug
   */
  void flush_debug_file(); 
>>>>>>> 21ef49ff


  /** @brief Closes then reopens the profile logging file
   *
   * Profile logging is enabled on P_0 via the cmd line flag: --data_store_profile
   */
  void flush_profile_file(); 

  /** @brief Writes object's state to file */
  void write_checkpoint(std::string dir_name);
  
  /** @brief Loads object's state from file */
  void load_checkpoint(std::string dir_name, generic_data_reader *reader = nullptr);

private :

  /** @brief The number of samples that this processor owns */
  size_t m_my_num_indices = 0;

  /** @brief if true, then we are spilling (offloading) samples to disk */
  bool m_spill = false;

  /** @brief if true, then all samples have been spilled */
  bool m_is_spilled = false;

  /** During spilling, the conduit file pathnames are written to this file */
  std::ofstream m_metadata;

  /** @brief Base directory for spilling (offloading) conduit nodes */
  std::string m_spill_dir_base;

  /** @brief Used to form the directory path for spilling conduit nodes */
  int m_cur_spill_dir_integer = -1;

  /** @brief @brief Current directory for spilling (writing to file) conduit nodes 
   *
   * m_cur_spill_dir = m_spill_dir_base/<m_cur_spill_dir_integer>
   */
  std::string m_cur_spill_dir;

  /** @brief The directory to use for testing checkpointing
   *
   * Testing is activated by passing the cmd flag: --data_store_test_checkpoint=<dir>
   */
  std::string m_test_dir;

  /** @brief Contains the number of conduit nodes that have been written to m_cur_dir
   *
   * When m_num_files_in_cur_spill_dir == m_max_files_per_directory,
   * m_cur_spill_dir_integer is incremented and a new m_cur_dir is created
   */
  int m_num_files_in_cur_spill_dir;

  /** @brief maps data_id to m_m_cur_spill_dir_integer. */
  std::unordered_map<int, int> m_spilled_nodes;

  /// used in set_conduit_node(...)
  std::mutex m_mutex;

  /// for use in local cache mode
  char *m_mem_seg = 0;
  size_t m_mem_seg_length = 0;
  std::string m_seg_name;

  const std::string m_debug_filename_base = "debug";
  std::string m_debug_filename;

  const std::string m_profile_filename_base = "data_store_profile";
  std::string m_profile_filename;

  bool m_was_loaded_from_file = false;
  const std::string m_cereal_fn = "data_store_cereal";

  /// used in spill_to_file
  /// (actually, conduit::Node.save() writes both a
  ///  json file and a binary file, so double this number
  const int m_max_files_per_directory = 500;

  //===========================================================
  // timers for profiling exchange_data
  //===========================================================

  // applicable to imagenet; NA for JAG
  double m_exchange_sample_sizes_time = 0;

  // time from beginning of exchange_data_by_sample to wait_all
  double m_start_snd_rcv_time = 0;

  // time for wait_all
  double m_wait_all_time = 0;

  // time to unpack nodes received from other ranks
  double m_rebuild_time = 0;

  // total time for exchange_mini_batch_data
  double m_exchange_time = 0; 

  // sanity check: 
  //   m_start_snd_rcv_time + m_wait_all_time + m_rebuild_time
  // should be only slightly less than m_exchange_time;
  // Note that, for imagenet, the first call to exchange_data_by_sample
  // involves additional communication for exchanging sample sizes
 
  //===========================================================
  // END: timers for profiling exchange_data
  //===========================================================

  int m_cur_epoch = 0;

  bool m_is_setup = false;

  /// set to true if data_store is preloaded
  bool m_preload = false;

  /// set to true if data_store is being explicitly loaded
  //VBE: please explain what this means!
  bool m_explicit_loading = false;

  /// The size of the mini-batch that was used to calculate ownership
  /// of samples when building the owner map.  This size has to be
  /// used consistently when computing the indices that will be sent
  /// and received.
  int m_owner_map_mb_size = 0;

  /// size of a compacted conduit::Node that contains a single sample
  int m_compacted_sample_size = 0;

  bool m_is_local_cache = false;

  bool m_node_sizes_vary = false;

  /// used in exchange_data_by_sample, when sample sizes are non-uniform
  bool m_have_sample_sizes = false;

  generic_data_reader *m_reader;

  lbann_comm *m_comm = nullptr;

  /// convenience handles
  bool m_world_master;
  bool m_trainer_master;
  int  m_rank_in_trainer;
<<<<<<< HEAD
  int  m_partition_in_trainer;
  int  m_offset_in_partition;

  /// number of procs in the trainer; convenience handle
=======
  int  m_rank_in_world = -1; // -1 for debugging 
>>>>>>> 21ef49ff
  int  m_np_in_trainer;
  int  m_num_partitions_in_trainer;

<<<<<<< HEAD
  /// maps an index to the processor that owns the associated data
  /// First value of index is the sample ID and second value is the partiton ID
  mutable std::unordered_map<std::pair<size_t,size_t>, int, size_t_pair_hash> m_owner;
=======
  /** @brief Maps an index to the processor that owns the associated data
   *
   * Must be mutable since rhs.m_owner may be modified in copy_members,
   * in which rhs is const.
   */ 
  //TODO: make undoredered map; for development want map() for ordered printing
  mutable std::map<int, int> m_owner;
>>>>>>> 21ef49ff

  /// convenience handle
  const std::vector<int> *m_shuffled_indices;

  /** @brief Contains the conduit nodes that are "owned" by this rank
   *
   * Map data_id -> conduit::Node.
   * Must be mutable since rhs.m_owner may be modified in copy_members,
   * in which rhs is const.
   */ 
  mutable std::unordered_map<int, conduit::Node> m_data;

  /// Contains the list of data IDs that will be received
  std::vector<int> m_recv_data_ids;
  std::unordered_map<int, int> m_recv_sample_sizes;

  /// This vector contains Nodes that this processor needs for
  /// the current minibatch; this is filled in by exchange_data()
  std::unordered_map<int, conduit::Node> m_minibatch_data;

  /// work space; used in exchange_data
  std::vector<conduit::Node> m_send_buffer;
  std::vector<conduit::Node> m_send_buffer_2;
  std::vector<El::mpi::Request<El::byte>> m_send_requests;
  std::vector<El::mpi::Request<El::byte>> m_recv_requests;
  std::vector<conduit::Node> m_recv_buffer;
  std::vector<size_t> m_outgoing_msg_sizes;
  std::vector<size_t> m_incoming_msg_sizes;

  /// for use when conduit Nodes have non-uniform size, e.g, imagenet
  std::unordered_map<int, size_t> m_sample_sizes;

  /// maps processor id -> set of indices (whose associated samples)
  /// this proc needs to send. (formerly called "proc_to_indices);
  /// this is filled in by build_indices_i_will_send()
  std::vector<std::unordered_set<int>> m_indices_to_send;

  /// maps processor id -> set of indices (whose associated samples)
  /// this proc needs to recv from others. (formerly called "needed")
  std::vector<std::unordered_set<int>> m_indices_to_recv;

  /// offset at which the raw image will be stored in a shared memory segment;
  /// for use in local cache mode; maps data_id to offset
  std::unordered_map<int,size_t> m_image_offsets;

  //=========================================================================
  // methods follow 
  //=========================================================================

  void exchange_data_by_sample(size_t current_pos, size_t mb_size);

  void setup_data_store_buffers();

  /// called by exchange_data
  void build_node_for_sending(const conduit::Node &node_in, conduit::Node &node_out);

  /// fills in m_owner, which maps index -> owning processor
  void exchange_owner_maps();

  /// for use when conduit Nodes have non-uniform size, e.g, imagenet
  void exchange_sample_sizes();

  /// fills in m_indices_to_send and returns the number of samples
  /// that will be sent
  int build_indices_i_will_send(int current_pos, int mb_size);

  /// fills in m_indices_to_recv and returns the number of samples
  /// that will be received
  int build_indices_i_will_recv(int current_pos, int mb_size);

  void error_check_compacted_node(const conduit::Node &nd, int data_id);

  /// Currently only used for imagenet. On return, 'sizes' maps a sample_id to image size, and indices[p] contains the sample_ids that P_p owns
  /// for use in local cache mode
  void get_image_sizes(std::unordered_map<int,size_t> &sizes, std::vector<std::vector<int>> &indices);

  /// fills in m_image_offsets for use in local cache mode
  void compute_image_offsets(std::unordered_map<int,size_t> &sizes, std::vector<std::vector<int>> &indices);

  /// for use in local cache mode
  void allocate_shared_segment(std::unordered_map<int,size_t> &sizes, std::vector<std::vector<int>> &indices);

  /// for use in local cache mode
  void read_files(std::vector<char> &work, std::unordered_map<int,size_t> &sizes, std::vector<int> &indices);

  /// for use in local cache mode
  void build_conduit_nodes(std::unordered_map<int,size_t> &sizes);

  /// for use in local cache mode
  void exchange_images(std::vector<char> &work, std::unordered_map<int,size_t> &image_sizes, std::vector<std::vector<int>> &indices);

  /// for use in local cache mode
  void fillin_shared_images(const std::vector<char> &images, size_t offset);

  /** @brief For testing during development
   *
   * At the beginning of the 2nd epoch, calls write_checkpoint(), 
   * clears some variables, calls load_checkpoint then continues. 
   * To activate this test use cmd flag: --data_store_test_checkpoint=
   */ 
  void test_checkpoint(const std::string&);

  /** @brief Called by test_checkpoint */
  void print_variables();

  /** @brief Called by test_checkpoint */
  void print_partial_owner_map(int n);

  std::string get_conduit_dir() const;
  std::string get_cereal_fn() const;
  std::string get_metadata_fn() const;


  /** @brief Creates the directory if it does not already exist */
  void make_dir_if_it_doesnt_exist(const std::string &dir); 

  /** @brief Writes conduit node to file */
  void spill_conduit_node(const conduit::Node &node, int data_id);

  /** @brief Loads conduit nodes from file into m_data */
  void load_spilled_conduit_nodes();

  /** @brief Creates directory structure, opens metadata file for output, etc
   *
   * This method is called for both --data_store_spill and 
   * --data_store_test_checkpoint 
   */
  void setup_spill(const std::string &dir);

  /** @brief Saves this object's state to file
   *
   * Here, "state" is all data, except for conduit nodes, that is
   * needed to reload from checkpoint
   */
  void save_state();

  /** @brief Optionally open debug and profiling files
   *
   * A debug file is opened for every <rank, data reader role> pair;
   * files are opened if the cmd flag --data_store_debug is passed.
   * A profiling file is opened only be <world_master, data reader role>
   * pairs; files are opened if the cmd flag --data_store_profile is passed.
   */ 
  void open_informational_files();

  /** @brief Creates a directory for spilling conduit nodes */
  void open_next_conduit_spill_directory();

  //=========================================================================
  // functions and templates for optional profiling and debug files follow
  //=========================================================================

  void PROFILE() { 
    if (!m_profile) {
      return;
    }
    (*m_profile) << std::endl; 
    flush_profile_file();
  }

  template <typename T, typename... Types>
  void PROFILE(T var1, Types... var2) {
    if (!m_world_master) {
      return;
    }
    if (!m_profile) {
      return;
    }
    (*m_profile) << var1 << " ";
    PROFILE(var2...) ;
  }

  void DEBUG() { 
    if (!m_debug) {
      return;
    }
    (*m_debug) << std::endl; 
    flush_debug_file();
  }

  template <typename T, typename... Types>
  void DEBUG(T var1, Types... var2) {
    if (!m_debug) {
      return;
    }
    (*m_debug) << var1 << " ";
    DEBUG(var2...) ;
  }

};

}  // namespace lbann


#endif  // __DATA_STORE_JAG_HPP__<|MERGE_RESOLUTION|>--- conflicted
+++ resolved
@@ -111,13 +111,9 @@
   /// returns an empty node
   conduit::Node & get_empty_node(int data_id);
 
-<<<<<<< HEAD
   /// As of this writing, will be called if cmd line includes: --preload_data_store
   /// This may change in the future; TODO revisit
-  void set_preload();
-=======
-  void set_is_preloaded(); 
->>>>>>> 21ef49ff
+  void set_is_preloaded();
 
   bool is_preloaded() { return m_preload; }
 
@@ -159,26 +155,22 @@
   /// made public for debugging during development
   void copy_members(const data_store_conduit& rhs, const std::vector<int>& = std::vector<int>());
 
-<<<<<<< HEAD
+  /** @brief Closes then reopens the debug logging file
+   *
+   * Debug logging is enabled on all ranks via the cmd line flag: --data_store_debug
+   */
   void flush_debug_file();
-=======
-  /** @brief Closes then reopens the debug logging file
-   *
-   * Debug logging is enabled on all ranks via the cmd line flag: --data_store_debug
-   */
-  void flush_debug_file(); 
->>>>>>> 21ef49ff
 
 
   /** @brief Closes then reopens the profile logging file
    *
    * Profile logging is enabled on P_0 via the cmd line flag: --data_store_profile
    */
-  void flush_profile_file(); 
+  void flush_profile_file();
 
   /** @brief Writes object's state to file */
   void write_checkpoint(std::string dir_name);
-  
+
   /** @brief Loads object's state from file */
   void load_checkpoint(std::string dir_name, generic_data_reader *reader = nullptr);
 
@@ -202,7 +194,7 @@
   /** @brief Used to form the directory path for spilling conduit nodes */
   int m_cur_spill_dir_integer = -1;
 
-  /** @brief @brief Current directory for spilling (writing to file) conduit nodes 
+  /** @brief @brief Current directory for spilling (writing to file) conduit nodes
    *
    * m_cur_spill_dir = m_spill_dir_base/<m_cur_spill_dir_integer>
    */
@@ -263,14 +255,14 @@
   double m_rebuild_time = 0;
 
   // total time for exchange_mini_batch_data
-  double m_exchange_time = 0; 
-
-  // sanity check: 
+  double m_exchange_time = 0;
+
+  // sanity check:
   //   m_start_snd_rcv_time + m_wait_all_time + m_rebuild_time
   // should be only slightly less than m_exchange_time;
   // Note that, for imagenet, the first call to exchange_data_by_sample
   // involves additional communication for exchanging sample sizes
- 
+
   //===========================================================
   // END: timers for profiling exchange_data
   //===========================================================
@@ -310,30 +302,22 @@
   bool m_world_master;
   bool m_trainer_master;
   int  m_rank_in_trainer;
-<<<<<<< HEAD
+  int  m_rank_in_world = -1; // -1 for debugging
   int  m_partition_in_trainer;
   int  m_offset_in_partition;
 
   /// number of procs in the trainer; convenience handle
-=======
-  int  m_rank_in_world = -1; // -1 for debugging 
->>>>>>> 21ef49ff
   int  m_np_in_trainer;
   int  m_num_partitions_in_trainer;
 
-<<<<<<< HEAD
-  /// maps an index to the processor that owns the associated data
-  /// First value of index is the sample ID and second value is the partiton ID
-  mutable std::unordered_map<std::pair<size_t,size_t>, int, size_t_pair_hash> m_owner;
-=======
   /** @brief Maps an index to the processor that owns the associated data
+   * First value of index is the sample ID and second value is the partiton ID
    *
    * Must be mutable since rhs.m_owner may be modified in copy_members,
    * in which rhs is const.
-   */ 
+   */
   //TODO: make undoredered map; for development want map() for ordered printing
-  mutable std::map<int, int> m_owner;
->>>>>>> 21ef49ff
+  mutable std::unordered_map<std::pair<size_t,size_t>, int, size_t_pair_hash> m_owner;
 
   /// convenience handle
   const std::vector<int> *m_shuffled_indices;
@@ -343,7 +327,7 @@
    * Map data_id -> conduit::Node.
    * Must be mutable since rhs.m_owner may be modified in copy_members,
    * in which rhs is const.
-   */ 
+   */
   mutable std::unordered_map<int, conduit::Node> m_data;
 
   /// Contains the list of data IDs that will be received
@@ -380,7 +364,7 @@
   std::unordered_map<int,size_t> m_image_offsets;
 
   //=========================================================================
-  // methods follow 
+  // methods follow
   //=========================================================================
 
   void exchange_data_by_sample(size_t current_pos, size_t mb_size);
@@ -430,10 +414,10 @@
 
   /** @brief For testing during development
    *
-   * At the beginning of the 2nd epoch, calls write_checkpoint(), 
-   * clears some variables, calls load_checkpoint then continues. 
+   * At the beginning of the 2nd epoch, calls write_checkpoint(),
+   * clears some variables, calls load_checkpoint then continues.
    * To activate this test use cmd flag: --data_store_test_checkpoint=
-   */ 
+   */
   void test_checkpoint(const std::string&);
 
   /** @brief Called by test_checkpoint */
@@ -448,7 +432,7 @@
 
 
   /** @brief Creates the directory if it does not already exist */
-  void make_dir_if_it_doesnt_exist(const std::string &dir); 
+  void make_dir_if_it_doesnt_exist(const std::string &dir);
 
   /** @brief Writes conduit node to file */
   void spill_conduit_node(const conduit::Node &node, int data_id);
@@ -458,8 +442,8 @@
 
   /** @brief Creates directory structure, opens metadata file for output, etc
    *
-   * This method is called for both --data_store_spill and 
-   * --data_store_test_checkpoint 
+   * This method is called for both --data_store_spill and
+   * --data_store_test_checkpoint
    */
   void setup_spill(const std::string &dir);
 
@@ -476,7 +460,7 @@
    * files are opened if the cmd flag --data_store_debug is passed.
    * A profiling file is opened only be <world_master, data reader role>
    * pairs; files are opened if the cmd flag --data_store_profile is passed.
-   */ 
+   */
   void open_informational_files();
 
   /** @brief Creates a directory for spilling conduit nodes */
@@ -486,11 +470,11 @@
   // functions and templates for optional profiling and debug files follow
   //=========================================================================
 
-  void PROFILE() { 
+  void PROFILE() {
     if (!m_profile) {
       return;
     }
-    (*m_profile) << std::endl; 
+    (*m_profile) << std::endl;
     flush_profile_file();
   }
 
@@ -506,11 +490,11 @@
     PROFILE(var2...) ;
   }
 
-  void DEBUG() { 
+  void DEBUG() {
     if (!m_debug) {
       return;
     }
-    (*m_debug) << std::endl; 
+    (*m_debug) << std::endl;
     flush_debug_file();
   }
 
