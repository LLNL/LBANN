--- conflicted
+++ resolved
@@ -197,30 +197,18 @@
 
   /// fills in m_owner, which maps index -> owning processor
   void set_preloaded_owner_map(const std::unordered_map<int,int> &owner) {
-<<<<<<< HEAD
-    // TODO: needs slab extension
-    // m_owner = owner;
-    LBANN_ERROR("Slab-extension missing");
-=======
     for(auto&& i : owner) {
       m_owner[std::make_pair(i.first, m_offset_in_partition)] = i.second;
     }
->>>>>>> 8cbedb5a
   }
 
   /** @brief Special hanling for ras_lipid_conduit_data_reader; may go away in the future */
   void clear_owner_map();
 
   void set_owner_map(const std::unordered_map<int, int> &m) {
-<<<<<<< HEAD
-    // TODO: needs slab extension
-    // m_owner = m;
-    LBANN_ERROR("Slab-extension missing");
-=======
     for(auto&& i : m) {
       m_owner[std::make_pair(i.first, m_offset_in_partition)] = i.second;
     }
->>>>>>> 8cbedb5a
   }
 
   /** @brief Special handling for ras_lipid_conduit_data_reader; may go away in the future */
