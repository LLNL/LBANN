////////////////////////////////////////////////////////////////////////////////
// Copyright (c) 2014-2019, Lawrence Livermore National Security, LLC.
// Produced at the Lawrence Livermore National Laboratory.
// Written by the LBANN Research Team (B. Van Essen, et al.) listed in
// the CONTRIBUTORS file. <lbann-dev@llnl.gov>
//
// LLNL-CODE-697807.
// All rights reserved.
//
// This file is part of LBANN: Livermore Big Artificial Neural Network
// Toolkit. For details, see http://software.llnl.gov/LBANN or
// https://github.com/LLNL/LBANN.
//
// Licensed under the Apache License, Version 2.0 (the "Licensee"); you
// may not use this file except in compliance with the License.  You may
// obtain a copy of the License at:
//
// http://www.apache.org/licenses/LICENSE-2.0
//
// Unless required by applicable law or agreed to in writing, software
// distributed under the License is distributed on an "AS IS" BASIS,
// WITHOUT WARRANTIES OR CONDITIONS OF ANY KIND, either express or
// implied. See the License for the specific language governing
// permissions and limitations under the license.
////////////////////////////////////////////////////////////////////////////////

// lbann_summary - Write summary statistics to Tensorboard

#ifndef LBANN_SUMMARY_HPP_INCLUDED
#define LBANN_SUMMARY_HPP_INCLUDED

#include <string>
#include <vector>
#include "lbann/base.hpp"
#include "lbann/comm.hpp"

#ifdef LBANN_HAS_TBINF
#include "TBinf.hpp"
#endif

namespace lbann {

template <typename T, typename U>
using BiggerOf = typename std::conditional<(sizeof(T) > sizeof(U)), T, U>::type;

#ifdef LBANN_HAS_TBINF

/**
 * Interface for computing summary statistics within and among models and
 * outputting them to Tensorboard.
 * All methods take a step parameter that gives the global step to use when
 * reporting the output.
 * All methods buffer data locally. The flush method must be called to write
 * summaries out, and must be called by every LBANN process.
 * Be sure to add summaries in the same order on every process, or confusion
 * will result.
 * Distributed matrices should be distributed by model.
 * This class automatically prepends "modelN/" to each tag. The tag is only
 * relevant at the world master process.
 *
 * @note WHEN YOU UPDATE THE PUBLIC API HERE, REMEMBER TO UPDATE THE KLUDGE FOR
 * NON-TENSORBOARD BUILDS BELOW!
 */
class lbann_summary {
public:

  /**
   * Create a new summary manager.
   * @param logdir The directory to output events to.
   * @param comm Communicator to use.
   */
  lbann_summary(std::string logdir, lbann_comm *comm);
  ~lbann_summary();

  /** Report the mean of mat. */
  template <typename TensorDataType>
  void reduce_mean(const std::string tag, const El::AbstractDistMatrix<TensorDataType>& mat, int step);
  /** Report the minimum value of mat. */
  template <typename TensorDataType>
  void reduce_min(const std::string tag, const El::AbstractDistMatrix<TensorDataType>& mat, int step);
  /** Report the maximum value of mat. */
  template <typename TensorDataType>
  void reduce_max(const std::string tag, const El::AbstractDistMatrix<TensorDataType>& mat, int step);
  /** Report the standard deviation of mat. */
  template <typename TensorDataType>
  void reduce_stdev(const std::string tag, const El::AbstractDistMatrix<TensorDataType>& mat, int step);
  /** Report a scalar from each model (only meaningful on model masters). */
  template <typename TensorDataType>
  void reduce_scalar(const std::string tag, TensorDataType s, int step);
  /** Do a trainer_reduce (sum) on a scalar, then report that sum. */
  template <typename TensorDataType>
  void sum_reduce_scalar(const std::string tag, TensorDataType s, int step);
  /** Report a scalar from every rank. */
  template <typename TensorDataType>
  void reduce_scalar_all(const std::string tag, TensorDataType s, int step);
  /** Report a histogram of the values in mat. */
  template <typename TensorDataType>
  void reduce_histogram(const std::string tag, const El::AbstractDistMatrix<TensorDataType>& mat, int step);
  /** Report the (squared) 2-norm of mat. */
<<<<<<< HEAD
  void reduce_2norm(const std::string tag, const AbsDistMat& mat, int step);
  /** Report image to be dumped */
  void report_image(std::string const& tag,
                    std::string const& img_format,
                    CPUMat const& image,
                    std::vector<int> const& dims,
                    int step);
=======
  template <typename TensorDataType>
  void reduce_2norm(const std::string tag, const El::AbstractDistMatrix<TensorDataType>& mat, int step);
>>>>>>> 4a4da5c8

  /**
   * Write all summaries out.
   * @todo This can be made faster by combining collective operations element-
   * wise for each type of summary.
   */
  void flush();

 private:
  lbann_comm *m_comm;
  TBinf::SummaryWriter *m_sw;

  /** Represent a pending summary operation.
    * Note that TensorBoard takes scalars as floats
    */
  struct pending_op {
    pending_op(const std::string tag_, int step_, float local_,
               float local2_ = 0.0f, int num_ = 0) :
      tag(tag_), step(step_), local(local_), local2(local2_), num(num_) {}
    /** Associated tag. */
    const std::string tag;
    /** Global step. */
    int step;
    /** Locally-computed data. */
    float local;
    /** More locally-computed data (for stdev). */
    float local2;
    /** Size of matrix (needed for mean/stdev). */
    int num;
  };
  /** Represent a pending histogram operation.
    * Note that TensorBoard takes histograms as double
    */
  struct pending_histogram {
    pending_histogram(const std::string tag_, int step_,
                      std::vector<double> buckets_,
                      double min_, double max_, double num_,
                      double sum_, double sqsum_) :
      tag(tag_), step(step_), buckets(buckets_), min(min_), max(max_),
      num(num_), sum(sum_), sqsum(sqsum_) {}
    /** Associated tag. */
    const std::string tag;
    /** Global step. */
    int step;
    /** Histogram buckets, using histogram_buckets as the limits. */
    std::vector<double> buckets;
    /** Minimum value in the data. */
    double min;
    /** Maximum value in the data. */
    double max;
    /** Number of values in the data. */
    double num;
    /** Sum of the values in the data. */
    double sum;
    /** Sum of the squares of the values in the data. */
    double sqsum;
  };

  /** Currently-pending reduce_means. */
  std::vector<pending_op> m_pending_means;
  /** Currently-pending reduce_mins. */
  std::vector<pending_op> m_pending_mins;
  /** Currently-pending reduce_maxes. */
  std::vector<pending_op> m_pending_maxes;
  /** Currently-pending reduce_stdevs. */
  std::vector<pending_op> m_pending_stdevs;
  /** Currently-pending reduce_scalars. */
  std::vector<pending_op> m_pending_scalars;
  /** Currently-pending sum_reduce_scalars. */
  std::vector<pending_op> m_pending_sum_scalars;
  /** Currently-pending reduce_scalar_alls. */
  std::vector<pending_op> m_pending_scalar_alls;
  /** Buckets for histograms. */
  std::vector<double> m_histogram_buckets;
  /** Currently-pending reduce_histograms. */
  std::vector<pending_histogram> m_pending_histograms;

  /** Execute all pending mean operations. */
  void flush_means();
  /** Execute all pending min operations. */
  void flush_mins();
  /** Execute all pending max operations. */
  void flush_maxes();
  /** Execute all pending stdev operations. */
  void flush_stdevs();
  /** Execute all pending scalar operations. */
  void flush_scalars();
  /** Execute all pending sum-scalar operations. */
  void flush_sum_scalars();
  /** Execute all pending scalar-all operations. */
  void flush_scalar_alls();
  /** Execute all pending histogram operations. */
  void flush_histograms();

  /** Compute the sum of elements in mat. */
  template <typename TensorDataType>
  auto local_sum(const El::AbstractMatrix<TensorDataType>& mat) const -> BiggerOf<TensorDataType, float>;
  /** Compute the sum of square of elements in mat. */
  template <typename TensorDataType, typename AccumT>
  void local_sum_sqsum(const El::AbstractMatrix<TensorDataType>& mat, AccumT& sum, AccumT& sqsum) const;
  /** Compute the minimum element in mat. */
  template <typename TensorDataType>
  auto local_min(const El::AbstractMatrix<TensorDataType>& mat) const -> BiggerOf<TensorDataType, float>;
  /** Compute the maximum element in mat. */
  template <typename TensorDataType>
  auto local_max(const El::AbstractMatrix<TensorDataType>& mat) const -> BiggerOf<TensorDataType, float>;
  /** Compute the element-wise L2 norm of mat. */
  template <typename TensorDataType>
  auto local_2norm(const El::AbstractMatrix<TensorDataType>& mat) const -> BiggerOf<TensorDataType, float>;
  /** Prepend "model<model>/" to tag. */
  std::string prepend_model(const std::string tag, int model) const;
  /** Gather and write out a scalar summary for each model. */
  void gather_scalar_summary(const std::string tag, float s, int step);
  /** Gather and write out a scalar summary for each entry in a vector. */
  void gather_scalar_summary(const std::vector<pending_op>& ops,
                             std::vector<float>& scalars);
};

#include "lbann/utils/summary_impl.hpp"

#else

/** Dummy class when TBinf is not present. */
class lbann_summary {
 public:
  lbann_summary(std::string logdir, lbann_comm *comm) {}

<<<<<<< HEAD
  void reduce_mean(const std::string tag, const AbsDistMat& mat, int step) {}
  void reduce_min(const std::string tag, const AbsDistMat& mat, int step) {}
  void reduce_max(const std::string tag, const AbsDistMat& mat, int step) {}
  void reduce_stdev(const std::string tag, const AbsDistMat& mat, int step) {}
  void reduce_scalar(const std::string tag, DataType s, int step) {}
  void sum_reduce_scalar(const std::string tag, DataType s, int step) {}
  void reduce_scalar_all(const std::string tag, DataType s, int step) {}
  void reduce_histogram(const std::string tag, const AbsDistMat& mat, int step) {}
  void reduce_2norm(const std::string tag, const AbsDistMat& mat, int step) {}
  void report_image(std::string const& tag,
                    std::string const& img_format,
                    CPUMat const& image,
                    std::vector<int> const& dims,
                    int step)
  {}

=======
  template <typename TensorDataType>
  void reduce_mean(const std::string tag, const El::AbstractDistMatrix<TensorDataType>& mat, int step) {}
  template <typename TensorDataType>
  void reduce_min(const std::string tag, const El::AbstractDistMatrix<TensorDataType>& mat, int step) {}
  template <typename TensorDataType>
  void reduce_max(const std::string tag, const El::AbstractDistMatrix<TensorDataType>& mat, int step) {}
  template <typename TensorDataType>
  void reduce_stdev(const std::string tag, const El::AbstractDistMatrix<TensorDataType>& mat, int step) {}
  template <typename TensorDataType>
  void reduce_scalar(const std::string tag, TensorDataType s, int step) {}
  template <typename TensorDataType>
  void sum_reduce_scalar(const std::string tag, TensorDataType s, int step) {}
  template <typename TensorDataType>
  void reduce_scalar_all(const std::string tag, TensorDataType s, int step) {}
  template <typename TensorDataType>
  void reduce_histogram(const std::string tag, const El::AbstractDistMatrix<TensorDataType>& mat, int step) {}
  template <typename TensorDataType>
  void reduce_2norm(const std::string tag, const El::AbstractDistMatrix<TensorDataType>& mat, int step) {}
>>>>>>> 4a4da5c8
  void flush() {}
};

#endif  // LBANN_HAS_TBINF

}  // namespace lbann

#endif  // LBANN_SUMMARY_HPP_INCLUDED<|MERGE_RESOLUTION|>--- conflicted
+++ resolved
@@ -97,18 +97,8 @@
   template <typename TensorDataType>
   void reduce_histogram(const std::string tag, const El::AbstractDistMatrix<TensorDataType>& mat, int step);
   /** Report the (squared) 2-norm of mat. */
-<<<<<<< HEAD
-  void reduce_2norm(const std::string tag, const AbsDistMat& mat, int step);
-  /** Report image to be dumped */
-  void report_image(std::string const& tag,
-                    std::string const& img_format,
-                    CPUMat const& image,
-                    std::vector<int> const& dims,
-                    int step);
-=======
   template <typename TensorDataType>
   void reduce_2norm(const std::string tag, const El::AbstractDistMatrix<TensorDataType>& mat, int step);
->>>>>>> 4a4da5c8
 
   /**
    * Write all summaries out.
@@ -236,16 +226,6 @@
  public:
   lbann_summary(std::string logdir, lbann_comm *comm) {}
 
-<<<<<<< HEAD
-  void reduce_mean(const std::string tag, const AbsDistMat& mat, int step) {}
-  void reduce_min(const std::string tag, const AbsDistMat& mat, int step) {}
-  void reduce_max(const std::string tag, const AbsDistMat& mat, int step) {}
-  void reduce_stdev(const std::string tag, const AbsDistMat& mat, int step) {}
-  void reduce_scalar(const std::string tag, DataType s, int step) {}
-  void sum_reduce_scalar(const std::string tag, DataType s, int step) {}
-  void reduce_scalar_all(const std::string tag, DataType s, int step) {}
-  void reduce_histogram(const std::string tag, const AbsDistMat& mat, int step) {}
-  void reduce_2norm(const std::string tag, const AbsDistMat& mat, int step) {}
   void report_image(std::string const& tag,
                     std::string const& img_format,
                     CPUMat const& image,
@@ -253,7 +233,6 @@
                     int step)
   {}
 
-=======
   template <typename TensorDataType>
   void reduce_mean(const std::string tag, const El::AbstractDistMatrix<TensorDataType>& mat, int step) {}
   template <typename TensorDataType>
@@ -272,7 +251,6 @@
   void reduce_histogram(const std::string tag, const El::AbstractDistMatrix<TensorDataType>& mat, int step) {}
   template <typename TensorDataType>
   void reduce_2norm(const std::string tag, const El::AbstractDistMatrix<TensorDataType>& mat, int step) {}
->>>>>>> 4a4da5c8
   void flush() {}
 };
 
