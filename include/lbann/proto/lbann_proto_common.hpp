#ifndef LBANN_PROTO__INCLUDED
#define LBANN_PROTO__INCLUDED

#include "lbann/data_readers/lbann_data_reader.hpp"
#include "lbann/lbann.hpp"
#include "lbann/models/lbann_model_dnn.hpp"
#include <lbann.pb.h>
#include "lbann/models/lbann_model_sequential.hpp"
#include "lbann/optimizers/lbann_optimizer.hpp"

/** returns mini_batch_size;
 *  instantiates one or more DataReaders and inserts them in &data_readers
 */
int init_data_readers(
  bool master, 
  const lbann_data::LbannPB &p, 
  std::map<execution_mode, lbann::DataReader*> &data_readers, 
  int &mini_batch_size);

/** returns a sequential model that is on of: dnn, stacked_autoencoder, greedy_layerwise_autoencoder
 */
lbann::sequential_model * init_model(
  lbann::lbann_comm *comm, 
  lbann::optimizer_factory *optimizer_fac, 
  const lbann_data::LbannPB &p); 

<<<<<<< HEAD
/// returns a optimizer factory that is one of: adagrad, rmsprop, adam, sgd
lbann::optimizer_factory * init_optimizer_factory(
=======
/** returns a optimizer factory that is one of: adagrad, rmsprop, adam, sgd
 */
lbann::Optimizer_factory * init_optimizer_factory(
>>>>>>> ce61a4ff
  lbann::lbann_comm *comm, 
  const lbann_data::LbannPB &p); 

void init_callbacks(
  bool master,
  lbann::sequential_model *model,
  const lbann_data::LbannPB &p);

///
void readPrototextFile(
  string fn, 
  lbann_data::LbannPB &pb);

///
void writePrototextFile(
  string fn, 
  lbann_data::LbannPB &pb);


#endif<|MERGE_RESOLUTION|>--- conflicted
+++ resolved
@@ -24,14 +24,8 @@
   lbann::optimizer_factory *optimizer_fac, 
   const lbann_data::LbannPB &p); 
 
-<<<<<<< HEAD
 /// returns a optimizer factory that is one of: adagrad, rmsprop, adam, sgd
 lbann::optimizer_factory * init_optimizer_factory(
-=======
-/** returns a optimizer factory that is one of: adagrad, rmsprop, adam, sgd
- */
-lbann::Optimizer_factory * init_optimizer_factory(
->>>>>>> ce61a4ff
   lbann::lbann_comm *comm, 
   const lbann_data::LbannPB &p); 
 
