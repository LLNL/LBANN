--- conflicted
+++ resolved
@@ -188,13 +188,9 @@
         if isinstance(self.dataset, DistConvDataset):
             self.num_io_partitions = self.dataset.num_io_partitions
 
-<<<<<<< HEAD
-        self.pool = Pool(processes=num_procs, initializer=DataReader.init_worker, initargs=(self.dataset,))
-=======
         self.pool = Pool(processes=num_procs,
                          initializer=DataReader.init_worker,
                          initargs=(self.dataset, ))
->>>>>>> f6190e38
 
     @staticmethod
     def init_worker(dataset):
@@ -217,10 +213,6 @@
         global g_dataset
         g_dataset = dataset
 
-<<<<<<< HEAD
-
-=======
->>>>>>> f6190e38
     def terminate(self) -> None:
         """
         Terminate all worker processes.
@@ -247,14 +239,7 @@
         Submit the next sample index to be loaded to the worker pool.
         """
         self.loaded_samples.append(
-<<<<<<< HEAD
-            self.pool.apply_async(
-                DataReader.load_sample, (self.queued_indices.pop(0),)
-            )
-        )
-=======
             self.pool.apply_async(DataReader.load_sample, (ind, )))
->>>>>>> f6190e38
 
     def queue_samples(self, inds: List[int]) -> None:
         """
