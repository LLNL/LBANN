"""Default settings for LC systems."""
import socket
import re

# ==============================================
# Set system parameters
# ==============================================

class SystemParams:
    """Simple data structure to describe an LC system."""
    def __init__(self, cores_per_node, gpus_per_node, scheduler):
        self.cores_per_node = cores_per_node
        self.gpus_per_node = gpus_per_node
        self.scheduler = scheduler

# Supported LC systems
_system_params = {
    'catalyst': SystemParams(24, 0, 'slurm'),
    'corona':   SystemParams(48, 8, 'flux'),
    'lassen':   SystemParams(44, 4, 'lsf'),
    'pascal':   SystemParams(36, 2, 'slurm'),
    'quartz':   SystemParams(36, 0, 'slurm'),
    'rzansel':  SystemParams(44, 4, 'lsf'),
    'rzvernal': SystemParams(64, 8, 'flux'),
    'sierra':   SystemParams(44, 4, 'lsf'),
    'tioga':    SystemParams(64, 8, 'flux'),
<<<<<<< HEAD
    'elcap':    SystemParams(48, 4, 'flux'),
    'tuolumne': SystemParams(48, 4, 'flux'),
    'rzadams':  SystemParams(48, 4, 'flux')
=======
    'tuolumne': SystemParams(96, 4, 'flux'),
    'rzadams':  SystemParams(96, 4, 'flux'),
>>>>>>> 1e5114c5
}

# Detect system
_system = re.sub(r'\d+', '', socket.gethostname())

# ==============================================
# Access functions
# ==============================================

def system():
    """Name of system.

    Hostname with trailing digits removed.

    """
    return _system

def is_lc_system(system = system()):
    """Whether current system is a supported LC system."""
    return _system in _system_params.keys()

def gpus_per_node(system = system()):
    """Number of GPUs per node."""
    if not is_lc_system(system):
        raise RuntimeError('unknown system (' + system + ')')
    return _system_params[system].gpus_per_node

def has_gpu(system = system()):
    """Whether LC system has GPUs."""
    return gpus_per_node(system) > 0

def cores_per_node(system = system()):
    """Number of CPU cores per node."""
    if not is_lc_system(system):
        raise RuntimeError('unknown system (' + system + ')')
    return _system_params[system].cores_per_node

def scheduler(system = system()):
    """Job scheduler for LC system."""
    if not is_lc_system(system):
        raise RuntimeError('unknown system (' + system + ')')
    return _system_params[system].scheduler

def procs_per_node(system = system()):
    """Default number of processes per node."""
    if has_gpu(system):
        return gpus_per_node(system)
    else:
        # Catalyst and Quartz have 2 sockets per node
        ### @todo Think of a smarter heuristic
        return 2<|MERGE_RESOLUTION|>--- conflicted
+++ resolved
@@ -24,14 +24,9 @@
     'rzvernal': SystemParams(64, 8, 'flux'),
     'sierra':   SystemParams(44, 4, 'lsf'),
     'tioga':    SystemParams(64, 8, 'flux'),
-<<<<<<< HEAD
     'elcap':    SystemParams(48, 4, 'flux'),
-    'tuolumne': SystemParams(48, 4, 'flux'),
-    'rzadams':  SystemParams(48, 4, 'flux')
-=======
     'tuolumne': SystemParams(96, 4, 'flux'),
     'rzadams':  SystemParams(96, 4, 'flux'),
->>>>>>> 1e5114c5
 }
 
 # Detect system
