--- conflicted
+++ resolved
@@ -11,13 +11,7 @@
 # Run experiments
 # ==============================================
 
-<<<<<<< HEAD
-def run(model, data_reader, optimizer,
-=======
 def run(trainer, model, data_reader, optimizer,
-        lbann_exe=lbann.lbann_exe(),
-        lbann_args='',
->>>>>>> 43cd7e90
         experiment_dir=None,
         nodes=1,
         procs_per_node=1,
@@ -44,12 +38,11 @@
     can be set with the environment variable `LBANN_EXPERIMENT_DIR`.
 
     Args:
-        trainer (lbann.Trainer): LBANN Trainer (resource manager).
-        model (lbann.model.Model or lbann_pb2.Model): Neural network
+        trainer (lbann.Trainer): LBANN trainer.
+        model (lbann.Model): Neural network model.
+        data_reader (lbann.reader_pb2.DataReader): Data reader.
+        optimizer (lbann.model.Optimizer): Default optimizer for
             model.
-        data_reader (lbann_pb2.DataReader): Data reader.
-        optimizer (lbann.model.Optimizer or lbann_pb2.Optimizer):
-            Default optimizer for model.
         experiment_dir (str, optional): Experiment directory.
         nodes (int, optional): Number of compute nodes.
         procs_per_node (int, optional): Number of processes per compute
@@ -105,6 +98,7 @@
     lbann_command.extend(make_iterable(lbann_args))
     prototext_file = os.path.join(script.work_dir, 'experiment.prototext')
     lbann.proto.save_prototext(prototext_file,
+                               trainer=trainer,
                                model=model,
                                data_reader=data_reader,
                                optimizer=optimizer)
@@ -208,23 +202,10 @@
     work_dir = os.path.realpath(work_dir)
     os.makedirs(work_dir, exist_ok=True)
 
-<<<<<<< HEAD
     # Create batch script manager
     if not script_file:
         script_file = os.path.join(work_dir, 'batch.sh')
     script = None
-=======
-    # Create experiment prototext file
-    prototext_file = os.path.join(experiment_dir, 'experiment.prototext')
-    lbann.proto.save_prototext(prototext_file,
-                               trainer=trainer,
-                               model=model,
-                               data_reader=data_reader,
-                               optimizer=optimizer)
-    lbann_args += ' --prototext=' + prototext_file
-
-    # Run experiment
->>>>>>> 43cd7e90
     if scheduler.lower() in ('slurm', 'srun', 'sbatch'):
         script = lbann.launcher.slurm.SlurmBatchScript(
             script_file=script_file,
